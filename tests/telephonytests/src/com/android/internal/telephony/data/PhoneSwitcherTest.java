/*
 * Copyright (C) 2006 The Android Open Source Project
 *
 * Licensed under the Apache License, Version 2.0 (the "License");
 * you may not use this file except in compliance with the License.
 * You may obtain a copy of the License at
 *
 *      http://www.apache.org/licenses/LICENSE-2.0
 *
 * Unless required by applicable law or agreed to in writing, software
 * distributed under the License is distributed on an "AS IS" BASIS,
 * WITHOUT WARRANTIES OR CONDITIONS OF ANY KIND, either express or implied.
 * See the License for the specific language governing permissions and
 * limitations under the License.
 */

package com.android.internal.telephony.data;

import static android.telephony.CarrierConfigManager.KEY_DATA_SWITCH_VALIDATION_TIMEOUT_LONG;
import static android.telephony.TelephonyManager.ACTION_SIM_APPLICATION_STATE_CHANGED;
import static android.telephony.TelephonyManager.EXTRA_SIM_STATE;
import static android.telephony.TelephonyManager.SET_OPPORTUNISTIC_SUB_INACTIVE_SUBSCRIPTION;
import static android.telephony.TelephonyManager.SET_OPPORTUNISTIC_SUB_SUCCESS;
import static android.telephony.TelephonyManager.SET_OPPORTUNISTIC_SUB_VALIDATION_FAILED;
import static android.telephony.TelephonyManager.SIM_STATE_LOADED;
import static android.telephony.ims.stub.ImsRegistrationImplBase.REGISTRATION_TECH_CROSS_SIM;
import static android.telephony.ims.stub.ImsRegistrationImplBase.REGISTRATION_TECH_IWLAN;
import static android.telephony.ims.stub.ImsRegistrationImplBase.REGISTRATION_TECH_LTE;

import static com.android.internal.telephony.data.PhoneSwitcher.ECBM_DEFAULT_DATA_SWITCH_BASE_TIME_MS;

import static org.junit.Assert.assertEquals;
import static org.junit.Assert.assertFalse;
import static org.junit.Assert.assertNotNull;
import static org.junit.Assert.assertTrue;
import static org.mockito.ArgumentMatchers.any;
import static org.mockito.ArgumentMatchers.anyBoolean;
import static org.mockito.ArgumentMatchers.anyInt;
import static org.mockito.ArgumentMatchers.anyLong;
import static org.mockito.ArgumentMatchers.anyString;
import static org.mockito.Matchers.eq;
import static org.mockito.Mockito.clearInvocations;
import static org.mockito.Mockito.doAnswer;
import static org.mockito.Mockito.doReturn;
import static org.mockito.Mockito.mock;
import static org.mockito.Mockito.never;
import static org.mockito.Mockito.times;
import static org.mockito.Mockito.verify;

import android.content.Context;
import android.content.Intent;
import android.net.ConnectivityManager;
import android.net.NetworkCapabilities;
import android.net.NetworkProvider;
import android.net.NetworkRequest;
import android.net.TelephonyNetworkSpecifier;
import android.os.AsyncResult;
import android.os.Handler;
import android.os.Looper;
import android.os.Message;
import android.os.Messenger;
import android.telephony.AccessNetworkConstants;
import android.telephony.NetworkRegistrationInfo;
import android.telephony.PhoneCapability;
import android.telephony.ServiceState;
import android.telephony.SubscriptionInfo;
import android.telephony.SubscriptionManager;
import android.test.suitebuilder.annotation.SmallTest;
import android.testing.AndroidTestingRunner;
import android.testing.TestableLooper;

import com.android.internal.telephony.Call;
import com.android.internal.telephony.CommandException;
import com.android.internal.telephony.CommandsInterface;
import com.android.internal.telephony.GsmCdmaCall;
import com.android.internal.telephony.ISetOpportunisticDataCallback;
import com.android.internal.telephony.ISub;
import com.android.internal.telephony.Phone;
import com.android.internal.telephony.PhoneFactory;
import com.android.internal.telephony.ServiceStateTracker;
import com.android.internal.telephony.TelephonyIntents;
import com.android.internal.telephony.TelephonyTest;
import com.android.internal.telephony.subscription.SubscriptionInfoInternal;

import org.junit.After;
import org.junit.Before;
import org.junit.Test;
import org.junit.runner.RunWith;
import org.mockito.ArgumentCaptor;

import java.lang.reflect.Field;
import java.util.Map;
import java.util.concurrent.CompletableFuture;
import java.util.concurrent.LinkedBlockingQueue;

@RunWith(AndroidTestingRunner.class)
@TestableLooper.RunWithLooper
public class PhoneSwitcherTest extends TelephonyTest {
    private static final int ACTIVE_PHONE_SWITCH = 1;
    private static final int EVENT_RADIO_ON = 108;
    private static final int EVENT_MODEM_COMMAND_DONE = 112;
    private static final int EVENT_EVALUATE_AUTO_SWITCH = 111;
    private static final int EVENT_IMS_RADIO_TECH_CHANGED = 120;
    private static final int EVENT_MULTI_SIM_CONFIG_CHANGED = 117;
    private static final int EVENT_PRECISE_CALL_STATE_CHANGED = 109;
    private static final int EVENT_SERVICE_STATE_CHANGED = 114;

    // Mocked classes
    CompletableFuture<Boolean> mFuturePhone;
    private CommandsInterface mCommandsInterface0;
    private CommandsInterface mCommandsInterface1;
    private ServiceStateTracker mSST2;
    private Phone mImsPhone;
    private DataSettingsManager mDataSettingsManager2;
    private Handler mActivePhoneSwitchHandler;
    private GsmCdmaCall mActiveCall;
    private GsmCdmaCall mHoldingCall;
    private GsmCdmaCall mInactiveCall;
    private GsmCdmaCall mDialCall;
    private GsmCdmaCall mIncomingCall;
    private ISetOpportunisticDataCallback mSetOpptDataCallback1;
    private ISetOpportunisticDataCallback mSetOpptDataCallback2;
    PhoneSwitcher.ImsRegTechProvider mMockImsRegTechProvider;
    private SubscriptionInfo mSubscriptionInfo;
    private ISub mMockedIsub;

    private PhoneSwitcher mPhoneSwitcherUT;
    private SubscriptionManager.OnSubscriptionsChangedListener mSubChangedListener;
    private ConnectivityManager mConnectivityManager;
    // The messenger of PhoneSwitcher used to receive network requests.
    private Messenger mNetworkProviderMessenger = null;
    private Map<Integer, DataSettingsManager.DataSettingsManagerCallback>
            mDataSettingsManagerCallbacks;
    private int mDefaultDataSub = SubscriptionManager.INVALID_SUBSCRIPTION_ID;
    private int[][] mSlotIndexToSubId;
    private boolean[] mDataAllowed;
    private int mActiveModemCount = 2;
    private int mSupportedModemCount = 2;
    private int mMaxDataAttachModemCount = 1;

    @Before
    public void setUp() throws Exception {
        super.setUp(getClass().getSimpleName());
        mFuturePhone = mock(CompletableFuture.class);
        mCommandsInterface0 = mock(CommandsInterface.class);
        mCommandsInterface1 = mock(CommandsInterface.class);
        mSST2 = mock(ServiceStateTracker.class);
        mImsPhone = mock(Phone.class);
        mDataSettingsManager2 = mock(DataSettingsManager.class);
        mActivePhoneSwitchHandler = mock(Handler.class);
        mActiveCall = mock(GsmCdmaCall.class);
        mHoldingCall = mock(GsmCdmaCall.class);
        mInactiveCall = mock(GsmCdmaCall.class);
        mDialCall = mock(GsmCdmaCall.class);
        mIncomingCall = mock(GsmCdmaCall.class);
        mSetOpptDataCallback1 = mock(ISetOpportunisticDataCallback.class);
        mSetOpptDataCallback2 = mock(ISetOpportunisticDataCallback.class);
        mMockImsRegTechProvider = mock(PhoneSwitcher.ImsRegTechProvider.class);
        mSubscriptionInfo = mock(SubscriptionInfo.class);
        mMockedIsub = mock(ISub.class);

        PhoneCapability phoneCapability = new PhoneCapability(1, 1, null, false, new int[0]);
        doReturn(phoneCapability).when(mPhoneConfigurationManager).getCurrentPhoneCapability();

        doReturn(Call.State.ACTIVE).when(mActiveCall).getState();
        doReturn(Call.State.IDLE).when(mInactiveCall).getState();
        doReturn(Call.State.HOLDING).when(mHoldingCall).getState();
        doReturn(Call.State.DIALING).when(mDialCall).getState();
        doReturn(Call.State.INCOMING).when(mIncomingCall).getState();

        doReturn(true).when(mInactiveCall).isIdle();
        doReturn(false).when(mActiveCall).isIdle();
        doReturn(false).when(mHoldingCall).isIdle();

        replaceInstance(Phone.class, "mCi", mPhone, mCommandsInterface0);
        replaceInstance(Phone.class, "mCi", mPhone2, mCommandsInterface1);

        doReturn(1).when(mMockedIsub).getDefaultDataSubId();
        doReturn(mMockedIsub).when(mIBinder).queryLocalInterface(anyString());
        doReturn(mPhone).when(mPhone).getImsPhone();
        mServiceManagerMockedServices.put("isub", mIBinder);
    }

    @After
    public void tearDown() throws Exception {
        mPhoneSwitcherUT = null;
        mSubChangedListener = null;
        mConnectivityManager = null;
        mNetworkProviderMessenger = null;
        super.tearDown();
    }

    /**
     * Test that a single phone case results in our phone being active and the RIL called
     */
    @Test
    @SmallTest
    public void testRegister() throws Exception {
        initialize();

        // verify nothing has been done while there are no inputs
        assertTrue("data should be always allowed for emergency", mDataAllowed[0]);
        assertFalse("data allowed initially", mDataAllowed[1]);

        NetworkRequest internetNetworkRequest = addInternetNetworkRequest(null, 50);

        assertFalse("phone active after request", mPhoneSwitcherUT
                .shouldApplyNetworkRequest(
                        new TelephonyNetworkRequest(internetNetworkRequest, mPhone), 0));

        // not registered yet - shouldn't inc
        verify(mActivePhoneSwitchHandler, never()).sendMessageAtTime(any(), anyLong());

        mPhoneSwitcherUT.registerForActivePhoneSwitch(mActivePhoneSwitchHandler,
                ACTIVE_PHONE_SWITCH, null);

        verify(mActivePhoneSwitchHandler, times(1)).sendMessageAtTime(any(), anyLong());
        clearInvocations(mActivePhoneSwitchHandler);

        setDefaultDataSubId(0);

        verify(mActivePhoneSwitchHandler, never()).sendMessageAtTime(any(), anyLong());

        setSlotIndexToSubId(0, 0);
        mSubChangedListener.onSubscriptionsChanged();
        processAllMessages();

        AsyncResult res = new AsyncResult(1, null,  null);
        Message.obtain(mPhoneSwitcherUT, EVENT_MODEM_COMMAND_DONE, res).sendToTarget();
        processAllMessages();
        verify(mActivePhoneSwitchHandler, times(1)).sendMessageAtTime(any(), anyLong());
        clearInvocations(mActivePhoneSwitchHandler);
        assertTrue("data not allowed", mDataAllowed[0]);

        // now try various things that should cause the active phone to switch:
        // 1 lose default via default sub change
        // 2 gain default via default sub change
        // 3 lose default via sub->phone change
        // 4 gain default via sub->phone change
        // 5 lose default network request
        // 6 gain subscription-specific request
        // 7 lose via sub->phone change
        // 8 gain via sub->phone change
        // 9 lose subscription-specific request
        // 10 don't switch phones when in emergency mode

        // 1 lose default via default sub change
        setDefaultDataSubId(1);

        Message.obtain(mPhoneSwitcherUT, EVENT_MODEM_COMMAND_DONE, res).sendToTarget();
        processAllMessages();
        verify(mActivePhoneSwitchHandler, times(1)).sendMessageAtTime(any(), anyLong());
        clearInvocations(mActivePhoneSwitchHandler);
        assertFalse("data allowed", mDataAllowed[0]);

        setSlotIndexToSubId(1, 1);
        mSubChangedListener.onSubscriptionsChanged();
        processAllMessages();

        Message.obtain(mPhoneSwitcherUT, EVENT_MODEM_COMMAND_DONE, res).sendToTarget();
        processAllMessages();
        verify(mActivePhoneSwitchHandler, times(1)).sendMessageAtTime(any(), anyLong());
        clearInvocations(mActivePhoneSwitchHandler);
        assertFalse("data allowed", mDataAllowed[0]);
        assertTrue("data not allowed", mDataAllowed[1]);

        // 2 gain default via default sub change
        setDefaultDataSubId(0);

        Message.obtain(mPhoneSwitcherUT, EVENT_MODEM_COMMAND_DONE, res).sendToTarget();
        processAllMessages();
        verify(mActivePhoneSwitchHandler, times(1)).sendMessageAtTime(any(), anyLong());
        clearInvocations(mActivePhoneSwitchHandler);
        assertFalse("data allowed", mDataAllowed[1]);
        assertTrue("data not allowed", mDataAllowed[0]);

        // 3 lose default via sub->phone change
        setSlotIndexToSubId(0, 2);
        mSubChangedListener.onSubscriptionsChanged();
        processAllMessages();
        Message.obtain(mPhoneSwitcherUT, EVENT_MODEM_COMMAND_DONE, res).sendToTarget();
        processAllMessages();

        verify(mActivePhoneSwitchHandler, times(1)).sendMessageAtTime(any(), anyLong());
        clearInvocations(mActivePhoneSwitchHandler);
        assertFalse("data allowed", mDataAllowed[0]);
        assertFalse("data allowed", mDataAllowed[1]);

        // 4 gain default via sub->phone change
        setSlotIndexToSubId(0, 0);
        mSubChangedListener.onSubscriptionsChanged();
        processAllMessages();

        Message.obtain(mPhoneSwitcherUT, EVENT_MODEM_COMMAND_DONE, res).sendToTarget();
        processAllMessages();
        verify(mActivePhoneSwitchHandler, times(1)).sendMessageAtTime(any(), anyLong());
        clearInvocations(mActivePhoneSwitchHandler);
        assertTrue("data not allowed", mDataAllowed[0]);
        assertFalse("data allowed", mDataAllowed[1]);

        // 5 lose default network request
        releaseNetworkRequest(internetNetworkRequest);

        Message.obtain(mPhoneSwitcherUT, EVENT_MODEM_COMMAND_DONE, res).sendToTarget();
        processAllMessages();
        verify(mActivePhoneSwitchHandler, times(1)).sendMessageAtTime(any(), anyLong());
        clearInvocations(mActivePhoneSwitchHandler);
        assertTrue("data not allowed", mDataAllowed[0]);
        assertFalse("data allowed", mDataAllowed[1]);

        // 6 gain subscription-specific request
        NetworkRequest specificInternetRequest = addInternetNetworkRequest(0, 50);

        Message.obtain(mPhoneSwitcherUT, EVENT_MODEM_COMMAND_DONE, res).sendToTarget();
        processAllMessages();
        verify(mActivePhoneSwitchHandler, times(1)).sendMessageAtTime(any(), anyLong());
        clearInvocations(mActivePhoneSwitchHandler);
        assertTrue("data not allowed", mDataAllowed[0]);
        assertFalse("data allowed", mDataAllowed[1]);

        // 7 lose via sub->phone change
        setSlotIndexToSubId(0, 1);
        mSubChangedListener.onSubscriptionsChanged();
        processAllMessages();

        Message.obtain(mPhoneSwitcherUT, EVENT_MODEM_COMMAND_DONE, res).sendToTarget();
        processAllMessages();
        verify(mActivePhoneSwitchHandler, times(1)).sendMessageAtTime(any(), anyLong());
        clearInvocations(mActivePhoneSwitchHandler);
        assertFalse("data allowed", mDataAllowed[0]);
        assertFalse("data allowed", mDataAllowed[1]);

        // 8 gain via sub->phone change
        setSlotIndexToSubId(0, 0);
        mSubChangedListener.onSubscriptionsChanged();
        processAllMessages();

        Message.obtain(mPhoneSwitcherUT, EVENT_MODEM_COMMAND_DONE, res).sendToTarget();
        processAllMessages();
        verify(mActivePhoneSwitchHandler, times(1)).sendMessageAtTime(any(), anyLong());
        clearInvocations(mActivePhoneSwitchHandler);
        assertTrue("data not allowed", mDataAllowed[0]);
        assertFalse("data allowed", mDataAllowed[1]);

        // 9 lose subscription-specific request
        releaseNetworkRequest(specificInternetRequest);

        Message.obtain(mPhoneSwitcherUT, EVENT_MODEM_COMMAND_DONE, res).sendToTarget();
        processAllMessages();
        verify(mActivePhoneSwitchHandler, times(1)).sendMessageAtTime(any(), anyLong());
        clearInvocations(mActivePhoneSwitchHandler);
        assertTrue("data not allowed", mDataAllowed[0]);
        assertFalse("data allowed", mDataAllowed[1]);

        // 10 don't switch phones when in emergency mode
        // not ready yet - Phone turns out to be hard to stub out
//        phones[0].setInEmergencyCall(true);
//        connectivityServiceMock.addDefaultRequest();
//        processAllMessages();
//        if (testHandler.getActivePhoneSwitchCount() != 11) {
//            fail("after release of request, ActivePhoneSwitchCount not 11!");
//        }
//        if (commandsInterfaces[0].isDataAllowed()) fail("data allowed");
//        if (commandsInterfaces[1].isDataAllowed()) fail("data allowed");
//
//        phones[0].setInEmergencyCall(false);
//        connectivityServiceMock.addDefaultRequest();
//        processAllMessages();
//        if (testHandler.getActivePhoneSwitchCount() != 12) {
//            fail("after release of request, ActivePhoneSwitchCount not 11!");
//        }
//        if (commandsInterfaces[0].isDataAllowed()) fail("data allowed");
//        if (commandsInterfaces[1].isDataAllowed()) fail("data allowed");
    }

    /** Test Data Auto Switch **/

    /**
     * Trigger conditions
     * 1. service state changes
     * 2. data setting changes
     *      - user toggle data
     *      - user toggle auto switch feature
     * 3. default network changes
     *      - current network lost
     *      - network become active on non-cellular network
     * 4. subscription changes
     *      - slot/sub mapping changes
     */
    @Test
    @SmallTest
    public void testAutoDataSwitchCancelScenario_onPrimary() throws Exception {
        initialize();
        // Phone 0 has sub 1, phone 1 has sub 2.
        // Sub 1 is default data sub.
        setSlotIndexToSubId(0, 1);
        setSlotIndexToSubId(1, 2);
        setDefaultDataSubId(1);

        // 0. When all conditions met
        prepareIdealAutoSwitchCondition();
        processAllFutureMessages();

        // Verify attempting to switch
        verify(mCellularNetworkValidator).validate(eq(2), anyLong(), eq(false),
                eq(mPhoneSwitcherUT.mValidationCallback));
        doReturn(true).when(mCellularNetworkValidator).isValidating();

        // 1. Service state becomes not ideal - primary is available again
        clearInvocations(mCellularNetworkValidator);
        serviceStateChanged(0, NetworkRegistrationInfo.REGISTRATION_STATE_HOME);
        processAllFutureMessages();

        verify(mCellularNetworkValidator).stopValidation();

        // 2.1 User data disabled on primary SIM
        prepareIdealAutoSwitchCondition();
        processAllFutureMessages();
        clearInvocations(mCellularNetworkValidator);
        doReturn(false).when(mPhone).isUserDataEnabled();
        mDataSettingsManagerCallbacks.get(0).onDataEnabledChanged(false, 123 , "");
        processAllFutureMessages();

        verify(mCellularNetworkValidator).stopValidation();

        // 2.2 Auto switch feature is disabled
        prepareIdealAutoSwitchCondition();
        processAllFutureMessages();
        clearInvocations(mCellularNetworkValidator);
        doReturn(false).when(mPhone2).isDataAllowed();
        mDataSettingsManagerCallbacks.get(1).onDataEnabledChanged(false, 123 , "");
        processAllFutureMessages();

        verify(mCellularNetworkValidator).stopValidation();

        // 3.1 No default network
        prepareIdealAutoSwitchCondition();
        processAllFutureMessages();
        clearInvocations(mCellularNetworkValidator);
        doReturn(new NetworkCapabilities()
                .addTransportType(NetworkCapabilities.TRANSPORT_WIFI))
                .when(mConnectivityManager).getNetworkCapabilities(any());
        mPhoneSwitcherUT.sendEmptyMessage(EVENT_EVALUATE_AUTO_SWITCH);
        processAllFutureMessages();

        verify(mCellularNetworkValidator).stopValidation();
    }

    public void testAutoSwitchToSecondarySucceed() {
        prepareIdealAutoSwitchCondition();
        processAllFutureMessages();
        mPhoneSwitcherUT.mValidationCallback.onValidationDone(true, 2);
        processAllMessages();
        // Confirm auto switched to secondary sub Id 1/phone 0
        assertEquals(2, mPhoneSwitcherUT.getActiveDataSubId());
    }

    @Test
    @SmallTest
    public void testAutoDataSwitch_switchBackToPrimary() throws Exception {
        initialize();
        // Phone 0 has sub 1, phone 1 has sub 2.
        // Sub 1 is default data sub.
        setSlotIndexToSubId(0, 1);
        setSlotIndexToSubId(1, 2);
        setDefaultDataSubId(1);

        testAutoSwitchToSecondarySucceed();
        // 1.1 service state changes - primary becomes available, need validation pass to switch
        serviceStateChanged(0, NetworkRegistrationInfo.REGISTRATION_STATE_ROAMING);
        processAllFutureMessages();
        verify(mCellularNetworkValidator).validate(eq(1), anyLong(), eq(false),
                eq(mPhoneSwitcherUT.mValidationCallback));
        mPhoneSwitcherUT.mValidationCallback.onValidationDone(false, 1);
        processAllMessages();

        assertEquals(2, mPhoneSwitcherUT.getActiveDataSubId()); // since validation failed

        serviceStateChanged(0, NetworkRegistrationInfo.REGISTRATION_STATE_HOME);
        processAllFutureMessages();
        mPhoneSwitcherUT.mValidationCallback.onValidationDone(true, 1);
        processAllMessages();

        assertEquals(1, mPhoneSwitcherUT.getActiveDataSubId()); // since validation passed

        testAutoSwitchToSecondarySucceed();
        // 1.2 service state changes - secondary becomes unavailable, NO need validation
        // The later validation requirement overrides the previous
        serviceStateChanged(0, NetworkRegistrationInfo.REGISTRATION_STATE_HOME/*need validate*/);
        serviceStateChanged(1, NetworkRegistrationInfo.REGISTRATION_STATE_ROAMING/*no need*/);
        processAllFutureMessages();
        mPhoneSwitcherUT.mValidationCallback.onValidationDone(false, 1);
        processAllMessages();

        assertEquals(1, mPhoneSwitcherUT.getActiveDataSubId()); // since no need validation

        testAutoSwitchToSecondarySucceed();
        // 2.1 User data disabled on primary SIM
        clearInvocations(mCellularNetworkValidator);
        doReturn(false).when(mPhone).isUserDataEnabled();
        mDataSettingsManagerCallbacks.get(0).onDataEnabledChanged(false, 123 , "");
        processAllFutureMessages();

        assertEquals(1, mPhoneSwitcherUT.getActiveDataSubId()); // since no need validation
        verify(mCellularNetworkValidator, never()).validate(eq(1), anyLong(), eq(false),
                eq(mPhoneSwitcherUT.mValidationCallback));

        testAutoSwitchToSecondarySucceed();
        // 2.2 Auto switch feature is disabled
        clearInvocations(mCellularNetworkValidator);
        doReturn(false).when(mPhone2).isDataAllowed();
        mDataSettingsManagerCallbacks.get(0).onDataEnabledChanged(false, 123 , "");
        processAllFutureMessages();

        assertEquals(1, mPhoneSwitcherUT.getActiveDataSubId()); // since no need validation
        verify(mCellularNetworkValidator, never()).validate(eq(1), anyLong(), eq(false),
                eq(mPhoneSwitcherUT.mValidationCallback));

        testAutoSwitchToSecondarySucceed();
        // 3.1 Default network is active on non-cellular transport
        clearInvocations(mCellularNetworkValidator);
        doReturn(new NetworkCapabilities()
                .addTransportType(NetworkCapabilities.TRANSPORT_WIFI))
                .when(mConnectivityManager).getNetworkCapabilities(any());
        mPhoneSwitcherUT.sendEmptyMessage(EVENT_EVALUATE_AUTO_SWITCH);
        processAllFutureMessages();
        mPhoneSwitcherUT.mValidationCallback.onValidationDone(false, 1);
        processAllMessages();

        assertEquals(1, mPhoneSwitcherUT.getActiveDataSubId()); // since no need validation
    }

    @Test
    @SmallTest
    public void testAutoDataSwitchCancel_onSecondary() throws Exception {
        initialize();
        // Phone 0 has sub 1, phone 1 has sub 2.
        // Sub 1 is default data sub.
        setSlotIndexToSubId(0, 1);
        setSlotIndexToSubId(1, 2);
        setDefaultDataSubId(1);

        testAutoSwitchToSecondarySucceed();
        clearInvocations(mCellularNetworkValidator);
        // attempts the switch back due to secondary becomes ROAMING
        serviceStateChanged(1, NetworkRegistrationInfo.REGISTRATION_STATE_ROAMING);
        processAllFutureMessages();

        verify(mCellularNetworkValidator).validate(eq(1), anyLong(), eq(false),
                eq(mPhoneSwitcherUT.mValidationCallback));
        doReturn(true).when(mCellularNetworkValidator).isValidating();

        // cancel the switch back attempt due to secondary back to HOME
        serviceStateChanged(1, NetworkRegistrationInfo.REGISTRATION_STATE_HOME);
        processAllMessages();
        mPhoneSwitcherUT.mValidationCallback.onValidationDone(true, 1);
        processAllMessages();

        assertEquals(2, mPhoneSwitcherUT.getActiveDataSubId());
        verify(mCellularNetworkValidator).stopValidation();
    }

    @Test
    @SmallTest
    public void testAutoDataSwitch_retry() throws Exception {
        initialize();
        // Phone 0 has sub 1, phone 1 has sub 2.
        // Sub 1 is default data sub.
        setSlotIndexToSubId(0, 1);
        setSlotIndexToSubId(1, 2);
        setDefaultDataSubId(1);

        prepareIdealAutoSwitchCondition();
        processAllFutureMessages();

        // Verify attempting to switch
        verify(mCellularNetworkValidator).validate(eq(2), anyLong(), eq(false),
                eq(mPhoneSwitcherUT.mValidationCallback));
        mPhoneSwitcherUT.mValidationCallback.onValidationDone(false, 2);
        processAllMessages();

        assertTrue(mPhoneSwitcherUT.hasMessages(EVENT_EVALUATE_AUTO_SWITCH));

        processAllFutureMessages();
        mPhoneSwitcherUT.mValidationCallback.onValidationDone(true, 2);
        processAllFutureMessages();

        assertEquals(2, mPhoneSwitcherUT.getActiveDataSubId());
    }

    @Test
    @SmallTest
    public void testAutoDataSwitch_setNotification() throws Exception {
        SubscriptionInfo mockedInfo = mock(SubscriptionInfo.class);
        doReturn(false).when(mockedInfo).isOpportunistic();
<<<<<<< HEAD
        doReturn(mockedInfo).when(mSubscriptionController).getSubscriptionInfo(anyInt());
=======
>>>>>>> b0184374
        doReturn(mockedInfo).when(mSubscriptionManagerService).getSubscriptionInfo(anyInt());
        initialize();
        // Phone 0 has sub 1, phone 1 has sub 2.
        // Sub 1 is default data sub.
        setSlotIndexToSubId(0, 1);
        setSlotIndexToSubId(1, 2);
        setDefaultDataSubId(1);

        testAutoSwitchToSecondarySucceed();
<<<<<<< HEAD
        clearInvocations(mSubscriptionController);
=======
>>>>>>> b0184374
        clearInvocations(mSubscriptionManagerService);
        Message.obtain(mPhoneSwitcherUT, EVENT_MODEM_COMMAND_DONE, new AsyncResult(1, null,  null))
                .sendToTarget();
        processAllMessages();
<<<<<<< HEAD
        if (isSubscriptionManagerServiceEnabled()) {
            verify(mSubscriptionManagerService).getSubscriptionInfo(2);
        } else {
            verify(mSubscriptionController).getSubscriptionInfo(2);
        }

        // switch back to primary
        clearInvocations(mSubscriptionController);
=======
        verify(mSubscriptionManagerService).getSubscriptionInfo(2);
        // switch back to primary
>>>>>>> b0184374
        clearInvocations(mSubscriptionManagerService);
        Message.obtain(mPhoneSwitcherUT, EVENT_MODEM_COMMAND_DONE, new AsyncResult(0, null,  null))
                .sendToTarget();
        processAllMessages();
<<<<<<< HEAD
        if (isSubscriptionManagerServiceEnabled()) {
            verify(mSubscriptionManagerService, never()).getSubscriptionInfo(1);
        } else {
            verify(mSubscriptionController, never()).getSubscriptionInfo(1);
        }
=======
        verify(mSubscriptionManagerService, never()).getSubscriptionInfo(1);
>>>>>>> b0184374

        Message.obtain(mPhoneSwitcherUT, EVENT_MODEM_COMMAND_DONE, new AsyncResult(1, null,  null))
                .sendToTarget();
        processAllMessages();
<<<<<<< HEAD
        if (isSubscriptionManagerServiceEnabled()) {
            verify(mSubscriptionManagerService, never()).getSubscriptionInfo(2);
        } else {
            verify(mSubscriptionController, never()).getSubscriptionInfo(2);
        }
=======
        verify(mSubscriptionManagerService, never()).getSubscriptionInfo(2);
    }

    @Test
    @SmallTest
    public void testAutoDataSwitch_exemptPingTest() throws Exception {
        initialize();
        // Change resource overlay
        doReturn(false).when(mDataConfigManager).isPingTestBeforeAutoDataSwitchRequired();
        mPhoneSwitcherUT = new PhoneSwitcher(mMaxDataAttachModemCount, mContext, Looper.myLooper());
        processAllMessages();

        // Phone 0 has sub 1, phone 1 has sub 2.
        // Sub 1 is default data sub.
        setSlotIndexToSubId(0, 1);
        setSlotIndexToSubId(1, 2);
        setDefaultDataSubId(1);

        //1. Attempting to switch to nDDS, switch even if validation failed
        prepareIdealAutoSwitchCondition();
        processAllFutureMessages();

        verify(mCellularNetworkValidator).validate(eq(2), anyLong(), eq(false),
                eq(mPhoneSwitcherUT.mValidationCallback));
        mPhoneSwitcherUT.mValidationCallback.onValidationDone(false, 2);
        processAllMessages();

        assertEquals(2, mPhoneSwitcherUT.getActiveDataSubId()); // switch succeeds

        //2. Attempting to switch back to DDS, switch even if validation failed
        serviceStateChanged(0, NetworkRegistrationInfo.REGISTRATION_STATE_ROAMING);
        processAllFutureMessages();
        verify(mCellularNetworkValidator).validate(eq(1), anyLong(), eq(false),
                eq(mPhoneSwitcherUT.mValidationCallback));
        mPhoneSwitcherUT.mValidationCallback.onValidationDone(false, 1);
        processAllMessages();

        assertEquals(1, mPhoneSwitcherUT.getActiveDataSubId()); // switch succeeds
>>>>>>> b0184374
    }

    /**
     * Test a multi-sim case with limited active phones:
     * - lose default via default sub change
     * - lose default via sub->phone change
     * - gain default via sub->phone change
     * - gain default via default sub change
     * - lose default network request
     * - gain subscription-specific request
     * - lose via sub->phone change
     * - gain via sub->phone change
     * - lose subscription-specific request
     * - tear down low priority phone when new request comes in
     * - tear down low priority phone when sub change causes split
     * - bring up low priority phone when sub change causes join
     * - don't switch phones when in emergency mode
     */
    @Test
    @SmallTest
    public void testPrioritization() throws Exception {
        initialize();

        addInternetNetworkRequest(null, 50);
        setSlotIndexToSubId(0, 0);
        setSlotIndexToSubId(1, 1);
        setDefaultDataSubId(0);
        mPhoneSwitcherUT.registerForActivePhoneSwitch(mActivePhoneSwitchHandler,
                ACTIVE_PHONE_SWITCH, null);
        processAllMessages();
        // verify initial conditions
        verify(mActivePhoneSwitchHandler, times(1)).sendMessageAtTime(any(), anyLong());

        assertTrue("data not allowed", mDataAllowed[0]);
        assertFalse("data allowed", mDataAllowed[1]);

        // now start a higher priority connection on the other sub
        addMmsNetworkRequest(1);

        AsyncResult res = new AsyncResult(1, null,  null);
        Message.obtain(mPhoneSwitcherUT, EVENT_MODEM_COMMAND_DONE, res).sendToTarget();
        processAllMessages();

        // After gain of network request, mActivePhoneSwitchHandler should be notified 2 times.
        verify(mActivePhoneSwitchHandler, times(2)).sendMessageAtTime(any(), anyLong());
        assertFalse("data allowed", mDataAllowed[0]);
        assertTrue("data not allowed", mDataAllowed[1]);
    }

    /**
     * Verify we don't send spurious DATA_ALLOWED calls when another NetworkProvider
     * wins (ie, switch to wifi).
     */
    @Test
    @SmallTest
    public void testHigherPriorityDefault() throws Exception {
        initialize();

        addInternetNetworkRequest(null, 50);

        setSlotIndexToSubId(0, 0);
        setSlotIndexToSubId(1, 1);
        setDefaultDataSubId(0);

        // Phone 0 should be active
        assertTrue("data not allowed", mDataAllowed[0]);
        assertFalse("data allowed", mDataAllowed[1]);

        addInternetNetworkRequest(null, 100);

        // should be no change
        assertTrue("data not allowed", mDataAllowed[0]);
        assertFalse("data allowed", mDataAllowed[1]);

        addInternetNetworkRequest(null, 0);
        // should be no change
        assertTrue("data not allowed", mDataAllowed[0]);
        assertFalse("data allowed", mDataAllowed[1]);
    }

    /**
     * Verify testSetPreferredData.
     * When preferredData is set, it overwrites defaultData sub to be active sub in single
     * active phone mode. If it's unset (to DEFAULT_SUBSCRIPTION_ID), defaultData sub becomes
     * active one.
     */
    @Test
    @SmallTest
    public void testSetPreferredData() throws Exception {
        initialize();

        // Phone 0 has sub 1, phone 1 has sub 2.
        // Sub 1 is default data sub.
        // Both are active subscriptions are active sub, as they are in both active slots.
        setSlotIndexToSubId(0, 1);
        setSlotIndexToSubId(1, 2);
        setDefaultDataSubId(1);

<<<<<<< HEAD
        doReturn(true).when(mSubscriptionController).isOpportunistic(2);
=======
>>>>>>> b0184374
        doReturn(new SubscriptionInfoInternal.Builder(mSubscriptionManagerService
                .getSubscriptionInfoInternal(2)).setOpportunistic(1).build())
                .when(mSubscriptionManagerService).getSubscriptionInfoInternal(2);

        // Notify phoneSwitcher about default data sub and default network request.
        addInternetNetworkRequest(null, 50);
        // Phone 0 (sub 1) should be activated as it has default data sub.
        assertTrue(mDataAllowed[0]);

        // Set sub 2 as preferred sub should make phone 1 activated and phone 0 deactivated.
        mPhoneSwitcherUT.trySetOpportunisticDataSubscription(2, false, null);
        processAllMessages();
        mPhoneSwitcherUT.mValidationCallback.onNetworkAvailable(null, 2);
        processAllMessages();
        assertFalse(mDataAllowed[0]);
        assertTrue(mDataAllowed[1]);

        // Unset preferred sub should make default data sub (phone 0 / sub 1) activated again.
        mPhoneSwitcherUT.trySetOpportunisticDataSubscription(
                SubscriptionManager.DEFAULT_SUBSCRIPTION_ID, false, null);
        processAllMessages();
        mPhoneSwitcherUT.mValidationCallback.onNetworkAvailable(null, 1);
        processAllMessages();
        assertTrue(mDataAllowed[0]);
        assertFalse(mDataAllowed[1]);
    }

    /**
     * TestSetPreferredData in the event of different priorities.
     * The following events can set preferred data subId with priority in the order of
     * 1. Emergency call
     * 2. Voice call (when data during call feature is enabled).
     * 3. CBRS requests OR Auto switch requests - only one case applies at a time
     */
    @Test
    @SmallTest
    public void testSetPreferredDataCasePriority_CbrsWaitsForVoiceCall() throws Exception {
        initialize();
        setAllPhonesInactive();

        // Phone 0 has sub 1, phone 1 has sub 2.
        // Sub 1 is default data sub.
        // Both are active subscriptions are active sub, as they are in both active slots.
        setSlotIndexToSubId(0, 1);
        setSlotIndexToSubId(1, 2);
        // single visible sub, as the other one is CBRS
<<<<<<< HEAD
        doReturn(new int[1]).when(mSubscriptionController).getActiveSubIdList(true);
=======
>>>>>>> b0184374
        doReturn(new int[1]).when(mSubscriptionManagerService).getActiveSubIdList(true);
        setDefaultDataSubId(1);

        // Notify phoneSwitcher about default data sub and default network request.
        NetworkRequest internetRequest = addInternetNetworkRequest(null, 50);
        // Phone 0 (sub 1) should be activated as it has default data sub.
        assertEquals(1, mPhoneSwitcherUT.getActiveDataSubId());
        assertTrue(mPhoneSwitcherUT.shouldApplyNetworkRequest(
                new TelephonyNetworkRequest(internetRequest, mPhone), 0));
        assertFalse(mPhoneSwitcherUT.shouldApplyNetworkRequest(
                new TelephonyNetworkRequest(internetRequest, mPhone), 1));

        // Set sub 2 as preferred sub should make phone 1 activated and phone 0 deactivated.
        mPhoneSwitcherUT.trySetOpportunisticDataSubscription(2, false, null);
        processAllMessages();
        mPhoneSwitcherUT.mValidationCallback.onNetworkAvailable(null, 2);
        // A higher priority event occurring E.g. Phone1 has active IMS call on LTE.
        doReturn(mImsPhone).when(mPhone).getImsPhone();
        doReturn(true).when(mPhone).isUserDataEnabled();
        doReturn(true).when(mPhone).isDataAllowed();
        mockImsRegTech(0, REGISTRATION_TECH_LTE);
        notifyPhoneAsInCall(mPhone);

        // switch shouldn't occur due to the higher priority event
        assertTrue(mPhoneSwitcherUT.shouldApplyNetworkRequest(
                new TelephonyNetworkRequest(internetRequest, mPhone), 0));
        assertFalse(mPhoneSwitcherUT.shouldApplyNetworkRequest(
                new TelephonyNetworkRequest(internetRequest, mPhone), 1));
        assertEquals(1, mPhoneSwitcherUT.getActiveDataSubId());
        assertEquals(2, mPhoneSwitcherUT.getAutoSelectedDataSubId());

        // The higher priority event ends, time to switch to auto selected subId.
        notifyPhoneAsInactive(mPhone);

        assertEquals(2, mPhoneSwitcherUT.getActiveDataSubId());
        assertEquals(2, mPhoneSwitcherUT.getAutoSelectedDataSubId());
        assertTrue(mPhoneSwitcherUT.shouldApplyNetworkRequest(
                new TelephonyNetworkRequest(internetRequest, mPhone), 1));
        assertFalse(mPhoneSwitcherUT.shouldApplyNetworkRequest(
                new TelephonyNetworkRequest(internetRequest, mPhone), 0));
    }

    @Test
    @SmallTest
    public void testSetPreferredData_NoAutoSwitchWhenCbrs() throws Exception {
        initialize();
        setAllPhonesInactive();

        // Phone 0 has sub 1, phone 1 has sub 2.
        // Sub 1 is default data sub.
        // Both are active subscriptions are active sub, as they are in both active slots.
        setSlotIndexToSubId(0, 1);
        setSlotIndexToSubId(1, 2);
        setDefaultDataSubId(1);

        clearInvocations(mCellularNetworkValidator);
<<<<<<< HEAD
        doReturn(new int[1]).when(mSubscriptionController).getActiveSubIdList(true);
=======
>>>>>>> b0184374
        doReturn(new int[1]).when(mSubscriptionManagerService).getActiveSubIdList(true);
        prepareIdealAutoSwitchCondition();
        processAllFutureMessages();

        verify(mCellularNetworkValidator, never()).validate(eq(2), anyLong(), eq(false),
                eq(mPhoneSwitcherUT.mValidationCallback));
        assertEquals(1, mPhoneSwitcherUT.getActiveDataSubId());
    }

    @Test
    @SmallTest
    public void testSetPreferredDataModemCommand() throws Exception {
        doReturn(true).when(mMockRadioConfig).isSetPreferredDataCommandSupported();
        initialize();
        mPhoneSwitcherUT.registerForActivePhoneSwitch(mActivePhoneSwitchHandler,
                ACTIVE_PHONE_SWITCH, null);
        mPhoneSwitcherUT.registerForActivePhoneSwitch(mActivePhoneSwitchHandler,
                ACTIVE_PHONE_SWITCH, null);
        verify(mActivePhoneSwitchHandler, times(2)).sendMessageAtTime(any(), anyLong());
        clearInvocations(mMockRadioConfig);
        clearInvocations(mActivePhoneSwitchHandler);

        // Phone 0 has sub 1, phone 1 has sub 2.
        // Sub 1 is default data sub.
        // Both are active subscriptions are active sub, as they are in both active slots.
        setSlotIndexToSubId(0, 1);
        setSlotIndexToSubId(1, 2);
        setDefaultDataSubId(1);
        // Phone 0 (sub 1) should be preferred data phone as it has default data sub.
        verify(mMockRadioConfig).setPreferredDataModem(eq(0), any());
        AsyncResult res = new AsyncResult(1, null,  null);
        Message.obtain(mPhoneSwitcherUT, EVENT_MODEM_COMMAND_DONE, res).sendToTarget();
        processAllMessages();
        verify(mActivePhoneSwitchHandler, times(2)).sendMessageAtTime(any(), anyLong());
        clearInvocations(mMockRadioConfig);
        clearInvocations(mActivePhoneSwitchHandler);

        // Notify phoneSwitcher about default data sub and default network request.
        // It shouldn't change anything.
        NetworkRequest internetRequest = addInternetNetworkRequest(null, 50);
        NetworkRequest mmsRequest = addMmsNetworkRequest(2);
        verify(mMockRadioConfig, never()).setPreferredDataModem(anyInt(), any());
        verify(mActivePhoneSwitchHandler, never()).sendMessageAtTime(any(), anyLong());
        assertTrue(mPhoneSwitcherUT.shouldApplyNetworkRequest(
                new TelephonyNetworkRequest(internetRequest, mPhone), 0));
        assertFalse(mPhoneSwitcherUT.shouldApplyNetworkRequest(
                new TelephonyNetworkRequest(mmsRequest, mPhone), 0));
        assertFalse(mPhoneSwitcherUT.shouldApplyNetworkRequest(
                new TelephonyNetworkRequest(internetRequest, mPhone), 1));
        assertTrue(mPhoneSwitcherUT.shouldApplyNetworkRequest(
                new TelephonyNetworkRequest(mmsRequest, mPhone), 1));

        // Set sub 2 as preferred sub should make phone 1 preferredDataModem
<<<<<<< HEAD
        doReturn(true).when(mSubscriptionController).isOpportunistic(2);
=======
>>>>>>> b0184374
        doReturn(new SubscriptionInfoInternal.Builder(mSubscriptionManagerService
                .getSubscriptionInfoInternal(2)).setOpportunistic(1).build())
                .when(mSubscriptionManagerService).getSubscriptionInfoInternal(2);

        mPhoneSwitcherUT.trySetOpportunisticDataSubscription(2, false, null);
        processAllMessages();
        mPhoneSwitcherUT.mValidationCallback.onNetworkAvailable(null, 2);
        processAllMessages();
        verify(mMockRadioConfig).setPreferredDataModem(eq(1), any());
        Message.obtain(mPhoneSwitcherUT, EVENT_MODEM_COMMAND_DONE, res).sendToTarget();
        processAllMessages();
        verify(mActivePhoneSwitchHandler, times(2)).sendMessageAtTime(any(), anyLong());
        assertFalse(mPhoneSwitcherUT.shouldApplyNetworkRequest(
                new TelephonyNetworkRequest(internetRequest, mPhone), 0));
        assertFalse(mPhoneSwitcherUT.shouldApplyNetworkRequest(
                new TelephonyNetworkRequest(mmsRequest, mPhone), 0));
        assertTrue(mPhoneSwitcherUT.shouldApplyNetworkRequest(
                new TelephonyNetworkRequest(internetRequest, mPhone), 1));
        assertTrue(mPhoneSwitcherUT.shouldApplyNetworkRequest(
                new TelephonyNetworkRequest(mmsRequest, mPhone), 1));

        clearInvocations(mMockRadioConfig);
        clearInvocations(mActivePhoneSwitchHandler);

        // Unset preferred sub should make phone0 preferredDataModem again.
        mPhoneSwitcherUT.trySetOpportunisticDataSubscription(
                SubscriptionManager.DEFAULT_SUBSCRIPTION_ID, false, null);
        processAllMessages();
        mPhoneSwitcherUT.mValidationCallback.onNetworkAvailable(null, 1);
        processAllMessages();

        verify(mMockRadioConfig).setPreferredDataModem(eq(0), any());
        Message.obtain(mPhoneSwitcherUT, EVENT_MODEM_COMMAND_DONE, res).sendToTarget();
        processAllMessages();
        verify(mActivePhoneSwitchHandler, times(2)).sendMessageAtTime(any(), anyLong());
        assertTrue(mPhoneSwitcherUT.shouldApplyNetworkRequest(
                new TelephonyNetworkRequest(internetRequest, mPhone), 0));
        assertFalse(mPhoneSwitcherUT.shouldApplyNetworkRequest(
                new TelephonyNetworkRequest(mmsRequest, mPhone), 0));
        assertFalse(mPhoneSwitcherUT.shouldApplyNetworkRequest(
                new TelephonyNetworkRequest(internetRequest, mPhone), 1));
        assertTrue(mPhoneSwitcherUT.shouldApplyNetworkRequest(
                new TelephonyNetworkRequest(mmsRequest, mPhone), 1));

        // SetDataAllowed should never be triggered.
        verify(mCommandsInterface0, never()).setDataAllowed(anyBoolean(), any());
        verify(mCommandsInterface1, never()).setDataAllowed(anyBoolean(), any());

        // Set preferred data modem should be triggered after radio on or available.
        clearInvocations(mMockRadioConfig);
        Message.obtain(mPhoneSwitcherUT, EVENT_RADIO_ON, res).sendToTarget();
        processAllMessages();
        verify(mMockRadioConfig).setPreferredDataModem(eq(0), any());
    }

    @Test
    @SmallTest
    public void testSetPreferredDataWithValidation() throws Exception {
        doReturn(true).when(mMockRadioConfig).isSetPreferredDataCommandSupported();
        initialize();

        // Phone 0 has sub 1, phone 1 has sub 2.
        // Sub 1 is default data sub.
        // Both are active subscriptions are active sub, as they are in both active slots.
        setSlotIndexToSubId(0, 1);
        setSlotIndexToSubId(1, 2);
        setDefaultDataSubId(1);

        doReturn(new SubscriptionInfoInternal.Builder(mSubscriptionManagerService
                .getSubscriptionInfoInternal(2)).setOpportunistic(1).build())
                .when(mSubscriptionManagerService).getSubscriptionInfoInternal(2);

        // Phone 0 (sub 1) should be activated as it has default data sub.
        assertEquals(0, mPhoneSwitcherUT.getPreferredDataPhoneId());

        // Set sub 2 as preferred sub should make phone 1 activated and phone 0 deactivated.
        mPhoneSwitcherUT.trySetOpportunisticDataSubscription(2, true, null);
        processAllMessages();
        verify(mCellularNetworkValidator).validate(eq(2), anyLong(), eq(false),
                eq(mPhoneSwitcherUT.mValidationCallback));
        // Validation failed. Preferred data sub should remain 1, data phone should remain 0.
        mPhoneSwitcherUT.mValidationCallback.onValidationDone(false, 2);
        processAllMessages();
        assertEquals(0, mPhoneSwitcherUT.getPreferredDataPhoneId());

        // Validation succeeds. Preferred data sub changes to 2, data phone changes to 1.
        mPhoneSwitcherUT.trySetOpportunisticDataSubscription(2, true, null);
        processAllMessages();
        mPhoneSwitcherUT.mValidationCallback.onValidationDone(true, 2);
        processAllMessages();
        assertEquals(1, mPhoneSwitcherUT.getPreferredDataPhoneId());

        // Switching data back to primary (subId 1) with customized validation timeout.
        long timeout = 1234;
        mContextFixture.getCarrierConfigBundle().putLong(
                KEY_DATA_SWITCH_VALIDATION_TIMEOUT_LONG, timeout);
        mPhoneSwitcherUT.trySetOpportunisticDataSubscription(
                SubscriptionManager.DEFAULT_SUBSCRIPTION_ID, true, null);
        processAllMessages();
        verify(mCellularNetworkValidator).validate(eq(1), eq(timeout), eq(false),
                eq(mPhoneSwitcherUT.mValidationCallback));
        mPhoneSwitcherUT.mValidationCallback.onValidationDone(true, 1);
        processAllMessages();
        assertEquals(0, mPhoneSwitcherUT.getPreferredDataPhoneId());
    }

    private void mockImsRegTech(int phoneId, int regTech) {
        doReturn(regTech).when(mMockImsRegTechProvider).get(any(), eq(phoneId));
        mPhoneSwitcherUT.mImsRegTechProvider = mMockImsRegTechProvider;
    }

    @Test
    @SmallTest
    public void testNonDefaultDataPhoneInCall_ImsCallOnLte_shouldSwitchDds() throws Exception {
        initialize();
        setAllPhonesInactive();

        // Phone 0 has sub 1, phone 1 has sub 2.
        // Sub 1 is default data sub.
        // Both are active subscriptions are active sub, as they are in both active slots.
        setSlotIndexToSubId(0, 1);
        setSlotIndexToSubId(1, 2);
        setDefaultDataSubId(1);
        processAllMessages();

        // Phone 0 should be the default data phoneId.
        assertEquals(0, mPhoneSwitcherUT.getPreferredDataPhoneId());

        // Phone2 has active IMS call on LTE. And data of DEFAULT apn is enabled. This should
        // trigger data switch.
        doReturn(mImsPhone).when(mPhone2).getImsPhone();
        doReturn(true).when(mPhone2).isDataAllowed();
        mockImsRegTech(1, REGISTRATION_TECH_LTE);
        notifyPhoneAsInCall(mImsPhone);

        // Phone 1 should become the preferred data phone.
        assertEquals(1, mPhoneSwitcherUT.getPreferredDataPhoneId());
    }

    @Test
    @SmallTest
    public void testNonDefaultDataPhoneInCall_ImsCallDialingOnLte_shouldSwitchDds()
            throws Exception {
        initialize();
        setAllPhonesInactive();

        // Phone 0 has sub 1, phone 1 has sub 2.
        // Sub 1 is default data sub.
        // Both are active subscriptions are active sub, as they are in both active slots.
        setSlotIndexToSubId(0, 1);
        setSlotIndexToSubId(1, 2);
        setDefaultDataSubId(1);
        processAllMessages();

        // Phone 0 should be the default data phoneId.
        assertEquals(0, mPhoneSwitcherUT.getPreferredDataPhoneId());

        // Phone2 has active IMS call on LTE. And data of DEFAULT apn is enabled. This should
        // trigger data switch.
        doReturn(mImsPhone).when(mPhone2).getImsPhone();
        doReturn(true).when(mPhone2).isDataAllowed();
        mockImsRegTech(1, REGISTRATION_TECH_LTE);
        notifyPhoneAsInDial(mImsPhone);

        // Phone2 should be preferred data phone
        assertEquals(1, mPhoneSwitcherUT.getPreferredDataPhoneId());
    }
    @Test
    @SmallTest
    public void testNonDefaultDataPhoneInCall_ImsCallIncomingOnLte_shouldSwitchDds()
            throws Exception {
        initialize();
        setAllPhonesInactive();

        // Phone 0 has sub 1, phone 1 has sub 2.
        // Sub 1 is default data sub.
        // Both are active subscriptions are active sub, as they are in both active slots.
        setSlotIndexToSubId(0, 1);
        setSlotIndexToSubId(1, 2);
        setDefaultDataSubId(1);
        processAllMessages();

        // Phone 0 should be the default data phoneId.
        assertEquals(0, mPhoneSwitcherUT.getPreferredDataPhoneId());

        // Phone2 has active IMS call on LTE. And data of DEFAULT apn is enabled. This should
        // trigger data switch.
        doReturn(mImsPhone).when(mPhone2).getImsPhone();
        doReturn(true).when(mPhone2).isDataAllowed();
        mockImsRegTech(1, REGISTRATION_TECH_LTE);
        notifyPhoneAsInIncomingCall(mImsPhone);

        // Phone 1 should become the preferred data phone.
        assertEquals(1, mPhoneSwitcherUT.getPreferredDataPhoneId());
    }

    @Test
    @SmallTest
    public void testNonDefaultDataPhoneInCall_ImsCallOnWlan_shouldNotSwitchDds() throws Exception {
        initialize();
        setAllPhonesInactive();

        // Phone 0 has sub 1, phone 1 has sub 2.
        // Sub 1 is default data sub.
        // Both are active subscriptions are active sub, as they are in both active slots.
        setSlotIndexToSubId(0, 1);
        setSlotIndexToSubId(1, 2);
        setDefaultDataSubId(1);
        processAllMessages();

        // Phone 0 should be the default data phoneId.
        assertEquals(0, mPhoneSwitcherUT.getPreferredDataPhoneId());

        // Phone2 has active call, but data is turned off. So no data switching should happen.
        doReturn(mImsPhone).when(mPhone2).getImsPhone();
        doReturn(true).when(mPhone2).isDataAllowed();
        mockImsRegTech(1, REGISTRATION_TECH_IWLAN);
        notifyPhoneAsInCall(mImsPhone);

        // Phone 0 should remain the default data phone.
        assertEquals(0, mPhoneSwitcherUT.getPreferredDataPhoneId());
    }

    @Test
    @SmallTest
    public void testNonDefaultDataPhoneInCall_ImsCallOnCrossSIM_HandoverToLTE() throws Exception {
        initialize();
        setAllPhonesInactive();

        // Phone 0 has sub 1, phone 1 has sub 2.
        // Sub 1 is default data sub.
        // Both are active subscriptions are active sub, as they are in both active slots.
        setSlotIndexToSubId(0, 1);
        setSlotIndexToSubId(1, 2);
        setDefaultDataSubId(1);
        processAllMessages();

        // Phone 0 should be the default data phoneId.
        assertEquals(0, mPhoneSwitcherUT.getPreferredDataPhoneId());

        // Phone 1 has active IMS call on CROSS_SIM. And data of DEFAULT apn is enabled. This should
        // not trigger data switch.
        doReturn(mImsPhone).when(mPhone2).getImsPhone();
        doReturn(true).when(mPhone).isUserDataEnabled();
        doReturn(true).when(mPhone2).isDataAllowed();
        mockImsRegTech(1, REGISTRATION_TECH_CROSS_SIM);
        notifyPhoneAsInCall(mImsPhone);

        // Phone 0 should remain the default data phone.
        assertEquals(0, mPhoneSwitcherUT.getPreferredDataPhoneId());

        // Phone 1 has has handed over the call to LTE. And data of DEFAULT apn is enabled.
        // This should trigger data switch.
        mockImsRegTech(1, REGISTRATION_TECH_LTE);
        notifyImsRegistrationTechChange(mPhone2);

        // Phone 1 should become the default data phone.
        assertEquals(1, mPhoneSwitcherUT.getPreferredDataPhoneId());
    }

    @Test
    @SmallTest
    public void testNonDefaultDataPhoneInCall() throws Exception {
        doReturn(true).when(mMockRadioConfig).isSetPreferredDataCommandSupported();
        initialize();
        // Phone 0 has sub 1, phone 1 has sub 2.
        // Sub 1 is default data sub.
        // Both are active subscriptions are active sub, as they are in both active slots.
        setSlotIndexToSubId(0, 1);
        setSlotIndexToSubId(1, 2);
        setDefaultDataSubId(1);
        NetworkRequest internetRequest = addInternetNetworkRequest(null, 50);
        assertTrue(mPhoneSwitcherUT.shouldApplyNetworkRequest(
                new TelephonyNetworkRequest(internetRequest, mPhone), 0));
        assertFalse(mPhoneSwitcherUT.shouldApplyNetworkRequest(
                new TelephonyNetworkRequest(internetRequest, mPhone), 1));
        clearInvocations(mMockRadioConfig);
        setAllPhonesInactive();
        // Initialization done.

        // Phone2 has active call, but data is turned off. So no data switching should happen.
        notifyDataEnabled(false);
        notifyPhoneAsInCall(mPhone2);
        verify(mMockRadioConfig, never()).setPreferredDataModem(anyInt(), any());
        assertTrue(mPhoneSwitcherUT.shouldApplyNetworkRequest(
                new TelephonyNetworkRequest(internetRequest, mPhone), 0));
        assertFalse(mPhoneSwitcherUT.shouldApplyNetworkRequest(
                new TelephonyNetworkRequest(internetRequest, mPhone), 1));

        // Phone2 has active call, and data is on. So data switch to it.
        doReturn(true).when(mPhone).isUserDataEnabled();
        notifyDataEnabled(true);
        verify(mMockRadioConfig).setPreferredDataModem(eq(1), any());
        assertTrue(mPhoneSwitcherUT.shouldApplyNetworkRequest(
                new TelephonyNetworkRequest(internetRequest, mPhone), 1));
        assertFalse(mPhoneSwitcherUT.shouldApplyNetworkRequest(
                new TelephonyNetworkRequest(internetRequest, mPhone), 0));
        clearInvocations(mMockRadioConfig);

        // Phone2(nDDS) call ended. But Phone1 having cross-SIM call. Don't switch.
        mockImsRegTech(0, REGISTRATION_TECH_CROSS_SIM);
        notifyPhoneAsInIncomingCall(mPhone);
        notifyPhoneAsInactive(mPhone2);
        verify(mMockRadioConfig, never()).setPreferredDataModem(anyInt(), any());
        assertTrue(mPhoneSwitcherUT.shouldApplyNetworkRequest(
                new TelephonyNetworkRequest(internetRequest, mPhone), 1));
        assertFalse(mPhoneSwitcherUT.shouldApplyNetworkRequest(
                new TelephonyNetworkRequest(internetRequest, mPhone), 0));

        // Phone(DDS) call ended.
        // Honor auto data switch's suggestion: if DDS is OOS, auto switch to Phone2(nDDS).
        serviceStateChanged(1, NetworkRegistrationInfo.REGISTRATION_STATE_HOME);
        serviceStateChanged(0, NetworkRegistrationInfo
                .REGISTRATION_STATE_NOT_REGISTERED_OR_SEARCHING);
        doReturn(null).when(mConnectivityManager).getNetworkCapabilities(any());
        notifyPhoneAsInactive(mPhone);

        // verify immediately switch back to DDS upon call ends
        verify(mMockRadioConfig).setPreferredDataModem(eq(0), any());
        assertTrue(mPhoneSwitcherUT.shouldApplyNetworkRequest(
                new TelephonyNetworkRequest(internetRequest, mPhone), 0));
        assertFalse(mPhoneSwitcherUT.shouldApplyNetworkRequest(
                new TelephonyNetworkRequest(internetRequest, mPhone), 1));

        // verify the attempt to do auto data switch to Phone2(nDDS)
        processAllFutureMessages();
        verify(mCellularNetworkValidator).validate(eq(2), anyLong(), eq(false),
                eq(mPhoneSwitcherUT.mValidationCallback));

        // Phone2 has holding call on VoWifi, no need to switch data
        clearInvocations(mMockRadioConfig);
        mockImsRegTech(1, REGISTRATION_TECH_IWLAN);
        notifyPhoneAsInHoldingCall(mPhone2);
        verify(mMockRadioConfig, never()).setPreferredDataModem(anyInt(), any());
        assertTrue(mPhoneSwitcherUT.shouldApplyNetworkRequest(
                new TelephonyNetworkRequest(internetRequest, mPhone), 0));
        assertFalse(mPhoneSwitcherUT.shouldApplyNetworkRequest(
                new TelephonyNetworkRequest(internetRequest, mPhone), 1));
    }

    @Test
    @SmallTest
    public void testDataEnabledChangedDuringVoiceCall() throws Exception {
        doReturn(true).when(mMockRadioConfig).isSetPreferredDataCommandSupported();
        initialize();
        // Phone 0 has sub 1, phone 1 has sub 2.
        // Sub 1 is default data sub.
        // Both are active subscriptions are active sub, as they are in both active slots.
        setSlotIndexToSubId(0, 1);
        setSlotIndexToSubId(1, 2);
        setDefaultDataSubId(1);
        NetworkRequest internetRequest = addInternetNetworkRequest(null, 50);
        assertTrue(mPhoneSwitcherUT.shouldApplyNetworkRequest(
                new TelephonyNetworkRequest(internetRequest, mPhone), 0));
        assertFalse(mPhoneSwitcherUT.shouldApplyNetworkRequest(
                new TelephonyNetworkRequest(internetRequest, mPhone), 1));
        clearInvocations(mMockRadioConfig);
        setAllPhonesInactive();
        // Initialization done.

        // Phone2 has active call and data is on. So switch to nDDS Phone2
        notifyDataEnabled(true);
        notifyPhoneAsInCall(mPhone2);
        verify(mMockRadioConfig).setPreferredDataModem(eq(1), any());
        assertFalse(mPhoneSwitcherUT.shouldApplyNetworkRequest(
                new TelephonyNetworkRequest(internetRequest, mPhone), 0));
        assertTrue(mPhoneSwitcherUT.shouldApplyNetworkRequest(
                new TelephonyNetworkRequest(internetRequest, mPhone), 1));

        // During the active call, user turns off data, should immediately switch back to DDS
        notifyDataEnabled(false);
        verify(mMockRadioConfig).setPreferredDataModem(eq(0), any());
        assertTrue(mPhoneSwitcherUT.shouldApplyNetworkRequest(
                new TelephonyNetworkRequest(internetRequest, mPhone), 0));
        assertFalse(mPhoneSwitcherUT.shouldApplyNetworkRequest(
                new TelephonyNetworkRequest(internetRequest, mPhone), 1));
    }

    @Test
    @SmallTest
    public void testNetworkRequestOnNonDefaultData() throws Exception {
        doReturn(true).when(mMockRadioConfig).isSetPreferredDataCommandSupported();
        initialize();
        // Phone 0 has sub 1, phone 1 has sub 2.
        // Sub 1 is default data sub.
        // Both are active subscriptions are active sub, as they are in both active slots.
        setSlotIndexToSubId(0, 1);
        setSlotIndexToSubId(1, 2);
        setDefaultDataSubId(1);
        NetworkRequest internetRequest = addInternetNetworkRequest(2, 50);
        assertFalse(mPhoneSwitcherUT.shouldApplyNetworkRequest(
                new TelephonyNetworkRequest(internetRequest, mPhone), 0));
        assertFalse(mPhoneSwitcherUT.shouldApplyNetworkRequest(
                new TelephonyNetworkRequest(internetRequest, mPhone), 1));

        // Restricted network request will should be applied.
        internetRequest = addInternetNetworkRequest(2, 50, true);
        assertFalse(mPhoneSwitcherUT.shouldApplyNetworkRequest(
                new TelephonyNetworkRequest(internetRequest, mPhone), 0));
        assertTrue(mPhoneSwitcherUT.shouldApplyNetworkRequest(
                new TelephonyNetworkRequest(internetRequest, mPhone), 1));
    }

    @Test
    @SmallTest
    public void testEmergencyOverrideSuccessBeforeCallStarts() throws Exception {
        doReturn(true).when(mMockRadioConfig).isSetPreferredDataCommandSupported();
        initialize();
        // Phone 0 has sub 1, phone 1 has sub 2.
        // Sub 1 is default data sub.
        // Both are active subscriptions are active sub, as they are in both active slots.
        setMsimDefaultDataSubId(1);
        clearInvocations(mMockRadioConfig);

        // override the phone ID in prep for emergency call
        mPhoneSwitcherUT.overrideDefaultDataForEmergency(1, 1, mFuturePhone);
        sendPreferredDataSuccessResult(1);
        processAllMessages();
        verify(mFuturePhone).complete(true);

        // Make sure the correct broadcast is sent out for the overridden phone ID
        verify(mTelephonyRegistryManager).notifyActiveDataSubIdChanged(eq(2));
    }

    @Test
    @SmallTest
    public void testEmergencyOverrideNoDdsChange() throws Exception {
        doReturn(true).when(mMockRadioConfig).isSetPreferredDataCommandSupported();
        initialize();
        // Phone 0 has sub 1, phone 1 has sub 2.
        // Sub 1 is default data sub.
        // Both are active subscriptions are active sub, as they are in both active slots.
        setMsimDefaultDataSubId(1);
        clearInvocations(mMockRadioConfig);

        // override the phone ID in prep for emergency call
        mPhoneSwitcherUT.overrideDefaultDataForEmergency(0, 1, mFuturePhone);
        processAllMessages();
        // The radio command should never be called because the DDS hasn't changed.
        verify(mMockRadioConfig, never()).setPreferredDataModem(eq(0), any());
        processAllMessages();
        verify(mFuturePhone).complete(true);
    }

    @Test
    @SmallTest
    public void testEmergencyOverrideEndSuccess() throws Exception {
        PhoneSwitcher.ECBM_DEFAULT_DATA_SWITCH_BASE_TIME_MS = 500;
        doReturn(true).when(mMockRadioConfig).isSetPreferredDataCommandSupported();
        initialize();
        // Phone 0 has sub 1, phone 1 has sub 2.
        // Sub 1 is default data sub.
        // Both are active subscriptions are active sub, as they are in both active slots.
        setMsimDefaultDataSubId(1);
        setAllPhonesInactive();
        clearInvocations(mMockRadioConfig);
        clearInvocations(mTelephonyRegistryManager);

        // override the phone ID in prep for emergency call

        mPhoneSwitcherUT.overrideDefaultDataForEmergency(1, 1, mFuturePhone);
        sendPreferredDataSuccessResult(1);
        processAllMessages();
        verify(mFuturePhone).complete(true);

        // Start and end the emergency call, which will start override timer
        notifyPhoneAsInCall(mPhone2);
        notifyPhoneAsInactive(mPhone2);

        clearInvocations(mTelephonyRegistryManager);
        // Verify that the DDS is successfully switched back after 1 second + base ECBM timeout
        moveTimeForward(ECBM_DEFAULT_DATA_SWITCH_BASE_TIME_MS + 1000);
        processAllMessages();
        verify(mMockRadioConfig).setPreferredDataModem(eq(0), any());
        AsyncResult res = new AsyncResult(1, null,  null);
        Message.obtain(mPhoneSwitcherUT, EVENT_MODEM_COMMAND_DONE, res).sendToTarget();
        processAllMessages();

        // Make sure the correct broadcast is sent out for the phone ID
        verify(mTelephonyRegistryManager).notifyActiveDataSubIdChanged(eq(1));
    }

    @Test
    @SmallTest
    public void testEmergencyOverrideEcbmStartEnd() throws Exception {
        PhoneSwitcher.ECBM_DEFAULT_DATA_SWITCH_BASE_TIME_MS = 500;
        doReturn(true).when(mMockRadioConfig).isSetPreferredDataCommandSupported();
        initialize();
        // Phone 0 has sub 1, phone 1 has sub 2.
        // Sub 1 is default data sub.
        // Both are active subscriptions are active sub, as they are in both active slots.
        setMsimDefaultDataSubId(1);
        setAllPhonesInactive();
        clearInvocations(mMockRadioConfig);
        clearInvocations(mTelephonyRegistryManager);

        // override the phone ID in prep for emergency call
        mPhoneSwitcherUT.overrideDefaultDataForEmergency(1, 1, mFuturePhone);
        sendPreferredDataSuccessResult(1);
        processAllMessages();
        verify(mFuturePhone).complete(true);

        // Start and end the emergency call, which will start override timer
        notifyPhoneAsInCall(mPhone2);
        notifyPhoneAsInactive(mPhone2);
        // Start ECBM
        Message ecbmMessage = getEcbmRegistration(mPhone2);
        notifyEcbmStart(mPhone2, ecbmMessage);

        // DDS should not be switched back until ECBM ends, make sure there is no further
        // interaction.
        moveTimeForward(ECBM_DEFAULT_DATA_SWITCH_BASE_TIME_MS + 2000);
        processAllMessages();
        verify(mMockRadioConfig, never()).setPreferredDataModem(eq(0), any());
        // Make sure the correct broadcast is sent out for the phone ID
        verify(mTelephonyRegistryManager).notifyActiveDataSubIdChanged(eq(2));

        // End ECBM
        clearInvocations(mTelephonyRegistryManager);
        ecbmMessage = getEcbmRegistration(mPhone2);
        notifyEcbmEnd(mPhone2, ecbmMessage);
        // Verify that the DDS is successfully switched back after 1 second.
        moveTimeForward(1000);
        processAllMessages();
        verify(mMockRadioConfig).setPreferredDataModem(eq(0), any());
        AsyncResult res = new AsyncResult(1, null,  null);
        Message.obtain(mPhoneSwitcherUT, EVENT_MODEM_COMMAND_DONE, res).sendToTarget();
        processAllMessages();
        // Make sure the correct broadcast is sent out for the phone ID
        verify(mTelephonyRegistryManager).notifyActiveDataSubIdChanged(eq(1));
    }

    @Test
    @SmallTest
    public void testEmergencyOverrideNoCallStart() throws Exception {
        PhoneSwitcher.DEFAULT_DATA_OVERRIDE_TIMEOUT_MS = 500;
        doReturn(true).when(mMockRadioConfig).isSetPreferredDataCommandSupported();
        initialize();
        // Phone 0 has sub 1, phone 1 has sub 2.
        // Sub 1 is default data sub.
        // Both are active subscriptions are active sub, as they are in both active slots.
        setMsimDefaultDataSubId(1);
        setAllPhonesInactive();
        clearInvocations(mMockRadioConfig);
        clearInvocations(mTelephonyRegistryManager);

        // override the phone ID in prep for emergency call
        mPhoneSwitcherUT.overrideDefaultDataForEmergency(1, 1, mFuturePhone);
        sendPreferredDataSuccessResult(1);
        processAllMessages();
        verify(mFuturePhone).complete(true);

        // Do not start the call and make sure the override is removed once the timeout expires
        moveTimeForward(PhoneSwitcher.DEFAULT_DATA_OVERRIDE_TIMEOUT_MS);
        processAllMessages();
        verify(mMockRadioConfig).setPreferredDataModem(eq(0), any());
        AsyncResult res = new AsyncResult(1, null,  null);
        Message.obtain(mPhoneSwitcherUT, EVENT_MODEM_COMMAND_DONE, res).sendToTarget();
        processAllMessages();

        // Make sure the correct broadcast is sent out for the phone ID
        verify(mTelephonyRegistryManager).notifyActiveDataSubIdChanged(eq(1));
    }

    @Test
    @SmallTest
    public void testEmergencyOverrideMultipleOverrideRequests() throws Exception {
        PhoneSwitcher.ECBM_DEFAULT_DATA_SWITCH_BASE_TIME_MS = 500;
        doReturn(true).when(mMockRadioConfig).isSetPreferredDataCommandSupported();
        initialize();
        // Phone 0 has sub 1, phone 1 has sub 2.
        // Sub 1 is default data sub.
        // Both are active subscriptions are active sub, as they are in both active slots.
        setMsimDefaultDataSubId(1);
        setAllPhonesInactive();
        clearInvocations(mMockRadioConfig);
        clearInvocations(mTelephonyRegistryManager);

        // override the phone ID in prep for emergency call
        LinkedBlockingQueue<Boolean> queue = new LinkedBlockingQueue<>();
        CompletableFuture<Boolean> futurePhone = new CompletableFuture<>();
        futurePhone.whenComplete((r, error) -> queue.offer(r));
        mPhoneSwitcherUT.overrideDefaultDataForEmergency(1, 1, futurePhone);
        sendPreferredDataSuccessResult(1);
        processAllMessages();
        Boolean result = queue.poll();
        assertNotNull(result);
        assertTrue(result);

        // try override the phone ID again while there is an existing override for a different phone
        futurePhone = new CompletableFuture<>();
        futurePhone.whenComplete((r, error) -> queue.offer(r));
        mPhoneSwitcherUT.overrideDefaultDataForEmergency(0, 1, futurePhone);
        processAllMessages();
        result = queue.poll();
        assertNotNull(result);
        assertFalse(result);
        verify(mMockRadioConfig, never()).setPreferredDataModem(eq(0), any());

        // Start and end the emergency call, which will start override timer
        notifyPhoneAsInCall(mPhone2);
        notifyPhoneAsInactive(mPhone2);

        // Verify that the DDS is successfully switched back after 1 second + base ECBM timeout
        moveTimeForward(ECBM_DEFAULT_DATA_SWITCH_BASE_TIME_MS + 1000);
        processAllMessages();
        verify(mMockRadioConfig).setPreferredDataModem(eq(0), any());
        AsyncResult res = new AsyncResult(1, null,  null);
        Message.obtain(mPhoneSwitcherUT, EVENT_MODEM_COMMAND_DONE, res).sendToTarget();
        processAllMessages();

        // Make sure the correct broadcast is sent out for the phone ID
        verify(mTelephonyRegistryManager).notifyActiveDataSubIdChanged(eq(1));
    }

    @Test
    @SmallTest
    public void testSetPreferredDataCallback() throws Exception {
        doReturn(true).when(mMockRadioConfig).isSetPreferredDataCommandSupported();
        initialize();

        // Phone 0 has sub 1, phone 1 has sub 2.
        // Sub 1 is default data sub.
        // Both are active subscriptions are active sub, as they are in both active slots.
        setSlotIndexToSubId(0, 1);
        setSlotIndexToSubId(1, 2);

        doReturn(new SubscriptionInfoInternal.Builder(mSubscriptionManagerService
                .getSubscriptionInfoInternal(2)).setOpportunistic(1).build())
                .when(mSubscriptionManagerService).getSubscriptionInfoInternal(2);

        // Switch to primary before a primary is selected/inactive.
        setDefaultDataSubId(-1);
        mPhoneSwitcherUT.trySetOpportunisticDataSubscription(
                SubscriptionManager.DEFAULT_SUBSCRIPTION_ID, false, mSetOpptDataCallback1);
        processAllMessages();

        assertEquals(SubscriptionManager.DEFAULT_SUBSCRIPTION_ID,
                mPhoneSwitcherUT.getAutoSelectedDataSubId());
        verify(mSetOpptDataCallback1).onComplete(SET_OPPORTUNISTIC_SUB_INACTIVE_SUBSCRIPTION);

        // once the primary is selected, it becomes the active sub.
        setDefaultDataSubId(2);
        assertEquals(2, mPhoneSwitcherUT.getActiveDataSubId());

        setDefaultDataSubId(1);
        // Validating on sub 10 which is inactive.
        clearInvocations(mSetOpptDataCallback1);
        mPhoneSwitcherUT.trySetOpportunisticDataSubscription(10, true, mSetOpptDataCallback1);
        processAllMessages();
        verify(mSetOpptDataCallback1).onComplete(SET_OPPORTUNISTIC_SUB_INACTIVE_SUBSCRIPTION);

        // Switch to active subId without validating. Should always succeed.
        mPhoneSwitcherUT.trySetOpportunisticDataSubscription(2, false, mSetOpptDataCallback1);
        processAllMessages();
        mPhoneSwitcherUT.mValidationCallback.onNetworkAvailable(null, 2);
        processAllMessages();
        verify(mSetOpptDataCallback1).onComplete(SET_OPPORTUNISTIC_SUB_SUCCESS);

        // Validating on sub 1 and fails.
        clearInvocations(mSetOpptDataCallback1);
        mPhoneSwitcherUT.trySetOpportunisticDataSubscription(1, true, mSetOpptDataCallback1);
        processAllMessages();
        mPhoneSwitcherUT.mValidationCallback.onValidationDone(false, 1);
        processAllMessages();
        verify(mSetOpptDataCallback1).onComplete(SET_OPPORTUNISTIC_SUB_VALIDATION_FAILED);

        // Validating on sub 2 and succeeds.
        mPhoneSwitcherUT.trySetOpportunisticDataSubscription(2, true, mSetOpptDataCallback2);
        processAllMessages();
        mPhoneSwitcherUT.mValidationCallback.onValidationDone(true, 2);
        processAllMessages();
        verify(mSetOpptDataCallback2).onComplete(SET_OPPORTUNISTIC_SUB_SUCCESS);

        // Switching data back to primary and validation fails.
        clearInvocations(mSetOpptDataCallback2);
        mPhoneSwitcherUT.trySetOpportunisticDataSubscription(
                SubscriptionManager.DEFAULT_SUBSCRIPTION_ID, true, mSetOpptDataCallback2);
        processAllMessages();
        mPhoneSwitcherUT.mValidationCallback.onValidationDone(false, 1);
        processAllMessages();
        verify(mSetOpptDataCallback1).onComplete(SET_OPPORTUNISTIC_SUB_VALIDATION_FAILED);

        // Switching data back to primary and succeeds.
        clearInvocations(mSetOpptDataCallback2);
        mPhoneSwitcherUT.trySetOpportunisticDataSubscription(
                SubscriptionManager.DEFAULT_SUBSCRIPTION_ID, true, mSetOpptDataCallback2);
        processAllMessages();
        mPhoneSwitcherUT.mValidationCallback.onValidationDone(true, 1);
        processAllMessages();
        verify(mSetOpptDataCallback2).onComplete(SET_OPPORTUNISTIC_SUB_SUCCESS);

        // Back to back call on same subId.
        clearInvocations(mSetOpptDataCallback1);
        clearInvocations(mSetOpptDataCallback2);
        clearInvocations(mCellularNetworkValidator);
        mPhoneSwitcherUT.trySetOpportunisticDataSubscription(2, true, mSetOpptDataCallback1);
        processAllMessages();
        verify(mCellularNetworkValidator).validate(eq(2), anyLong(), eq(false),
                eq(mPhoneSwitcherUT.mValidationCallback));
        doReturn(true).when(mCellularNetworkValidator).isValidating();
        mPhoneSwitcherUT.trySetOpportunisticDataSubscription(2, true, mSetOpptDataCallback2);
        processAllMessages();
        verify(mSetOpptDataCallback1).onComplete(SET_OPPORTUNISTIC_SUB_VALIDATION_FAILED);
        verify(mSetOpptDataCallback2, never()).onComplete(anyInt());
        // Validation succeeds.
        doReturn(false).when(mCellularNetworkValidator).isValidating();
        mPhoneSwitcherUT.mValidationCallback.onValidationDone(true, 2);
        processAllMessages();
        verify(mSetOpptDataCallback2).onComplete(SET_OPPORTUNISTIC_SUB_SUCCESS);

        mPhoneSwitcherUT.trySetOpportunisticDataSubscription(
                SubscriptionManager.DEFAULT_SUBSCRIPTION_ID, false, null);
        processAllMessages();
        mPhoneSwitcherUT.mValidationCallback.onNetworkAvailable(null, 1);
        processAllMessages();
        clearInvocations(mSetOpptDataCallback1);
        clearInvocations(mSetOpptDataCallback2);
        clearInvocations(mCellularNetworkValidator);
        // Back to back call, call 1 to switch to subId 2, call 2 to switch back.
        mPhoneSwitcherUT.trySetOpportunisticDataSubscription(2, true, mSetOpptDataCallback1);
        processAllMessages();
        verify(mCellularNetworkValidator).validate(eq(2), anyLong(), eq(false),
                eq(mPhoneSwitcherUT.mValidationCallback));
        doReturn(true).when(mCellularNetworkValidator).isValidating();
        mPhoneSwitcherUT.trySetOpportunisticDataSubscription(
                SubscriptionManager.DEFAULT_SUBSCRIPTION_ID, true, mSetOpptDataCallback2);
        processAllMessages();
        // Call 1 should be cancelled and failed. Call 2 return success immediately as there's no
        // change.
        verify(mSetOpptDataCallback1).onComplete(SET_OPPORTUNISTIC_SUB_VALIDATION_FAILED);
        verify(mSetOpptDataCallback2).onComplete(SET_OPPORTUNISTIC_SUB_SUCCESS);
    }

    @Test
    @SmallTest
    public void testMultiSimConfigChange() throws Exception {
        doReturn(true).when(mMockRadioConfig).isSetPreferredDataCommandSupported();
        mActiveModemCount = 1;
        initialize();
        sendPreferredDataSuccessResult(0);

        // Phone 0 has sub 1, phone 1 has sub 2.
        // Sub 1 is default data sub.
        // Both are active subscriptions are active sub, as they are in both active slots.
        setSlotIndexToSubId(0, 1);
        setDefaultDataSubId(1);

        setNumPhones(2, 2);
        AsyncResult result = new AsyncResult(null, 2, null);
        Message.obtain(mPhoneSwitcherUT, EVENT_MULTI_SIM_CONFIG_CHANGED, result).sendToTarget();
        processAllMessages();

        verify(mPhone2).registerForEmergencyCallToggle(any(), anyInt(), any());
        verify(mPhone2).registerForPreciseCallStateChanged(any(), anyInt(), any());

        clearInvocations(mMockRadioConfig);
        setSlotIndexToSubId(1, 2);
        setDefaultDataSubId(2);
        verify(mMockRadioConfig).setPreferredDataModem(eq(1), any());
    }

    @Test
    @SmallTest
    public void testValidationOffSwitch_shouldSwitchOnNetworkAvailable() throws Exception {
        doReturn(true).when(mMockRadioConfig).isSetPreferredDataCommandSupported();
        initialize();
        // Phone 0 has sub 1, phone 1 has sub 2.
        // Sub 1 is default data sub.
        // Both are active subscriptions are active sub, as they are in both active slots.
        setSlotIndexToSubId(0, 1);
        setSlotIndexToSubId(1, 2);
        setDefaultDataSubId(1);
        NetworkRequest internetRequest = addInternetNetworkRequest(null, 50);
        assertTrue(mPhoneSwitcherUT.shouldApplyNetworkRequest(
                new TelephonyNetworkRequest(internetRequest, mPhone), 0));
        assertFalse(mPhoneSwitcherUT.shouldApplyNetworkRequest(
                new TelephonyNetworkRequest(internetRequest, mPhone), 1));
        clearInvocations(mMockRadioConfig);
        setAllPhonesInactive();
        // Initialization done.

<<<<<<< HEAD
        doReturn(true).when(mSubscriptionController).isOpportunistic(2);
=======
>>>>>>> b0184374
        doReturn(new SubscriptionInfoInternal.Builder(mSubscriptionManagerService
                .getSubscriptionInfoInternal(2)).setOpportunistic(1).build())
                .when(mSubscriptionManagerService).getSubscriptionInfoInternal(2);

        mPhoneSwitcherUT.trySetOpportunisticDataSubscription(2, false, mSetOpptDataCallback1);
        processAllMessages();
        verify(mCellularNetworkValidator).validate(eq(2), anyLong(), eq(false),
                eq(mPhoneSwitcherUT.mValidationCallback));
        doReturn(true).when(mCellularNetworkValidator).isValidating();

        // Network available on different sub. Should do nothing.
        mPhoneSwitcherUT.mValidationCallback.onNetworkAvailable(null, 1);
        processAllMessages();
        verify(mMockRadioConfig, never()).setPreferredDataModem(anyInt(), any());

        // Network available on corresponding sub. Should confirm switch.
        mPhoneSwitcherUT.mValidationCallback.onNetworkAvailable(null, 2);
        processAllMessages();
        verify(mMockRadioConfig).setPreferredDataModem(eq(1), any());
    }

    @Test
    @SmallTest
    public void testValidationOffSwitch_shouldSwitchOnTimeOut() throws Exception {
        doReturn(true).when(mMockRadioConfig).isSetPreferredDataCommandSupported();
        initialize();
        // Phone 0 has sub 1, phone 1 has sub 2.
        // Sub 1 is default data sub.
        // Both are active subscriptions are active sub, as they are in both active slots.
        setSlotIndexToSubId(0, 1);
        setSlotIndexToSubId(1, 2);
        setDefaultDataSubId(1);
        NetworkRequest internetRequest = addInternetNetworkRequest(null, 50);
        assertTrue(mPhoneSwitcherUT.shouldApplyNetworkRequest(
                new TelephonyNetworkRequest(internetRequest, mPhone), 0));
        assertFalse(mPhoneSwitcherUT.shouldApplyNetworkRequest(
                new TelephonyNetworkRequest(internetRequest, mPhone), 1));
        clearInvocations(mMockRadioConfig);
        setAllPhonesInactive();
        // Initialization done.

<<<<<<< HEAD
        doReturn(true).when(mSubscriptionController).isOpportunistic(2);
=======
>>>>>>> b0184374
        doReturn(new SubscriptionInfoInternal.Builder(mSubscriptionManagerService
                .getSubscriptionInfoInternal(2)).setOpportunistic(1).build())
                .when(mSubscriptionManagerService).getSubscriptionInfoInternal(2);

        mPhoneSwitcherUT.trySetOpportunisticDataSubscription(2, false, mSetOpptDataCallback1);
        processAllMessages();
        verify(mCellularNetworkValidator).validate(eq(2), anyLong(), eq(false),
                eq(mPhoneSwitcherUT.mValidationCallback));
        doReturn(true).when(mCellularNetworkValidator).isValidating();

        // Validation failed on different sub. Should do nothing.
        mPhoneSwitcherUT.mValidationCallback.onValidationDone(false, 1);
        processAllMessages();
        verify(mMockRadioConfig, never()).setPreferredDataModem(anyInt(), any());

        // Network available on corresponding sub. Should confirm switch.
        mPhoneSwitcherUT.mValidationCallback.onValidationDone(false, 2);
        processAllMessages();
        verify(mMockRadioConfig).setPreferredDataModem(eq(1), any());
    }

    @Test
    public void testRetry_DDS_switch_Failure() throws Exception {
        doReturn(true).when(mMockRadioConfig).isSetPreferredDataCommandSupported();
        mActiveModemCount = 2;
        initialize();
        setSlotIndexToSubId(0, 1);
        setDefaultDataSubId(1);

        clearInvocations(mMockRadioConfig);
        // for exceptions OP_NOT_ALLOWED_DURING_VOICE_CALL and INVALID_SIM_STATE,
        // modem retry not invoked.
        AsyncResult res1 = new AsyncResult(0, null,
                new CommandException(CommandException.Error.INVALID_SIM_STATE));
        Message.obtain(mPhoneSwitcherUT, EVENT_MODEM_COMMAND_DONE, res1).sendToTarget();
        processAllMessages();
        moveTimeForward(5000);
        processAllMessages();
        verify(mMockRadioConfig, times(0)).setPreferredDataModem(eq(0), any());

        AsyncResult res2 = new AsyncResult(0, null,
                new CommandException(CommandException.Error.NETWORK_NOT_READY));
        Message.obtain(mPhoneSwitcherUT, EVENT_MODEM_COMMAND_DONE, res2).sendToTarget();
        processAllMessages();
        moveTimeForward(5000);
        processAllMessages();

        verify(mMockRadioConfig, times(1)).setPreferredDataModem(eq(0), any());

        clearInvocations(mMockRadioConfig);
<<<<<<< HEAD
        doReturn(mSubscriptionInfo).when(mSubscriptionController)
            .getActiveSubscriptionInfoForSimSlotIndex(eq(0), any(), any());
=======
>>>>>>> b0184374
        doReturn(mSubscriptionInfo).when(mSubscriptionManagerService)
                .getActiveSubscriptionInfoForSimSlotIndex(eq(0), any(), any());
        doReturn(true).when(mSubscriptionInfo).areUiccApplicationsEnabled();
        doReturn(mIccCard).when(mPhone).getIccCard();
        doReturn(true).when(mIccCard).isEmptyProfile();
        final Intent intent1 = new Intent(ACTION_SIM_APPLICATION_STATE_CHANGED);
        intent1.putExtra(EXTRA_SIM_STATE, SIM_STATE_LOADED);
        intent1.putExtra(SubscriptionManager.EXTRA_SLOT_INDEX, 0);
        mContext.sendBroadcast(intent1);
        processAllMessages();

        verify(mMockRadioConfig, times(0)).setPreferredDataModem(eq(0), any());

        doReturn(false).when(mIccCard).isEmptyProfile();
        final Intent intent2 = new Intent(ACTION_SIM_APPLICATION_STATE_CHANGED);
        intent2.putExtra(EXTRA_SIM_STATE, SIM_STATE_LOADED);
        intent2.putExtra(SubscriptionManager.EXTRA_SLOT_INDEX, 0);
        mContext.sendBroadcast(intent2);
        processAllMessages();

        verify(mMockRadioConfig, times(1)).setPreferredDataModem(eq(0), any());
    }

    @Test
    public void testScheduledRetryWhileMultiSimConfigChange() throws Exception {
        doReturn(true).when(mMockRadioConfig).isSetPreferredDataCommandSupported();
        initialize();

        // Phone 0 has sub 1, phone 1 has sub 2.
        // Sub 1 is default data sub.
        setSlotIndexToSubId(0, 1);
        setSlotIndexToSubId(1, 2);

        // for EVENT_MODEM_COMMAND_RETRY
        AsyncResult res = new AsyncResult(
                1, null,  new CommandException(CommandException.Error.GENERIC_FAILURE));
        Message.obtain(mPhoneSwitcherUT, EVENT_MODEM_COMMAND_DONE, res).sendToTarget();
        processAllMessages();

        // reduce count of phone
        setNumPhones(1, 1);
        AsyncResult result = new AsyncResult(null, 1, null);
        Message.obtain(mPhoneSwitcherUT, EVENT_MULTI_SIM_CONFIG_CHANGED, result).sendToTarget();
        processAllMessages();

        // fire retries
        moveTimeForward(5000);
        processAllMessages();

        verify(mCommandsInterface0, never()).setDataAllowed(anyBoolean(), any());
        verify(mCommandsInterface1, never()).setDataAllowed(anyBoolean(), any());
    }

    /* Private utility methods start here */

    private void prepareIdealAutoSwitchCondition() {
        // 1. service state changes
        serviceStateChanged(1, NetworkRegistrationInfo.REGISTRATION_STATE_HOME);
        serviceStateChanged(0, NetworkRegistrationInfo
                .REGISTRATION_STATE_NOT_REGISTERED_OR_SEARCHING);

        // 2.1 User data enabled on primary SIM
        doReturn(true).when(mPhone).isUserDataEnabled();

        // 2.2 Auto switch feature is enabled
        doReturn(true).when(mPhone2).isDataAllowed();

        // 3.1 No default network
        doReturn(null).when(mConnectivityManager).getNetworkCapabilities(any());

        mPhoneSwitcherUT.sendEmptyMessage(EVENT_EVALUATE_AUTO_SWITCH);
    }

    private void serviceStateChanged(int phoneId,
            @NetworkRegistrationInfo.RegistrationState int dataRegState) {

        ServiceState ss = new ServiceState();

        ss.addNetworkRegistrationInfo(new NetworkRegistrationInfo.Builder()
                .setTransportType(AccessNetworkConstants.TRANSPORT_TYPE_WWAN)
                .setRegistrationState(dataRegState)
                .setDomain(NetworkRegistrationInfo.DOMAIN_PS)
                .build());

        ss.setDataRoamingFromRegistration(dataRegState
                == NetworkRegistrationInfo.REGISTRATION_STATE_ROAMING);

        doReturn(ss).when(mPhones[phoneId]).getServiceState();

        Message msg = mPhoneSwitcherUT.obtainMessage(EVENT_SERVICE_STATE_CHANGED);
        msg.obj = new AsyncResult(phoneId, null, null);
        mPhoneSwitcherUT.sendMessage(msg);
    }

    private void setAllPhonesInactive() {
        doReturn(mInactiveCall).when(mPhone).getForegroundCall();
        doReturn(mInactiveCall).when(mPhone).getBackgroundCall();
        doReturn(mInactiveCall).when(mPhone).getRingingCall();
        doReturn(mInactiveCall).when(mPhone2).getForegroundCall();
        doReturn(mInactiveCall).when(mPhone2).getBackgroundCall();
        doReturn(mInactiveCall).when(mPhone2).getRingingCall();
        doReturn(mInactiveCall).when(mImsPhone).getForegroundCall();
        doReturn(mInactiveCall).when(mImsPhone).getBackgroundCall();
        doReturn(mInactiveCall).when(mImsPhone).getRingingCall();
    }

    private void notifyPhoneAsInCall(Phone phone) {
        doReturn(mActiveCall).when(phone).getForegroundCall();
        mPhoneSwitcherUT.sendEmptyMessage(EVENT_PRECISE_CALL_STATE_CHANGED);
        processAllMessages();
    }

    private void notifyPhoneAsInDial(Phone phone) {
        doReturn(mDialCall).when(phone).getForegroundCall();
        mPhoneSwitcherUT.sendEmptyMessage(EVENT_PRECISE_CALL_STATE_CHANGED);
        processAllMessages();
    }

    private void notifyPhoneAsInIncomingCall(Phone phone) {
        doReturn(mIncomingCall).when(phone).getForegroundCall();
        mPhoneSwitcherUT.sendEmptyMessage(EVENT_PRECISE_CALL_STATE_CHANGED);
        processAllMessages();
    }

    private void notifyPhoneAsInHoldingCall(Phone phone) {
        doReturn(mHoldingCall).when(phone).getBackgroundCall();
        mPhoneSwitcherUT.sendEmptyMessage(EVENT_PRECISE_CALL_STATE_CHANGED);
        processAllMessages();
    }

    private void notifyPhoneAsInactive(Phone phone) {
        doReturn(mInactiveCall).when(phone).getForegroundCall();
        mPhoneSwitcherUT.sendEmptyMessage(EVENT_PRECISE_CALL_STATE_CHANGED);
        processAllMessages();
    }

    private void notifyDataEnabled(boolean dataEnabled) {
        doReturn(true).when(mPhone).isUserDataEnabled();
        doReturn(dataEnabled).when(mDataSettingsManager).isDataEnabled();
        doReturn(dataEnabled).when(mPhone2).isDataAllowed();
        mDataSettingsManagerCallbacks.get(0).onDataEnabledChanged(dataEnabled, 123 , "");
        if (mDataSettingsManagerCallbacks.size() > 1) {
            mDataSettingsManagerCallbacks.get(1).onDataEnabledChanged(dataEnabled, 123, "");
        }
        processAllMessages();
    }

    private void notifyImsRegistrationTechChange(Phone phone) {
        mPhoneSwitcherUT.sendEmptyMessage(EVENT_IMS_RADIO_TECH_CHANGED);
        processAllMessages();
    }

    private Message getEcbmRegistration(Phone phone) {
        ArgumentCaptor<Handler> handlerCaptor = ArgumentCaptor.forClass(Handler.class);
        ArgumentCaptor<Integer> intCaptor = ArgumentCaptor.forClass(Integer.class);

        verify(phone).registerForEmergencyCallToggle(handlerCaptor.capture(), intCaptor.capture(),
                any());
        assertNotNull(handlerCaptor.getValue());
        assertNotNull(intCaptor.getValue());
        Message message = Message.obtain(handlerCaptor.getValue(), intCaptor.getValue());
        return message;
    }

    private void notifyEcbmStart(Phone phone, Message ecmMessage) {
        doReturn(mInactiveCall).when(phone).getForegroundCall();
        doReturn(true).when(phone).isInEcm();
        ecmMessage.sendToTarget();
        processAllMessages();
    }

    private void notifyEcbmEnd(Phone phone, Message ecmMessage) {
        doReturn(false).when(phone).isInEcm();
        ecmMessage.sendToTarget();
        processAllMessages();
    }

    private void sendPreferredDataSuccessResult(int phoneId) {
        // make sure the radio command is called and then send a success result
        processAllMessages();
        ArgumentCaptor<Message> msgCaptor = ArgumentCaptor.forClass(Message.class);
        verify(mMockRadioConfig).setPreferredDataModem(eq(phoneId), msgCaptor.capture());
        assertNotNull(msgCaptor.getValue());
        // Send back successful result
        AsyncResult.forMessage(msgCaptor.getValue(), null, null);
        msgCaptor.getValue().sendToTarget();
        processAllMessages();
    }

    private void setMsimDefaultDataSubId(int defaultDataSub) throws Exception {
        for (int i = 0; i < mActiveModemCount; i++) {
            setSlotIndexToSubId(i, i + 1);
        }
        setDefaultDataSubId(defaultDataSub);
        NetworkRequest internetRequest = addInternetNetworkRequest(null, 50);
        for (int i = 0; i < mActiveModemCount; i++) {
            if (defaultDataSub == (i + 1)) {
                // sub id is always phoneId+1 for testing
                assertTrue(mPhoneSwitcherUT.shouldApplyNetworkRequest(
                        new TelephonyNetworkRequest(internetRequest, mPhone), i));
            } else {
                assertFalse(mPhoneSwitcherUT.shouldApplyNetworkRequest(
                        new TelephonyNetworkRequest(internetRequest, mPhone), i));
            }
        }
    }

    private void sendDefaultDataSubChanged() {
        final Intent intent = new Intent(TelephonyIntents.ACTION_DEFAULT_DATA_SUBSCRIPTION_CHANGED);
        mContext.sendBroadcast(intent);
        processAllMessages();
    }

    private void initialize() throws Exception {
        setNumPhones(mActiveModemCount, mSupportedModemCount);

        initializeSubControllerMock();
        initializeCommandInterfacesMock();
        initializeTelRegistryMock();
        initializeConnManagerMock();
        initializeConfigMock();

        mPhoneSwitcherUT = new PhoneSwitcher(mMaxDataAttachModemCount, mContext, Looper.myLooper());

        Field field = PhoneSwitcher.class.getDeclaredField("mDataSettingsManagerCallbacks");
        field.setAccessible(true);
        mDataSettingsManagerCallbacks =
                (Map<Integer, DataSettingsManager.DataSettingsManagerCallback>)
                        field.get(mPhoneSwitcherUT);

        processAllMessages();

        verify(mTelephonyRegistryManager).addOnSubscriptionsChangedListener(any(), any());
    }

    /**
     * Certain variables needs initialized depending on number of phones.
     */
    private void setNumPhones(int activeModemCount, int supportedModemCount) throws Exception {
        mDataAllowed = new boolean[supportedModemCount];
        mSlotIndexToSubId = new int[supportedModemCount][];
        doReturn(0).when(mPhone).getPhoneId();
        doReturn(1).when(mPhone2).getPhoneId();
        doReturn(true).when(mPhone2).isUserDataEnabled();
        doReturn(mDataSettingsManager2).when(mPhone2).getDataSettingsManager();
        doReturn(mSST2).when(mPhone2).getServiceStateTracker();
        for (int i = 0; i < supportedModemCount; i++) {
            mSlotIndexToSubId[i] = new int[1];
            mSlotIndexToSubId[i][0] = SubscriptionManager.INVALID_SUBSCRIPTION_ID;
        }

        doReturn(activeModemCount).when(mTelephonyManager).getPhoneCount();
        doReturn(activeModemCount).when(mTelephonyManager).getActiveModemCount();
        doReturn(supportedModemCount).when(mTelephonyManager).getSupportedModemCount();

        if (activeModemCount == 1) {
            mPhones = new Phone[]{mPhone};
        } else if (activeModemCount == 2) {
            mPhones = new Phone[]{mPhone, mPhone2};
        }

        replaceInstance(PhoneFactory.class, "sPhones", null, mPhones);
    }

    private void initializeCommandInterfacesMock() {
        // Tell PhoneSwitcher that radio is on.
        doAnswer(invocation -> {
            Handler handler = (Handler) invocation.getArguments()[0];
            int message = (int) invocation.getArguments()[1];
            Object obj = invocation.getArguments()[2];
            handler.obtainMessage(message, obj).sendToTarget();
            return null;
        }).when(mCommandsInterface0).registerForAvailable(any(), anyInt(), any());

        // Store values of dataAllowed in mDataAllowed[] for easier checking.
        doAnswer(invocation -> {
            mDataAllowed[0] = (boolean) invocation.getArguments()[0];
            return null;
        }).when(mCommandsInterface0).setDataAllowed(anyBoolean(), any());

        if (mSupportedModemCount > 1) {
            doAnswer(invocation -> {
                mDataAllowed[1] = (boolean) invocation.getArguments()[0];
                return null;
            }).when(mCommandsInterface1).setDataAllowed(anyBoolean(), any());
        }
    }

    /**
     * Store subChangedListener of PhoneSwitcher so that testing can notify
     * PhoneSwitcher of sub change.
     */
    private void initializeTelRegistryMock() throws Exception {
        doAnswer(invocation -> {
            SubscriptionManager.OnSubscriptionsChangedListener subChangedListener =
                    (SubscriptionManager.OnSubscriptionsChangedListener) invocation.getArguments()[0];
            mSubChangedListener = subChangedListener;
            mSubChangedListener.onSubscriptionsChanged();
            return null;
        }).when(mTelephonyRegistryManager).addOnSubscriptionsChangedListener(any(), any());
    }

    /**
     * Capture mNetworkProviderMessenger so that testing can request or release
     * network requests on PhoneSwitcher.
     */
    private void initializeConnManagerMock() {
        mConnectivityManager = (ConnectivityManager)
                mContext.getSystemService(Context.CONNECTIVITY_SERVICE);

        doAnswer(invocation -> {
            mNetworkProviderMessenger =
                    ((NetworkProvider) invocation.getArgument(0)).getMessenger();
            return null;
        }).when(mConnectivityManager).registerNetworkProvider(any());
    }

    /**
     * Capture mNetworkProviderMessenger so that testing can request or release
     * network requests on PhoneSwitcher.
     */
    private void initializeSubControllerMock() throws Exception {
<<<<<<< HEAD
        doReturn(mDefaultDataSub).when(mSubscriptionController).getDefaultDataSubId();
        doReturn(mDefaultDataSub).when(mSubscriptionManagerService).getDefaultDataSubId();
        doReturn(mDefaultDataSub).when(mMockedIsub).getDefaultDataSubId();
        doReturn(0).when(mSubscriptionController).getPhoneId(1);
        doReturn(0).when(mSubscriptionManagerService).getPhoneId(1);
        doReturn(0).when(mMockedIsub).getPhoneId(1);
        doReturn(1).when(mSubscriptionController).getPhoneId(2);
=======
        doReturn(mDefaultDataSub).when(mSubscriptionManagerService).getDefaultDataSubId();
        doReturn(mDefaultDataSub).when(mMockedIsub).getDefaultDataSubId();
        doReturn(0).when(mSubscriptionManagerService).getPhoneId(1);
        doReturn(0).when(mMockedIsub).getPhoneId(1);
>>>>>>> b0184374
        doReturn(1).when(mSubscriptionManagerService).getPhoneId(2);
        doReturn(1).when(mMockedIsub).getPhoneId(2);

        doAnswer(invocation -> {
            int phoneId = (int) invocation.getArguments()[0];
            if (phoneId == SubscriptionManager.INVALID_PHONE_INDEX) {
                return SubscriptionManager.INVALID_SUBSCRIPTION_ID;
            } else if (phoneId == SubscriptionManager.DEFAULT_PHONE_INDEX) {
                return mSlotIndexToSubId[0][0];
            } else {
                return mSlotIndexToSubId[phoneId][0];
            }
        }).when(mMockedIsub).getSubId(anyInt());

        doAnswer(invocation -> {
            int phoneId = (int) invocation.getArguments()[0];
            if (phoneId == SubscriptionManager.INVALID_PHONE_INDEX) {
                return SubscriptionManager.INVALID_SUBSCRIPTION_ID;
            } else if (phoneId == SubscriptionManager.DEFAULT_PHONE_INDEX) {
                return mSlotIndexToSubId[0][0];
            } else {
                return mSlotIndexToSubId[phoneId][0];
            }
        }).when(mSubscriptionManagerService).getSubId(anyInt());

        doAnswer(invocation -> {
            int phoneId = (int) invocation.getArguments()[0];
            if (phoneId == SubscriptionManager.INVALID_PHONE_INDEX) {
                return SubscriptionManager.INVALID_SUBSCRIPTION_ID;
            } else if (phoneId == SubscriptionManager.DEFAULT_PHONE_INDEX) {
                return mSlotIndexToSubId[0][0];
            } else {
                return mSlotIndexToSubId[phoneId][0];
            }
        }).when(mSubscriptionManagerService).getSubId(anyInt());

        doAnswer(invocation -> {
            int subId = (int) invocation.getArguments()[0];

            if (!SubscriptionManager.isUsableSubIdValue(subId)) return null;

            int slotIndex = -1;
            for (int i = 0; i < mSlotIndexToSubId.length; i++) {
                if (mSlotIndexToSubId[i][0] == subId) slotIndex = i;
            }
<<<<<<< HEAD
            return false;
        }).when(mSubscriptionController).isActiveSubId(anyInt());

        doAnswer(invocation -> {
            int subId = (int) invocation.getArguments()[0];

            if (!SubscriptionManager.isUsableSubIdValue(subId)) return null;

            int slotIndex = -1;
            for (int i = 0; i < mSlotIndexToSubId.length; i++) {
                if (mSlotIndexToSubId[i][0] == subId) slotIndex = i;
            }
=======
>>>>>>> b0184374
            return new SubscriptionInfoInternal.Builder()
                    .setSimSlotIndex(slotIndex).setId(subId).build();
        }).when(mSubscriptionManagerService).getSubscriptionInfoInternal(anyInt());

<<<<<<< HEAD
        doReturn(new int[mSlotIndexToSubId.length]).when(mSubscriptionController)
=======
        doReturn(new int[mSlotIndexToSubId.length]).when(mSubscriptionManagerService)
>>>>>>> b0184374
                .getActiveSubIdList(true);
        doReturn(new int[mSlotIndexToSubId.length]).when(mSubscriptionManagerService)
                .getActiveSubIdList(true);
    }

    private void initializeConfigMock() {
        doReturn(mDataNetworkController).when(mPhone).getDataNetworkController();
        doReturn(mDataConfigManager).when(mDataNetworkController).getDataConfigManager();
        doReturn(1000L).when(mDataConfigManager)
                .getAutoDataSwitchAvailabilityStabilityTimeThreshold();
        doReturn(7).when(mDataConfigManager).getAutoDataSwitchValidationMaxRetry();
        doReturn(true).when(mDataConfigManager).isPingTestBeforeAutoDataSwitchRequired();
    }

    private void setDefaultDataSubId(int defaultDataSub) throws Exception {
        mDefaultDataSub = defaultDataSub;
<<<<<<< HEAD
        doReturn(mDefaultDataSub).when(mSubscriptionController).getDefaultDataSubId();
=======
>>>>>>> b0184374
        doReturn(mDefaultDataSub).when(mSubscriptionManagerService).getDefaultDataSubId();
        if (defaultDataSub == 1) {
            doReturn(true).when(mPhone).isUserDataEnabled();
            doReturn(false).when(mPhone2).isUserDataEnabled();
        } else {
            doReturn(false).when(mPhone).isUserDataEnabled();
            doReturn(true).when(mPhone2).isUserDataEnabled();
        }
        sendDefaultDataSubChanged();
    }

    private void setSlotIndexToSubId(int slotId, int subId) {
        mSlotIndexToSubId[slotId][0] = subId;
        Phone phone = slotId == 0 ? mPhone : mPhone2;
        doReturn(subId).when(phone).getSubId();
    }

    /**
     * Create an internet PDN network request and send it to PhoneSwitcher.
     */
    private NetworkRequest addInternetNetworkRequest(Integer subId, int score) throws Exception {
        return addInternetNetworkRequest(subId, score, false);
    }

    private NetworkRequest addInternetNetworkRequest(Integer subId, int score, boolean restricted)
            throws Exception {
        NetworkCapabilities netCap = (new NetworkCapabilities())
                .addCapability(NetworkCapabilities.NET_CAPABILITY_INTERNET)
                .addTransportType(NetworkCapabilities.TRANSPORT_CELLULAR);
        if (restricted) {
            netCap.removeCapability(NetworkCapabilities.NET_CAPABILITY_NOT_RESTRICTED);
        }

        if (subId != null) {
            netCap.setNetworkSpecifier(new TelephonyNetworkSpecifier.Builder()
                    .setSubscriptionId(subId).build());
        }
        NetworkRequest networkRequest = new NetworkRequest(netCap, ConnectivityManager.TYPE_NONE,
                0, NetworkRequest.Type.REQUEST);

        Message message = Message.obtain();
        message.what = android.net.NetworkProvider.CMD_REQUEST_NETWORK;
        message.arg1 = score;
        message.obj = networkRequest;
        mNetworkProviderMessenger.send(message);
        processAllMessages();

        return networkRequest;
    }

    /**
     * Create a mms PDN network request and send it to PhoneSwitcher.
     */
    private NetworkRequest addMmsNetworkRequest(Integer subId) throws Exception {
        NetworkCapabilities netCap = (new NetworkCapabilities())
                .addCapability(NetworkCapabilities.NET_CAPABILITY_MMS)
                .addCapability(NetworkCapabilities.NET_CAPABILITY_NOT_RESTRICTED)
                .addTransportType(NetworkCapabilities.TRANSPORT_CELLULAR);
        if (subId != null) {
            netCap.setNetworkSpecifier(new TelephonyNetworkSpecifier.Builder()
                    .setSubscriptionId(subId).build());
        }
        NetworkRequest networkRequest = new NetworkRequest(netCap, ConnectivityManager.TYPE_NONE,
                1, NetworkRequest.Type.REQUEST);

        Message message = Message.obtain();
        message.what = android.net.NetworkProvider.CMD_REQUEST_NETWORK;
        message.arg1 = 50; // Score
        message.obj = networkRequest;
        mNetworkProviderMessenger.send(message);
        processAllMessages();

        return networkRequest;
    }

    /**
     * Tell PhoneSwitcher to release a network request.
     */
    private void releaseNetworkRequest(NetworkRequest networkRequest) throws Exception {
        Message message = Message.obtain();
        message.what = android.net.NetworkProvider.CMD_CANCEL_REQUEST;
        message.obj = networkRequest;
        mNetworkProviderMessenger.send(message);
        processAllMessages();
    }
}<|MERGE_RESOLUTION|>--- conflicted
+++ resolved
@@ -593,10 +593,6 @@
     public void testAutoDataSwitch_setNotification() throws Exception {
         SubscriptionInfo mockedInfo = mock(SubscriptionInfo.class);
         doReturn(false).when(mockedInfo).isOpportunistic();
-<<<<<<< HEAD
-        doReturn(mockedInfo).when(mSubscriptionController).getSubscriptionInfo(anyInt());
-=======
->>>>>>> b0184374
         doReturn(mockedInfo).when(mSubscriptionManagerService).getSubscriptionInfo(anyInt());
         initialize();
         // Phone 0 has sub 1, phone 1 has sub 2.
@@ -606,51 +602,21 @@
         setDefaultDataSubId(1);
 
         testAutoSwitchToSecondarySucceed();
-<<<<<<< HEAD
-        clearInvocations(mSubscriptionController);
-=======
->>>>>>> b0184374
         clearInvocations(mSubscriptionManagerService);
         Message.obtain(mPhoneSwitcherUT, EVENT_MODEM_COMMAND_DONE, new AsyncResult(1, null,  null))
                 .sendToTarget();
         processAllMessages();
-<<<<<<< HEAD
-        if (isSubscriptionManagerServiceEnabled()) {
-            verify(mSubscriptionManagerService).getSubscriptionInfo(2);
-        } else {
-            verify(mSubscriptionController).getSubscriptionInfo(2);
-        }
-
-        // switch back to primary
-        clearInvocations(mSubscriptionController);
-=======
         verify(mSubscriptionManagerService).getSubscriptionInfo(2);
         // switch back to primary
->>>>>>> b0184374
         clearInvocations(mSubscriptionManagerService);
         Message.obtain(mPhoneSwitcherUT, EVENT_MODEM_COMMAND_DONE, new AsyncResult(0, null,  null))
                 .sendToTarget();
         processAllMessages();
-<<<<<<< HEAD
-        if (isSubscriptionManagerServiceEnabled()) {
-            verify(mSubscriptionManagerService, never()).getSubscriptionInfo(1);
-        } else {
-            verify(mSubscriptionController, never()).getSubscriptionInfo(1);
-        }
-=======
         verify(mSubscriptionManagerService, never()).getSubscriptionInfo(1);
->>>>>>> b0184374
 
         Message.obtain(mPhoneSwitcherUT, EVENT_MODEM_COMMAND_DONE, new AsyncResult(1, null,  null))
                 .sendToTarget();
         processAllMessages();
-<<<<<<< HEAD
-        if (isSubscriptionManagerServiceEnabled()) {
-            verify(mSubscriptionManagerService, never()).getSubscriptionInfo(2);
-        } else {
-            verify(mSubscriptionController, never()).getSubscriptionInfo(2);
-        }
-=======
         verify(mSubscriptionManagerService, never()).getSubscriptionInfo(2);
     }
 
@@ -689,7 +655,6 @@
         processAllMessages();
 
         assertEquals(1, mPhoneSwitcherUT.getActiveDataSubId()); // switch succeeds
->>>>>>> b0184374
     }
 
     /**
@@ -788,10 +753,6 @@
         setSlotIndexToSubId(1, 2);
         setDefaultDataSubId(1);
 
-<<<<<<< HEAD
-        doReturn(true).when(mSubscriptionController).isOpportunistic(2);
-=======
->>>>>>> b0184374
         doReturn(new SubscriptionInfoInternal.Builder(mSubscriptionManagerService
                 .getSubscriptionInfoInternal(2)).setOpportunistic(1).build())
                 .when(mSubscriptionManagerService).getSubscriptionInfoInternal(2);
@@ -838,10 +799,6 @@
         setSlotIndexToSubId(0, 1);
         setSlotIndexToSubId(1, 2);
         // single visible sub, as the other one is CBRS
-<<<<<<< HEAD
-        doReturn(new int[1]).when(mSubscriptionController).getActiveSubIdList(true);
-=======
->>>>>>> b0184374
         doReturn(new int[1]).when(mSubscriptionManagerService).getActiveSubIdList(true);
         setDefaultDataSubId(1);
 
@@ -898,10 +855,6 @@
         setDefaultDataSubId(1);
 
         clearInvocations(mCellularNetworkValidator);
-<<<<<<< HEAD
-        doReturn(new int[1]).when(mSubscriptionController).getActiveSubIdList(true);
-=======
->>>>>>> b0184374
         doReturn(new int[1]).when(mSubscriptionManagerService).getActiveSubIdList(true);
         prepareIdealAutoSwitchCondition();
         processAllFutureMessages();
@@ -955,10 +908,6 @@
                 new TelephonyNetworkRequest(mmsRequest, mPhone), 1));
 
         // Set sub 2 as preferred sub should make phone 1 preferredDataModem
-<<<<<<< HEAD
-        doReturn(true).when(mSubscriptionController).isOpportunistic(2);
-=======
->>>>>>> b0184374
         doReturn(new SubscriptionInfoInternal.Builder(mSubscriptionManagerService
                 .getSubscriptionInfoInternal(2)).setOpportunistic(1).build())
                 .when(mSubscriptionManagerService).getSubscriptionInfoInternal(2);
@@ -1741,10 +1690,6 @@
         setAllPhonesInactive();
         // Initialization done.
 
-<<<<<<< HEAD
-        doReturn(true).when(mSubscriptionController).isOpportunistic(2);
-=======
->>>>>>> b0184374
         doReturn(new SubscriptionInfoInternal.Builder(mSubscriptionManagerService
                 .getSubscriptionInfoInternal(2)).setOpportunistic(1).build())
                 .when(mSubscriptionManagerService).getSubscriptionInfoInternal(2);
@@ -1786,10 +1731,6 @@
         setAllPhonesInactive();
         // Initialization done.
 
-<<<<<<< HEAD
-        doReturn(true).when(mSubscriptionController).isOpportunistic(2);
-=======
->>>>>>> b0184374
         doReturn(new SubscriptionInfoInternal.Builder(mSubscriptionManagerService
                 .getSubscriptionInfoInternal(2)).setOpportunistic(1).build())
                 .when(mSubscriptionManagerService).getSubscriptionInfoInternal(2);
@@ -1840,11 +1781,6 @@
         verify(mMockRadioConfig, times(1)).setPreferredDataModem(eq(0), any());
 
         clearInvocations(mMockRadioConfig);
-<<<<<<< HEAD
-        doReturn(mSubscriptionInfo).when(mSubscriptionController)
-            .getActiveSubscriptionInfoForSimSlotIndex(eq(0), any(), any());
-=======
->>>>>>> b0184374
         doReturn(mSubscriptionInfo).when(mSubscriptionManagerService)
                 .getActiveSubscriptionInfoForSimSlotIndex(eq(0), any(), any());
         doReturn(true).when(mSubscriptionInfo).areUiccApplicationsEnabled();
@@ -2167,20 +2103,10 @@
      * network requests on PhoneSwitcher.
      */
     private void initializeSubControllerMock() throws Exception {
-<<<<<<< HEAD
-        doReturn(mDefaultDataSub).when(mSubscriptionController).getDefaultDataSubId();
-        doReturn(mDefaultDataSub).when(mSubscriptionManagerService).getDefaultDataSubId();
-        doReturn(mDefaultDataSub).when(mMockedIsub).getDefaultDataSubId();
-        doReturn(0).when(mSubscriptionController).getPhoneId(1);
-        doReturn(0).when(mSubscriptionManagerService).getPhoneId(1);
-        doReturn(0).when(mMockedIsub).getPhoneId(1);
-        doReturn(1).when(mSubscriptionController).getPhoneId(2);
-=======
         doReturn(mDefaultDataSub).when(mSubscriptionManagerService).getDefaultDataSubId();
         doReturn(mDefaultDataSub).when(mMockedIsub).getDefaultDataSubId();
         doReturn(0).when(mSubscriptionManagerService).getPhoneId(1);
         doReturn(0).when(mMockedIsub).getPhoneId(1);
->>>>>>> b0184374
         doReturn(1).when(mSubscriptionManagerService).getPhoneId(2);
         doReturn(1).when(mMockedIsub).getPhoneId(2);
 
@@ -2207,17 +2133,6 @@
         }).when(mSubscriptionManagerService).getSubId(anyInt());
 
         doAnswer(invocation -> {
-            int phoneId = (int) invocation.getArguments()[0];
-            if (phoneId == SubscriptionManager.INVALID_PHONE_INDEX) {
-                return SubscriptionManager.INVALID_SUBSCRIPTION_ID;
-            } else if (phoneId == SubscriptionManager.DEFAULT_PHONE_INDEX) {
-                return mSlotIndexToSubId[0][0];
-            } else {
-                return mSlotIndexToSubId[phoneId][0];
-            }
-        }).when(mSubscriptionManagerService).getSubId(anyInt());
-
-        doAnswer(invocation -> {
             int subId = (int) invocation.getArguments()[0];
 
             if (!SubscriptionManager.isUsableSubIdValue(subId)) return null;
@@ -2226,31 +2141,10 @@
             for (int i = 0; i < mSlotIndexToSubId.length; i++) {
                 if (mSlotIndexToSubId[i][0] == subId) slotIndex = i;
             }
-<<<<<<< HEAD
-            return false;
-        }).when(mSubscriptionController).isActiveSubId(anyInt());
-
-        doAnswer(invocation -> {
-            int subId = (int) invocation.getArguments()[0];
-
-            if (!SubscriptionManager.isUsableSubIdValue(subId)) return null;
-
-            int slotIndex = -1;
-            for (int i = 0; i < mSlotIndexToSubId.length; i++) {
-                if (mSlotIndexToSubId[i][0] == subId) slotIndex = i;
-            }
-=======
->>>>>>> b0184374
             return new SubscriptionInfoInternal.Builder()
                     .setSimSlotIndex(slotIndex).setId(subId).build();
         }).when(mSubscriptionManagerService).getSubscriptionInfoInternal(anyInt());
 
-<<<<<<< HEAD
-        doReturn(new int[mSlotIndexToSubId.length]).when(mSubscriptionController)
-=======
-        doReturn(new int[mSlotIndexToSubId.length]).when(mSubscriptionManagerService)
->>>>>>> b0184374
-                .getActiveSubIdList(true);
         doReturn(new int[mSlotIndexToSubId.length]).when(mSubscriptionManagerService)
                 .getActiveSubIdList(true);
     }
@@ -2266,10 +2160,6 @@
 
     private void setDefaultDataSubId(int defaultDataSub) throws Exception {
         mDefaultDataSub = defaultDataSub;
-<<<<<<< HEAD
-        doReturn(mDefaultDataSub).when(mSubscriptionController).getDefaultDataSubId();
-=======
->>>>>>> b0184374
         doReturn(mDefaultDataSub).when(mSubscriptionManagerService).getDefaultDataSubId();
         if (defaultDataSub == 1) {
             doReturn(true).when(mPhone).isUserDataEnabled();
