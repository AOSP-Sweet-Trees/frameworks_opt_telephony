/*
 * Copyright 2021 The Android Open Source Project
 *
 * Licensed under the Apache License, Version 2.0 (the "License");
 * you may not use this file except in compliance with the License.
 * You may obtain a copy of the License at
 *
 *      http://www.apache.org/licenses/LICENSE-2.0
 *
 * Unless required by applicable law or agreed to in writing, software
 * distributed under the License is distributed on an "AS IS" BASIS,
 * WITHOUT WARRANTIES OR CONDITIONS OF ANY KIND, either express or implied.
 * See the License for the specific language governing permissions and
 * limitations under the License.
 */

package com.android.internal.telephony.data;

import static com.android.internal.telephony.data.DataNetworkController.DataNetworkControllerCallback;
import static com.android.internal.telephony.data.DataNetworkController.NetworkRequestList;

import static com.google.common.truth.Truth.assertThat;

import static org.junit.Assert.assertEquals;
import static org.junit.Assert.assertFalse;
import static org.junit.Assert.assertThrows;
import static org.junit.Assert.assertTrue;
import static org.junit.Assert.fail;
import static org.mockito.ArgumentMatchers.any;
import static org.mockito.ArgumentMatchers.anyBoolean;
import static org.mockito.ArgumentMatchers.anyInt;
import static org.mockito.ArgumentMatchers.anyString;
import static org.mockito.ArgumentMatchers.eq;
import static org.mockito.Mockito.doAnswer;
import static org.mockito.Mockito.doReturn;
import static org.mockito.Mockito.never;
import static org.mockito.Mockito.times;
import static org.mockito.Mockito.verify;

import android.annotation.NonNull;
import android.content.Intent;
import android.net.ConnectivityManager;
import android.net.InetAddresses;
import android.net.LinkAddress;
import android.net.LinkProperties;
import android.net.NetworkCapabilities;
import android.net.NetworkPolicyManager;
import android.net.NetworkRequest;
import android.net.vcn.VcnManager.VcnNetworkPolicyChangeListener;
import android.net.vcn.VcnNetworkPolicyResult;
import android.os.AsyncResult;
import android.os.Handler;
import android.os.Looper;
import android.os.Message;
import android.os.PersistableBundle;
import android.os.RegistrantList;
import android.telephony.AccessNetworkConstants;
import android.telephony.AccessNetworkConstants.AccessNetworkType;
import android.telephony.Annotation.DataFailureCause;
import android.telephony.Annotation.NetworkType;
import android.telephony.CarrierConfigManager;
import android.telephony.DataFailCause;
import android.telephony.DataSpecificRegistrationInfo;
import android.telephony.LteVopsSupportInfo;
import android.telephony.NetworkRegistrationInfo;
import android.telephony.NetworkRegistrationInfo.RegistrationState;
import android.telephony.ServiceState;
import android.telephony.SubscriptionPlan;
import android.telephony.TelephonyManager;
import android.telephony.data.ApnSetting;
import android.telephony.data.DataCallResponse;
import android.telephony.data.DataCallResponse.LinkStatus;
import android.telephony.data.DataProfile;
import android.telephony.data.DataServiceCallback;
import android.telephony.data.ThrottleStatus;
import android.testing.AndroidTestingRunner;
import android.testing.TestableLooper;
import android.util.ArraySet;
import android.util.SparseArray;

import com.android.internal.telephony.ISub;
import com.android.internal.telephony.PhoneConstants;
import com.android.internal.telephony.TelephonyTest;
import com.android.internal.telephony.data.DataNetworkController.HandoverRule;
import com.android.internal.telephony.data.DataRetryManager.DataRetryManagerCallback;

import org.junit.After;
import org.junit.Before;
import org.junit.Test;
import org.junit.runner.RunWith;
import org.mockito.ArgumentCaptor;
import org.mockito.Mock;
import org.mockito.Mockito;

import java.lang.reflect.Field;
import java.time.Period;
import java.time.ZonedDateTime;
import java.util.ArrayList;
import java.util.Arrays;
import java.util.HashMap;
import java.util.List;
import java.util.Map;
import java.util.Set;
import java.util.concurrent.Executor;

@RunWith(AndroidTestingRunner.class)
@TestableLooper.RunWithLooper
public class DataNetworkControllerTest extends TelephonyTest {
    private static final String IPV4_ADDRESS = "10.0.2.15";
    private static final String IPV6_ADDRESS = "2607:fb90:a620:651d:eabe:f8da:c107:44be";

    @Mock
    private PhoneSwitcher mMockedPhoneSwitcher;
    @Mock
    protected ISub mIsub;

    private int mNetworkRequestId = 0;

    private final SparseArray<DataServiceManager> mMockedDataServiceManagers = new SparseArray<>();
    private final SparseArray<RegistrantList> mDataCallListChangedRegistrants = new SparseArray<>();
    private DataNetworkController mDataNetworkControllerUT;
    private PersistableBundle mCarrierConfig;
    @Mock
    private DataNetworkControllerCallback mMockedDataNetworkControllerCallback;
    @Mock
    private DataRetryManagerCallback mMockedDataRetryManagerCallback;

    private DataProfile mGeneralPurposeDataProfile = new DataProfile.Builder()
            .setApnSetting(new ApnSetting.Builder()
                    .setId(2163)
                    .setOperatorNumeric("12345")
                    .setEntryName("internet_supl_apn")
                    .setApnName("internet_supl_apn")
                    .setUser("user")
                    .setPassword("passwd")
                    .setApnTypeBitmask(ApnSetting.TYPE_DEFAULT | ApnSetting.TYPE_SUPL
                            | ApnSetting.TYPE_MMS)
                    .setProtocol(ApnSetting.PROTOCOL_IPV6)
                    .setRoamingProtocol(ApnSetting.PROTOCOL_IP)
                    .setCarrierEnabled(true)
                    .setNetworkTypeBitmask((int) TelephonyManager.NETWORK_TYPE_BITMASK_LTE)
                    .setLingeringNetworkTypeBitmask((int) (TelephonyManager.NETWORK_TYPE_BITMASK_LTE
                            | TelephonyManager.NETWORK_TYPE_BITMASK_UMTS
                            | TelephonyManager.NETWORK_TYPE_BITMASK_NR))
                    .setProfileId(1234)
                    .setMaxConns(321)
                    .setWaitTime(456)
                    .setMaxConnsTime(789)
                    .build())
            .setPreferred(false)
            .build();

    private DataProfile mImsDataProfile = new DataProfile.Builder()
            .setApnSetting(new ApnSetting.Builder()
                    .setId(2164)
                    .setOperatorNumeric("12345")
                    .setEntryName("ims_apn")
                    .setApnName("ims_apn")
                    .setUser("user")
                    .setPassword("passwd")
                    .setApnTypeBitmask(ApnSetting.TYPE_IMS)
                    .setProtocol(ApnSetting.PROTOCOL_IPV6)
                    .setRoamingProtocol(ApnSetting.PROTOCOL_IP)
                    .setCarrierEnabled(true)
                    .setNetworkTypeBitmask((int) TelephonyManager.NETWORK_TYPE_BITMASK_LTE)
                    .setLingeringNetworkTypeBitmask((int) (TelephonyManager.NETWORK_TYPE_BITMASK_LTE
                            | TelephonyManager.NETWORK_TYPE_BITMASK_UMTS
                            | TelephonyManager.NETWORK_TYPE_BITMASK_NR))
                    .setProfileId(1235)
                    .setMaxConns(321)
                    .setWaitTime(456)
                    .setMaxConnsTime(789)
                    .build())
            .setPreferred(false)
            .build();

    /** Data call response map. The first key is the transport type, the second key is the cid. */
    private final Map<Integer, Map<Integer, DataCallResponse>> mDataCallResponses = new HashMap<>();

    private @NonNull DataCallResponse createDataCallResponse(int cid, @LinkStatus int linkStatus) {
        return new DataCallResponse.Builder()
                .setCause(0)
                .setRetryDurationMillis(-1L)
                .setId(cid)
                .setLinkStatus(linkStatus)
                .setProtocolType(ApnSetting.PROTOCOL_IPV4V6)
                .setInterfaceName("ifname" + cid)
                .setAddresses(Arrays.asList(
                        new LinkAddress(InetAddresses.parseNumericAddress(IPV4_ADDRESS), 32),
                        new LinkAddress(IPV6_ADDRESS + "/64")))
                .setDnsAddresses(Arrays.asList(InetAddresses.parseNumericAddress("10.0.2.3"),
                        InetAddresses.parseNumericAddress("fd00:976a::9")))
                .setGatewayAddresses(Arrays.asList(
                        InetAddresses.parseNumericAddress("10.0.2.15"),
                        InetAddresses.parseNumericAddress("fe80::2")))
                .setPcscfAddresses(Arrays.asList(
                        InetAddresses.parseNumericAddress("fd00:976a:c305:1d::8"),
                        InetAddresses.parseNumericAddress("fd00:976a:c202:1d::7"),
                        InetAddresses.parseNumericAddress("fd00:976a:c305:1d::5")))
                .setMtu(1500)
                .setMtuV4(1500)
                .setMtuV6(1500)
                .setPduSessionId(1)
                .setQosBearerSessions(new ArrayList<>())
                .setTrafficDescriptors(new ArrayList<>())
                .build();
    }

    private void setFailedSetupDataResponse(DataServiceManager dsm, @DataFailureCause int cause,
            long retryMillis) {
        doAnswer(invocation -> {
            final Message msg = (Message) invocation.getArguments()[10];

            DataCallResponse response = new DataCallResponse.Builder()
                    .setCause(cause)
                    .setRetryDurationMillis(retryMillis)
                    .build();
            msg.getData().putParcelable("data_call_response", response);
            msg.arg1 = DataServiceCallback.RESULT_SUCCESS;
            msg.sendToTarget();
            return null;
        }).when(dsm).setupDataCall(anyInt(), any(DataProfile.class), anyBoolean(),
                anyBoolean(), anyInt(), any(), anyInt(), any(), any(), anyBoolean(),
                any(Message.class));
    }

    private void setSuccessfulSetupDataResponse(DataServiceManager dsm, int cid) {
        doAnswer(invocation -> {
            final Message msg = (Message) invocation.getArguments()[10];

            DataCallResponse response = createDataCallResponse(cid,
                    DataCallResponse.LINK_STATUS_ACTIVE);
            int transport = AccessNetworkConstants.TRANSPORT_TYPE_INVALID;
            if (dsm == mMockedWwanDataServiceManager) {
                transport = AccessNetworkConstants.TRANSPORT_TYPE_WWAN;
            } else if (dsm == mMockedWlanDataServiceManager) {
                transport = AccessNetworkConstants.TRANSPORT_TYPE_WLAN;
            }
            mDataCallResponses.computeIfAbsent(transport, v -> new HashMap<>());
            mDataCallResponses.get(transport).put(cid, response);
            msg.getData().putParcelable("data_call_response", response);
            msg.arg1 = DataServiceCallback.RESULT_SUCCESS;
            msg.sendToTarget();

            mDataCallListChangedRegistrants.get(transport).notifyRegistrants(
                    new AsyncResult(transport, new ArrayList<>(mDataCallResponses.get(
                            transport).values()), null));
            return null;
        }).when(dsm).setupDataCall(anyInt(), any(DataProfile.class), anyBoolean(),
                anyBoolean(), anyInt(), any(), anyInt(), any(), any(), anyBoolean(),
                any(Message.class));
    }

    private void clearCallbacks() throws Exception {
        Field field = DataNetworkController.class
                .getDeclaredField("mDataNetworkControllerCallbacks");
        field.setAccessible(true);
        ((Set<DataNetworkControllerCallback>) field.get(mDataNetworkControllerUT)).clear();
    }

    private void serviceStateChanged(@NetworkType int networkType,
            @RegistrationState int regState) {
        serviceStateChanged(networkType, regState, null);
    }

    private void serviceStateChanged(@NetworkType int networkType,
            @RegistrationState int regState, DataSpecificRegistrationInfo dsri) {
        ServiceState ss = new ServiceState();
        ss.addNetworkRegistrationInfo(new NetworkRegistrationInfo.Builder()
                .setTransportType(AccessNetworkConstants.TRANSPORT_TYPE_WWAN)
                .setAccessNetworkTechnology(networkType)
                .setRegistrationState(regState)
                .setDomain(NetworkRegistrationInfo.DOMAIN_PS)
                .setDataSpecificInfo(dsri)
                .build());

        ss.addNetworkRegistrationInfo(new NetworkRegistrationInfo.Builder()
                .setTransportType(AccessNetworkConstants.TRANSPORT_TYPE_WLAN)
                .setAccessNetworkTechnology(TelephonyManager.NETWORK_TYPE_IWLAN)
                .setRegistrationState(NetworkRegistrationInfo.REGISTRATION_STATE_HOME)
                .setDomain(NetworkRegistrationInfo.DOMAIN_PS)
                .build());

        ss.addNetworkRegistrationInfo(new NetworkRegistrationInfo.Builder()
                .setTransportType(AccessNetworkConstants.TRANSPORT_TYPE_WWAN)
                .setAccessNetworkTechnology(networkType)
                .setRegistrationState(regState)
                .setDomain(NetworkRegistrationInfo.DOMAIN_CS)
                .build());
        doReturn(ss).when(mSST).getServiceState();
        doReturn(ss).when(mPhone).getServiceState();

        mDataNetworkControllerUT.obtainMessage(17/*EVENT_SERVICE_STATE_CHANGED*/).sendToTarget();
        processAllMessages();
    }

    private void setVcnManagerPolicy(boolean vcnManaged, boolean shouldTearDown) {
        doAnswer(invocation -> {
            final NetworkCapabilities networkCapabilities =
                    (NetworkCapabilities) invocation.getArguments()[0];
            if (vcnManaged) {
                networkCapabilities.removeCapability(
                        NetworkCapabilities.NET_CAPABILITY_NOT_VCN_MANAGED);
            } else {
                networkCapabilities.addCapability(
                        NetworkCapabilities.NET_CAPABILITY_NOT_VCN_MANAGED);
            }
            return new VcnNetworkPolicyResult(
                    shouldTearDown, networkCapabilities);
        }).when(mVcnManager).applyVcnNetworkPolicy(any(NetworkCapabilities.class),
                any(LinkProperties.class));
    }

    private void initializeConfig() {
        mCarrierConfig = mContextFixture.getCarrierConfigBundle();
        mCarrierConfig.putStringArray(
                CarrierConfigManager.KEY_TELEPHONY_NETWORK_CAPABILITY_PRIORITIES_STRING_ARRAY,
                new String[]{
                        "eims:90", "supl:80", "mms:70", "xcap:70", "cbs:50", "mcx:50", "fota:50",
                        "ims:40", "dun:30", "enterprise:20", "internet:20"
                });
        mCarrierConfig.putBoolean(CarrierConfigManager.KEY_CARRIER_CONFIG_APPLIED_BOOL, true);
        mCarrierConfig.putStringArray(
                CarrierConfigManager.KEY_CARRIER_METERED_APN_TYPES_STRINGS,
                new String[]{"default", "mms", "dun", "supl"});
        mCarrierConfig.putStringArray(
                CarrierConfigManager.KEY_CARRIER_METERED_ROAMING_APN_TYPES_STRINGS,
                new String[]{"default", "mms", "dun", "supl"});

        mCarrierConfig.putStringArray(
                CarrierConfigManager.KEY_TELEPHONY_DATA_SETUP_RETRY_RULES_STRING_ARRAY,
                new String[]{
                        "capabilities=eims, retry_interval=1000, maximum_retries=20",
                        "fail_causes=8|27|28|29|30|32|33|35|50|51|111|-5|-6|65537|65538|-3|2253|"
                                + "2254, maximum_retries=0", // No retry for those causes
                        "capabilities=mms|supl|cbs, retry_interval=2000",
                        "capabilities=internet|enterprise|dun|ims|fota, retry_interval=2500|3000|"
                                + "5000|10000|15000|20000|40000|60000|120000|240000|"
                                + "600000|1200000|1800000, maximum_retries=20"
                });
        mCarrierConfig.putInt(CarrierConfigManager.KEY_NR_ADVANCED_CAPABLE_PCO_ID_INT, 1234);

        mCarrierConfig.putBoolean(CarrierConfigManager.KEY_NETWORK_TEMP_NOT_METERED_SUPPORTED_BOOL,
                true);

        mContextFixture.putResource(com.android.internal.R.string.config_bandwidthEstimateSource,
                "bandwidth_estimator");
    }

    @Before
    public void setUp() throws Exception {
        logd("DataNetworkControllerTest +Setup!");
        super.setUp(getClass().getSimpleName());

        initializeConfig();
        doReturn(true).when(mPhone).isUsingNewDataStack();
        mMockedDataServiceManagers.put(AccessNetworkConstants.TRANSPORT_TYPE_WWAN,
                mMockedWwanDataServiceManager);
        mMockedDataServiceManagers.put(AccessNetworkConstants.TRANSPORT_TYPE_WLAN,
                mMockedWlanDataServiceManager);

        replaceInstance(PhoneSwitcher.class, "sPhoneSwitcher", null, mMockedPhoneSwitcher);
        doReturn(1).when(mIsub).getDefaultDataSubId();
        doReturn(mIsub).when(mIBinder).queryLocalInterface(anyString());
        doReturn(mPhone).when(mPhone).getImsPhone();
        mServiceManagerMockedServices.put("isub", mIBinder);
        doReturn(new SubscriptionPlan[]{}).when(mNetworkPolicyManager)
                .getSubscriptionPlans(anyInt(), any());
        doReturn(true).when(mSST).getDesiredPowerState();
        doReturn(true).when(mSST).getPowerStateFromCarrier();
        doReturn(true).when(mSST).isConcurrentVoiceAndDataAllowed();
        doReturn(PhoneConstants.State.IDLE).when(mCT).getState();
        doReturn("").when(mSubscriptionController).getDataEnabledOverrideRules(anyInt());

        for (int transport : new int[]{AccessNetworkConstants.TRANSPORT_TYPE_WWAN,
                AccessNetworkConstants.TRANSPORT_TYPE_WLAN}) {
            mDataCallListChangedRegistrants.put(transport, new RegistrantList());
            setSuccessfulSetupDataResponse(mMockedDataServiceManagers.get(transport), 1);
            doAnswer(invocation -> {
                int cid = (int) invocation.getArguments()[0];
                mDataCallResponses.get(transport).remove(cid);
                mDataCallListChangedRegistrants.get(transport).notifyRegistrants(
                        new AsyncResult(transport, new ArrayList<>(mDataCallResponses.get(
                                transport).values()), null));
                return null;
            }).when(mMockedDataServiceManagers.get(transport)).deactivateDataCall(
                    anyInt(), anyInt(), eq(null));

            doAnswer(invocation -> {
                Handler h = (Handler) invocation.getArguments()[0];
                int what = (int) invocation.getArguments()[1];
                mDataCallListChangedRegistrants.get(transport).addUnique(h, what, transport);
                return null;
            }).when(mMockedDataServiceManagers.get(transport)).registerForDataCallListChanged(any(
                    Handler.class), anyInt());
        }

        // Note that creating a "real" data network controller will also result in creating
        // real DataRetryManager, DataConfigManager, etc...Normally in unit test we should isolate
        // other modules and make them mocked, but only focusing on testing the unit we would like
        // to test, in this case, DataNetworkController. But since there are too many interactions
        // between DataNetworkController and its sub-modules, we intend to make those modules "real"
        // as well, except some modules below we replaced with mocks.
        mDataNetworkControllerUT = new DataNetworkController(mPhone, Looper.myLooper());
        doReturn(mDataNetworkControllerUT).when(mPhone).getDataNetworkController();
        processAllMessages();
        // Clear the callbacks created by the real sub-modules created by DataNetworkController.
        clearCallbacks();
        SparseArray<DataServiceManager> dataServiceManagers = new SparseArray<>();
        dataServiceManagers.put(AccessNetworkConstants.TRANSPORT_TYPE_WWAN,
                mMockedWwanDataServiceManager);
        dataServiceManagers.put(AccessNetworkConstants.TRANSPORT_TYPE_WLAN,
                mMockedWlanDataServiceManager);
        replaceInstance(DataNetworkController.class, "mDataServiceManagers",
                mDataNetworkControllerUT, dataServiceManagers);
        replaceInstance(DataNetworkController.class, "mDataProfileManager",
                mDataNetworkControllerUT, mDataProfileManager);
        replaceInstance(DataNetworkController.class, "mAccessNetworksManager",
                mDataNetworkControllerUT, mAccessNetworksManager);

        doAnswer(invocation -> {
            TelephonyNetworkRequest networkRequest =
                    (TelephonyNetworkRequest) invocation.getArguments()[0];
            if (mGeneralPurposeDataProfile.canSatisfy(networkRequest.getCapabilities())) {
                return mGeneralPurposeDataProfile;
            } else if (mImsDataProfile.canSatisfy(networkRequest.getCapabilities())) {
                return mImsDataProfile;
            }
            logd("Cannot find data profile to satisfy " + networkRequest);
            return null;
        }).when(mDataProfileManager).getDataProfileForNetworkRequest(
                any(TelephonyNetworkRequest.class), anyInt());

        doReturn(AccessNetworkConstants.TRANSPORT_TYPE_WWAN).when(mAccessNetworksManager)
                .getPreferredTransportByNetworkCapability(anyInt());
        doReturn(true).when(mDataProfileManager).isDataProfilePreferred(any(DataProfile.class));
        doReturn(true).when(mDataProfileManager).isDataProfileValid(any(DataProfile.class));

        doAnswer(invocation -> {
            ((Runnable) invocation.getArguments()[0]).run();
            return null;
        }).when(mMockedDataNetworkControllerCallback).invokeFromExecutor(any(Runnable.class));
        doAnswer(invocation -> {
            ((Runnable) invocation.getArguments()[0]).run();
            return null;
        }).when(mMockedDataRetryManagerCallback).invokeFromExecutor(any(Runnable.class));

        mDataNetworkControllerUT.registerDataNetworkControllerCallback(
                mMockedDataNetworkControllerCallback);

        mDataNetworkControllerUT.obtainMessage(9/*EVENT_SIM_STATE_CHANGED*/,
                10/*SIM_STATE_LOADED*/, 0).sendToTarget();
        mDataNetworkControllerUT.obtainMessage(8/*EVENT_DATA_SERVICE_BINDING_CHANGED*/,
                new AsyncResult(AccessNetworkConstants.TRANSPORT_TYPE_WWAN, true, null))
                .sendToTarget();
        mDataNetworkControllerUT.obtainMessage(8/*EVENT_DATA_SERVICE_BINDING_CHANGED*/,
                new AsyncResult(AccessNetworkConstants.TRANSPORT_TYPE_WLAN, true, null))
                .sendToTarget();

        Intent intent = new Intent(CarrierConfigManager.ACTION_CARRIER_CONFIG_CHANGED);
        intent.putExtra(CarrierConfigManager.EXTRA_SLOT_INDEX, 0);
        mContext.sendBroadcast(intent);

        serviceStateChanged(TelephonyManager.NETWORK_TYPE_LTE,
                NetworkRegistrationInfo.REGISTRATION_STATE_HOME);

        processAllMessages();

        logd("DataNetworkControllerTest -Setup!");
    }

    @After
    public void tearDown() throws Exception {
        logd("tearDown");
        super.tearDown();
    }

    private @NonNull TelephonyNetworkRequest createNetworkRequest(Integer... capabilities) {
        NetworkCapabilities netCaps = new NetworkCapabilities();
        for (int networkCapability : capabilities) {
            netCaps.addCapability(networkCapability);
        }

        NetworkRequest nativeNetworkRequest = new NetworkRequest(netCaps,
                ConnectivityManager.TYPE_MOBILE, ++mNetworkRequestId, NetworkRequest.Type.REQUEST);

        return new TelephonyNetworkRequest(nativeNetworkRequest, mPhone);
    }

    // The purpose of this test is to make sure the network request insertion/removal works as
    // expected, and make sure it is always sorted.
    @Test
    public void testNetworkRequestList() {
        NetworkRequestList networkRequestList = new NetworkRequestList();

        int[] netCaps = new int[]{NetworkCapabilities.NET_CAPABILITY_INTERNET,
                NetworkCapabilities.NET_CAPABILITY_EIMS,
                NetworkCapabilities.NET_CAPABILITY_MMS};
        TelephonyNetworkRequest internetNetworkRequest = createNetworkRequest(
                NetworkCapabilities.NET_CAPABILITY_INTERNET);
        TelephonyNetworkRequest eimsNetworkRequest = createNetworkRequest(
                NetworkCapabilities.NET_CAPABILITY_EIMS);
        TelephonyNetworkRequest mmsNetworkRequest = createNetworkRequest(
                NetworkCapabilities.NET_CAPABILITY_MMS);
        networkRequestList.add(internetNetworkRequest);
        networkRequestList.add(eimsNetworkRequest);
        networkRequestList.add(mmsNetworkRequest);

        // Check if emergency has the highest priority, then mms, then internet.
        assertThat(networkRequestList.get(0).getCapabilities()[0])
                .isEqualTo(NetworkCapabilities.NET_CAPABILITY_EIMS);
        assertThat(networkRequestList.get(1).getCapabilities()[0])
                .isEqualTo(NetworkCapabilities.NET_CAPABILITY_MMS);
        assertThat(networkRequestList.get(2).getCapabilities()[0])
                .isEqualTo(NetworkCapabilities.NET_CAPABILITY_INTERNET);

        // Add IMS
        TelephonyNetworkRequest imsNetworkRequest = createNetworkRequest(
                NetworkCapabilities.NET_CAPABILITY_IMS);
        assertThat(networkRequestList.add(imsNetworkRequest)).isTrue();

        assertThat(networkRequestList.get(0).getCapabilities()[0])
                .isEqualTo(NetworkCapabilities.NET_CAPABILITY_EIMS);
        assertThat(networkRequestList.get(1).getCapabilities()[0])
                .isEqualTo(NetworkCapabilities.NET_CAPABILITY_MMS);
        assertThat(networkRequestList.get(2).getCapabilities()[0])
                .isEqualTo(NetworkCapabilities.NET_CAPABILITY_IMS);
        assertThat(networkRequestList.get(3).getCapabilities()[0])
                .isEqualTo(NetworkCapabilities.NET_CAPABILITY_INTERNET);

        // Add IMS again
        assertThat(networkRequestList.add(imsNetworkRequest)).isFalse();
        assertThat(networkRequestList.size()).isEqualTo(4);

        // Remove MMS
        assertThat(networkRequestList.remove(mmsNetworkRequest)).isTrue();
        assertThat(networkRequestList.get(0).getCapabilities()[0])
                .isEqualTo(NetworkCapabilities.NET_CAPABILITY_EIMS);
        assertThat(networkRequestList.get(1).getCapabilities()[0])
                .isEqualTo(NetworkCapabilities.NET_CAPABILITY_IMS);
        assertThat(networkRequestList.get(2).getCapabilities()[0])
                .isEqualTo(NetworkCapabilities.NET_CAPABILITY_INTERNET);

        // Remove EIMS
        assertThat(networkRequestList.remove(eimsNetworkRequest)).isTrue();
        assertThat(networkRequestList.get(0).getCapabilities()[0])
                .isEqualTo(NetworkCapabilities.NET_CAPABILITY_IMS);
        assertThat(networkRequestList.get(1).getCapabilities()[0])
                .isEqualTo(NetworkCapabilities.NET_CAPABILITY_INTERNET);

        // Remove Internet
        assertThat(networkRequestList.remove(internetNetworkRequest)).isTrue();
        assertThat(networkRequestList.get(0).getCapabilities()[0])
                .isEqualTo(NetworkCapabilities.NET_CAPABILITY_IMS);

        // Remove XCAP (which does not exist)
        assertThat(networkRequestList.remove(
                createNetworkRequest(NetworkCapabilities.NET_CAPABILITY_XCAP))).isFalse();
        assertThat(networkRequestList.get(0).getCapabilities()[0])
                .isEqualTo(NetworkCapabilities.NET_CAPABILITY_IMS);

        // Remove IMS
        assertThat(networkRequestList.remove(imsNetworkRequest)).isTrue();
        assertThat(networkRequestList).isEmpty();
    }

    private @NonNull List<DataNetwork> getDataNetworks() throws Exception {
        Field field = DataNetworkController.class.getDeclaredField("mDataNetworkList");
        field.setAccessible(true);
        return (List<DataNetwork>) field.get(mDataNetworkControllerUT);
    }

    private void verifyInternetConnected() throws Exception {
        List<DataNetwork> dataNetworkList = getDataNetworks();
        assertThat(dataNetworkList).hasSize(1);
        assertThat(dataNetworkList.get(0).isConnected()).isTrue();
        assertThat(dataNetworkList.get(0).getNetworkCapabilities().hasCapability(
                NetworkCapabilities.NET_CAPABILITY_INTERNET)).isTrue();
        verify(mMockedDataNetworkControllerCallback).onInternetDataNetworkConnected(any());
    }

    private void verifyImsConnected() throws Exception {
        List<DataNetwork> dataNetworkList = getDataNetworks();
        assertThat(dataNetworkList).isNotEmpty();
        for (DataNetwork dataNetwork : getDataNetworks()) {
            if (dataNetwork.isConnected() && dataNetwork.getNetworkCapabilities()
                    .hasCapability(NetworkCapabilities.NET_CAPABILITY_IMS)) {
                return;
            }
        }
        fail();
    }

    private void verifyNoInternetConnected() throws Exception {
        for (DataNetwork dataNetwork : getDataNetworks()) {
            assertThat(dataNetwork.isInternetSupported()).isFalse();
        }
    }

    private void verifyNoImsConnected() throws Exception {
        for (DataNetwork dataNetwork : getDataNetworks()) {
            assertThat(dataNetwork.getNetworkCapabilities().hasCapability(
                    NetworkCapabilities.NET_CAPABILITY_IMS)).isFalse();
        }
    }


    private void verifyAllDataDisconnected() throws Exception {
        List<DataNetwork> dataNetworkList = getDataNetworks();
        assertThat(dataNetworkList).isEmpty();
    }

    // To test the basic data setup. Copy this as example for other tests.
    @Test
    public void testSetupDataNetwork() throws Exception {
        mDataNetworkControllerUT.addNetworkRequest(
                createNetworkRequest(NetworkCapabilities.NET_CAPABILITY_INTERNET));
        processAllMessages();
        List<DataNetwork> dataNetworkList = getDataNetworks();
        assertThat(dataNetworkList).hasSize(1);
        DataNetwork dataNetwork = dataNetworkList.get(0);
        assertThat(dataNetwork.getDataProfile()).isEqualTo(mGeneralPurposeDataProfile);
        assertThat(dataNetwork.getNetworkCapabilities().hasCapability(
                NetworkCapabilities.NET_CAPABILITY_INTERNET)).isTrue();
        assertThat(dataNetwork.isConnected()).isTrue();
        assertThat(dataNetworkList.get(0).getLinkProperties().getAddresses()).containsExactly(
                InetAddresses.parseNumericAddress(IPV4_ADDRESS),
                InetAddresses.parseNumericAddress(IPV6_ADDRESS));

        verify(mMockedDataNetworkControllerCallback).onInternetDataNetworkConnected(any());
    }

    @Test
    public void testSetupImsDataNetwork() throws Exception {
        mDataNetworkControllerUT.addNetworkRequest(
                createNetworkRequest(NetworkCapabilities.NET_CAPABILITY_IMS));
        processAllMessages();
        verifyImsConnected();
        List<DataNetwork> dataNetworkList = getDataNetworks();
        assertThat(dataNetworkList).hasSize(1);
        DataNetwork dataNetwork = dataNetworkList.get(0);
        assertThat(dataNetwork.getDataProfile()).isEqualTo(mImsDataProfile);
        assertThat(dataNetwork.getNetworkCapabilities().hasCapability(
                NetworkCapabilities.NET_CAPABILITY_IMS)).isTrue();
        assertThat(dataNetwork.isConnected()).isTrue();
        assertThat(dataNetworkList.get(0).getLinkProperties().getAddresses()).containsExactly(
                InetAddresses.parseNumericAddress(IPV4_ADDRESS),
                InetAddresses.parseNumericAddress(IPV6_ADDRESS));
    }

    @Test
    public void testDataNetworkControllerCallback() throws Exception {
        mDataNetworkControllerUT.registerDataNetworkControllerCallback(
                mMockedDataNetworkControllerCallback);
        processAllMessages();
        testSetupDataNetwork();
        verify(mMockedDataNetworkControllerCallback).onAnyDataNetworkExistingChanged(eq(true));
        verify(mMockedDataNetworkControllerCallback).onInternetDataNetworkConnected(any());

        mDataNetworkControllerUT.unregisterDataNetworkControllerCallback(
                mMockedDataNetworkControllerCallback);
        processAllMessages();
    }

    @Test
    public void testSimRemovalDataTearDown() throws Exception {
        testSetupDataNetwork();

        mDataNetworkControllerUT.obtainMessage(9/*EVENT_SIM_STATE_CHANGED*/,
                TelephonyManager.SIM_STATE_ABSENT, 0).sendToTarget();
        processAllMessages();
        verifyAllDataDisconnected();
        verify(mMockedDataNetworkControllerCallback).onAnyDataNetworkExistingChanged(eq(false));
        verify(mMockedDataNetworkControllerCallback).onInternetDataNetworkDisconnected();

    }

    @Test
    public void testSimRemovalAndThenInserted() throws Exception {
        testSimRemovalDataTearDown();
        Mockito.clearInvocations(mMockedDataNetworkControllerCallback);

        // Insert the SIM again.
        mDataNetworkControllerUT.obtainMessage(9/*EVENT_SIM_STATE_CHANGED*/,
                TelephonyManager.SIM_STATE_LOADED, 0).sendToTarget();
        processAllMessages();

        verifyInternetConnected();
    }

    @Test
    public void testMovingFromNoServiceToInService() throws Exception {
        serviceStateChanged(TelephonyManager.NETWORK_TYPE_LTE,
                NetworkRegistrationInfo.REGISTRATION_STATE_NOT_REGISTERED_OR_SEARCHING);

        mDataNetworkControllerUT.addNetworkRequest(
                createNetworkRequest(NetworkCapabilities.NET_CAPABILITY_INTERNET));
        processAllMessages();

        verifyNoInternetConnected();

        // Network becomes in-service.
        serviceStateChanged(TelephonyManager.NETWORK_TYPE_LTE,
                NetworkRegistrationInfo.REGISTRATION_STATE_HOME);

        verifyInternetConnected();
    }

    @Test
    public void testMovingFromInServiceToNoService() throws Exception {
        testSetupDataNetwork();

        serviceStateChanged(TelephonyManager.NETWORK_TYPE_LTE,
                NetworkRegistrationInfo.REGISTRATION_STATE_NOT_REGISTERED_OR_SEARCHING);
        // Verify we don't tear down the data network.
        verifyInternetConnected();

        serviceStateChanged(TelephonyManager.NETWORK_TYPE_UNKNOWN,
                NetworkRegistrationInfo.REGISTRATION_STATE_NOT_REGISTERED_OR_SEARCHING);
        // Verify we don't tear down the data network.
        verifyInternetConnected();
    }

    @Test
    public void testPsRestrictedAndLifted() throws Exception {
        testSetupDataNetwork();
        Mockito.clearInvocations(mMockedDataNetworkControllerCallback);

        // PS restricted.
        mDataNetworkControllerUT.obtainMessage(6/*EVENT_PS_RESTRICT_ENABLED*/).sendToTarget();
        processAllMessages();

        List<DataNetwork> dataNetworkList = getDataNetworks();
        assertThat(dataNetworkList).isEmpty();
        verify(mMockedDataNetworkControllerCallback).onInternetDataNetworkDisconnected();

        // PS unrestricted.
        mDataNetworkControllerUT.obtainMessage(7/*EVENT_PS_RESTRICT_DISABLED*/).sendToTarget();
        processAllMessages();

        verifyInternetConnected();
    }

    @Test
    public void testRatChanges() throws Exception {
        serviceStateChanged(TelephonyManager.NETWORK_TYPE_LTE,
                NetworkRegistrationInfo.REGISTRATION_STATE_HOME);

        testSetupDataNetwork();

        // Now RAT changes from LTE to UMTS, make sure the network is lingered.
        serviceStateChanged(TelephonyManager.NETWORK_TYPE_UMTS,
                NetworkRegistrationInfo.REGISTRATION_STATE_HOME);
        verifyInternetConnected();

        // Now RAT changes from UMTS to GSM
        doReturn(null).when(mDataProfileManager).getDataProfileForNetworkRequest(
                any(TelephonyNetworkRequest.class), eq(TelephonyManager.NETWORK_TYPE_GSM));
        serviceStateChanged(TelephonyManager.NETWORK_TYPE_GSM,
                NetworkRegistrationInfo.REGISTRATION_STATE_HOME);
        verifyAllDataDisconnected();
        verify(mMockedDataNetworkControllerCallback).onAnyDataNetworkExistingChanged(eq(false));
        verify(mMockedDataNetworkControllerCallback).onInternetDataNetworkDisconnected();


        Mockito.clearInvocations(mMockedDataNetworkControllerCallback);
        // Now RAT changes from GSM to UMTS
        doReturn(null).when(mDataProfileManager).getDataProfileForNetworkRequest(
                any(TelephonyNetworkRequest.class), eq(TelephonyManager.NETWORK_TYPE_UMTS));
        serviceStateChanged(TelephonyManager.NETWORK_TYPE_UMTS,
                NetworkRegistrationInfo.REGISTRATION_STATE_HOME);
        verifyNoInternetConnected();

        doReturn(mGeneralPurposeDataProfile).when(mDataProfileManager)
                .getDataProfileForNetworkRequest(any(TelephonyNetworkRequest.class), anyInt());
        // Now RAT changes from UMTS to LTE
        serviceStateChanged(TelephonyManager.NETWORK_TYPE_LTE,
                NetworkRegistrationInfo.REGISTRATION_STATE_HOME);
        verifyInternetConnected();
    }

    @Test
    public void testVoiceCallEndedOnVoiceDataNonConcurrentNetwork() throws Exception {
        doReturn(false).when(mSST).isConcurrentVoiceAndDataAllowed();
        doReturn(PhoneConstants.State.OFFHOOK).when(mCT).getState();

        mDataNetworkControllerUT.addNetworkRequest(
                createNetworkRequest(NetworkCapabilities.NET_CAPABILITY_INTERNET));
        processAllMessages();

        // Data should not be allowed when voice/data concurrent is not supported.
        verifyNoInternetConnected();

        // Call ended.
        doReturn(PhoneConstants.State.IDLE).when(mCT).getState();
        mDataNetworkControllerUT.obtainMessage(18/*EVENT_VOICE_CALL_ENDED*/).sendToTarget();
        processAllMessages();

        // Verify data is restored.
        verifyInternetConnected();
    }

    @Test
    public void testEmergencyCallChanged() throws Exception {
        doReturn(PhoneConstants.PHONE_TYPE_CDMA).when(mPhone).getPhoneType();
        doReturn(true).when(mPhone).isInEcm();
        mDataNetworkControllerUT.addNetworkRequest(
                createNetworkRequest(NetworkCapabilities.NET_CAPABILITY_INTERNET));
        processAllMessages();

        // Data should not be allowed when the device is in an emergency call.
        verifyNoInternetConnected();

        // Emergency call ended
        doReturn(false).when(mPhone).isInEcm();
        mDataNetworkControllerUT.obtainMessage(20/*EVENT_EMERGENCY_CALL_CHANGED*/).sendToTarget();
        processAllMessages();

        // Verify data is restored.
        verifyInternetConnected();
    }

    @Test
    public void testRoamingDataChanged() throws Exception {
        doReturn(true).when(mServiceState).getDataRoaming();
        serviceStateChanged(TelephonyManager.NETWORK_TYPE_LTE,
                NetworkRegistrationInfo.REGISTRATION_STATE_ROAMING);
        mDataNetworkControllerUT.addNetworkRequest(
                createNetworkRequest(NetworkCapabilities.NET_CAPABILITY_INTERNET));
        processAllMessages();

        // Data should not be allowed when roaming data is disabled.
        verifyNoInternetConnected();
        Mockito.clearInvocations(mMockedDataNetworkControllerCallback);

        // Roaming data enabled
        mDataNetworkControllerUT.getDataSettingsManager().setDataRoamingEnabled(true);
        processAllMessages();

        // Verify data is restored.
        verifyInternetConnected();
        Mockito.clearInvocations(mMockedDataNetworkControllerCallback);

        // Roaming data disabled
        mDataNetworkControllerUT.getDataSettingsManager().setDataRoamingEnabled(false);
        processAllMessages();

        // Verify data is torn down.
        verifyNoInternetConnected();
    }

    @Test
    public void testDataEnabledChanged() throws Exception {
        mDataNetworkControllerUT.getDataSettingsManager().setDataEnabled(
                TelephonyManager.DATA_ENABLED_REASON_USER, false);
        mDataNetworkControllerUT.addNetworkRequest(
                createNetworkRequest(NetworkCapabilities.NET_CAPABILITY_INTERNET));
        processAllMessages();

        // Data should not be allowed when user data is disabled.
        verifyNoInternetConnected();
        Mockito.clearInvocations(mMockedDataNetworkControllerCallback);

        // User data enabled
        mDataNetworkControllerUT.getDataSettingsManager().setDataEnabled(
                TelephonyManager.DATA_ENABLED_REASON_USER, true);
        processAllMessages();

        // Verify data is restored.
        verifyInternetConnected();
        Mockito.clearInvocations(mMockedDataNetworkControllerCallback);

        // User data disabled
        mDataNetworkControllerUT.getDataSettingsManager().setDataEnabled(
                TelephonyManager.DATA_ENABLED_REASON_USER, false);
        processAllMessages();

        // Verify data is torn down.
        verifyNoInternetConnected();
    }

    @Test
    public void testMmsAlwaysAllowed() throws Exception {
        doReturn(true).when(mServiceState).getDataRoaming();
        mDataNetworkControllerUT.getDataSettingsManager().setDataEnabled(
                TelephonyManager.DATA_ENABLED_REASON_USER, false);
        mDataNetworkControllerUT.addNetworkRequest(
                createNetworkRequest(NetworkCapabilities.NET_CAPABILITY_MMS));
        processAllMessages();

        // Data should not be allowed when roaming + user data are disabled (soft failure reasons)
        verifyNoInternetConnected();

        // Always allow MMS
        mDataNetworkControllerUT.getDataSettingsManager().setAlwaysAllowMmsData(true);
        // Enable user data to trigger data enabled changed and data reevaluation
        mDataNetworkControllerUT.getDataSettingsManager().setDataEnabled(
                TelephonyManager.DATA_ENABLED_REASON_USER, true);
        processAllMessages();

        // Verify data is allowed
        verifyInternetConnected();
    }

    @Test
    public void testUnmeteredRequest() throws Exception {
        doReturn(true).when(mServiceState).getDataRoaming();
        serviceStateChanged(TelephonyManager.NETWORK_TYPE_LTE,
                NetworkRegistrationInfo.REGISTRATION_STATE_ROAMING);
        mDataNetworkControllerUT.getDataSettingsManager().setDataEnabled(
                TelephonyManager.DATA_ENABLED_REASON_USER, false);
        mDataNetworkControllerUT.addNetworkRequest(
                createNetworkRequest(NetworkCapabilities.NET_CAPABILITY_INTERNET));
        processAllMessages();

        // Data should not be allowed when roaming + user data are disabled (soft failure reasons)
        verifyNoInternetConnected();

        // Set transport to WLAN (unmetered)
        doReturn(AccessNetworkConstants.TRANSPORT_TYPE_WLAN).when(mAccessNetworksManager)
                .getPreferredTransportByNetworkCapability(anyInt());
        // Data remain disabled, but trigger the preference evaluation.
        mDataNetworkControllerUT.obtainMessage(21 /*EVENT_PREFERRED_TRANSPORT_CHANGED*/,
                NetworkCapabilities.NET_CAPABILITY_INTERNET, 0).sendToTarget();
        mDataNetworkControllerUT.obtainMessage(5 /*EVENT_REEVALUATE_UNSATISFIED_NETWORK_REQUESTS*/,
                DataEvaluation.DataEvaluationReason.PREFERRED_TRANSPORT_CHANGED).sendToTarget();
        processAllMessages();

        // Verify data is allowed even if data is disabled.
        verifyInternetConnected();
    }

    @Test
    public void testHandoverRuleFromString() {
        HandoverRule handoverRule = new HandoverRule("source=GERAN|UTRAN|EUTRAN|NGRAN|IWLAN, "
                + "target=GERAN|UTRAN|EUTRAN|NGRAN|IWLAN, type=allowed");
        assertThat(handoverRule.sourceAccessNetworks).containsExactly(AccessNetworkType.GERAN,
                AccessNetworkType.UTRAN, AccessNetworkType.EUTRAN, AccessNetworkType.NGRAN,
                AccessNetworkType.IWLAN);
        assertThat(handoverRule.targetAccessNetworks).containsExactly(AccessNetworkType.GERAN,
                AccessNetworkType.UTRAN, AccessNetworkType.EUTRAN, AccessNetworkType.NGRAN,
                AccessNetworkType.IWLAN);
        assertThat(handoverRule.type).isEqualTo(HandoverRule.RULE_TYPE_ALLOWED);
        assertThat(handoverRule.isOnlyForRoaming).isFalse();

        handoverRule = new HandoverRule("source=   NGRAN|     IWLAN, "
                + "target  =    EUTRAN,    type  =    disallowed");
        assertThat(handoverRule.sourceAccessNetworks).containsExactly(AccessNetworkType.NGRAN,
                AccessNetworkType.IWLAN);
        assertThat(handoverRule.targetAccessNetworks).containsExactly(AccessNetworkType.EUTRAN);
        assertThat(handoverRule.type).isEqualTo(HandoverRule.RULE_TYPE_DISALLOWED);
        assertThat(handoverRule.isOnlyForRoaming).isFalse();

        handoverRule = new HandoverRule("source=   IWLAN, "
                + "target  =    EUTRAN,    type  =    disallowed, roaming = true");
        assertThat(handoverRule.sourceAccessNetworks).containsExactly(AccessNetworkType.IWLAN);
        assertThat(handoverRule.targetAccessNetworks).containsExactly(AccessNetworkType.EUTRAN);
        assertThat(handoverRule.type).isEqualTo(HandoverRule.RULE_TYPE_DISALLOWED);
        assertThat(handoverRule.isOnlyForRoaming).isTrue();

        assertThrows(IllegalArgumentException.class,
                () -> new HandoverRule("V2hhdCBUaGUgRnVjayBpcyB0aGlzIQ=="));

        assertThrows(IllegalArgumentException.class,
                () -> new HandoverRule("target=GERAN|UTRAN|EUTRAN|NGRAN|IWLAN, type=allowed"));

        assertThrows(IllegalArgumentException.class,
                () -> new HandoverRule("source=GERAN|UTRAN|EUTRAN|NGRAN|IWLAN, type=allowed"));

        assertThrows(IllegalArgumentException.class,
                () -> new HandoverRule("source=GERAN, target=IWLAN, type=wtf"));

        assertThrows(IllegalArgumentException.class,
                () -> new HandoverRule("source=GERAN, target=NGRAN, type=allowed"));

        assertThrows(IllegalArgumentException.class,
                () -> new HandoverRule("source=IWLAN, target=WTFRAN, type=allowed"));
    }

    @Test
    public void testIsNetworkTypeCongested() throws Exception {
        Set<Integer> congestedNetworkTypes = new ArraySet<>();
        doReturn(congestedNetworkTypes).when(mDataNetworkController)
                .getCongestedOverrideNetworkTypes();
        testSetupDataNetwork();
        DataNetwork dataNetwork = getDataNetworks().get(0);

        // Set 5G unmetered
        congestedNetworkTypes.add(TelephonyManager.NETWORK_TYPE_NR);
        mDataNetworkControllerUT.obtainMessage(23/*EVENT_SUBSCRIPTION_OVERRIDE*/,
                NetworkPolicyManager.SUBSCRIPTION_OVERRIDE_CONGESTED,
                NetworkPolicyManager.SUBSCRIPTION_OVERRIDE_CONGESTED,
                new int[]{TelephonyManager.NETWORK_TYPE_NR}).sendToTarget();
        dataNetwork.sendMessage(16/*EVENT_SUBSCRIPTION_PLAN_OVERRIDE*/);
        processAllMessages();
        assertEquals(congestedNetworkTypes,
                mDataNetworkControllerUT.getCongestedOverrideNetworkTypes());
        assertTrue(dataNetwork.getNetworkCapabilities().hasCapability(
                NetworkCapabilities.NET_CAPABILITY_NOT_CONGESTED));

        // Change data network type to NR
        serviceStateChanged(TelephonyManager.NETWORK_TYPE_NR,
                NetworkRegistrationInfo.REGISTRATION_STATE_HOME);
        dataNetwork.sendMessage(13/*EVENT_DISPLAY_INFO_CHANGED*/);
        processAllMessages();
        assertFalse(dataNetwork.getNetworkCapabilities().hasCapability(
                NetworkCapabilities.NET_CAPABILITY_NOT_CONGESTED));

        // Set all network types metered
        congestedNetworkTypes.clear();
        mDataNetworkControllerUT.obtainMessage(23/*EVENT_SUBSCRIPTION_OVERRIDE*/,
                NetworkPolicyManager.SUBSCRIPTION_OVERRIDE_CONGESTED, 0,
                TelephonyManager.getAllNetworkTypes()).sendToTarget();
        dataNetwork.sendMessage(16/*EVENT_SUBSCRIPTION_PLAN_OVERRIDE*/);
        processAllMessages();
        assertTrue(mDataNetworkControllerUT.getCongestedOverrideNetworkTypes().isEmpty());
        assertTrue(dataNetwork.getNetworkCapabilities().hasCapability(
                NetworkCapabilities.NET_CAPABILITY_NOT_CONGESTED));
    }

    @Test
    public void testIsNetworkTypeUnmeteredViaSubscriptionOverride() throws Exception {
        Set<Integer> unmeteredNetworkTypes = new ArraySet<>();
        doReturn(unmeteredNetworkTypes).when(mDataNetworkController)
                .getUnmeteredOverrideNetworkTypes();
        testSetupDataNetwork();
        DataNetwork dataNetwork = getDataNetworks().get(0);

        // Set 5G unmetered
        unmeteredNetworkTypes.add(TelephonyManager.NETWORK_TYPE_NR);
        mDataNetworkControllerUT.obtainMessage(23/*EVENT_SUBSCRIPTION_OVERRIDE*/,
                NetworkPolicyManager.SUBSCRIPTION_OVERRIDE_UNMETERED,
                NetworkPolicyManager.SUBSCRIPTION_OVERRIDE_UNMETERED,
                new int[]{TelephonyManager.NETWORK_TYPE_NR}).sendToTarget();
        dataNetwork.sendMessage(16/*EVENT_SUBSCRIPTION_PLAN_OVERRIDE*/);
        processAllMessages();
        assertEquals(unmeteredNetworkTypes,
                mDataNetworkControllerUT.getUnmeteredOverrideNetworkTypes());
        assertFalse(dataNetwork.getNetworkCapabilities().hasCapability(
                NetworkCapabilities.NET_CAPABILITY_TEMPORARILY_NOT_METERED));

        // Change data network type to NR
        serviceStateChanged(TelephonyManager.NETWORK_TYPE_NR,
                NetworkRegistrationInfo.REGISTRATION_STATE_HOME);
        dataNetwork.sendMessage(13/*EVENT_DISPLAY_INFO_CHANGED*/);
        processAllMessages();
        assertTrue(dataNetwork.getNetworkCapabilities().hasCapability(
                NetworkCapabilities.NET_CAPABILITY_TEMPORARILY_NOT_METERED));

        // Set all network types metered
        unmeteredNetworkTypes.clear();
        mDataNetworkControllerUT.obtainMessage(23/*EVENT_SUBSCRIPTION_OVERRIDE*/,
                NetworkPolicyManager.SUBSCRIPTION_OVERRIDE_UNMETERED, 0,
                TelephonyManager.getAllNetworkTypes()).sendToTarget();
        dataNetwork.sendMessage(16/*EVENT_SUBSCRIPTION_PLAN_OVERRIDE*/);
        processAllMessages();
        assertTrue(mDataNetworkControllerUT.getUnmeteredOverrideNetworkTypes().isEmpty());
        assertFalse(dataNetwork.getNetworkCapabilities().hasCapability(
                NetworkCapabilities.NET_CAPABILITY_TEMPORARILY_NOT_METERED));
    }

    @Test
    public void testIsNetworkTypeUnmeteredViaSubscriptionPlans() throws Exception {
        List<SubscriptionPlan> subscriptionPlans = new ArrayList<>();
        doReturn(subscriptionPlans).when(mDataNetworkController).getSubscriptionPlans();
        testSetupDataNetwork();
        DataNetwork dataNetwork = getDataNetworks().get(0);

        // Set 5G unmetered
        SubscriptionPlan unmetered5GPlan = SubscriptionPlan.Builder
                .createRecurring(ZonedDateTime.parse("2007-03-14T00:00:00.000Z"),
                        Period.ofMonths(1))
                .setDataLimit(SubscriptionPlan.BYTES_UNLIMITED,
                        SubscriptionPlan.LIMIT_BEHAVIOR_THROTTLED)
                .setNetworkTypes(new int[]{TelephonyManager.NETWORK_TYPE_NR})
                .build();
        SubscriptionPlan generalMeteredPlan = SubscriptionPlan.Builder
                .createRecurring(ZonedDateTime.parse("2007-03-14T00:00:00.000Z"),
                        Period.ofMonths(1))
                .setDataLimit(1_000_000_000, SubscriptionPlan.LIMIT_BEHAVIOR_DISABLED)
                .setDataUsage(500_000_000, System.currentTimeMillis())
                .build();
        subscriptionPlans.add(generalMeteredPlan);
        subscriptionPlans.add(unmetered5GPlan);
        mDataNetworkControllerUT.obtainMessage(22/*EVENT_SUBSCRIPTION_PLANS_CHANGED*/,
                new SubscriptionPlan[]{generalMeteredPlan, unmetered5GPlan}).sendToTarget();
        dataNetwork.sendMessage(16/*EVENT_SUBSCRIPTION_PLAN_OVERRIDE*/);
        processAllMessages();
        assertEquals(subscriptionPlans, mDataNetworkControllerUT.getSubscriptionPlans());
        assertFalse(dataNetwork.getNetworkCapabilities().hasCapability(
                NetworkCapabilities.NET_CAPABILITY_TEMPORARILY_NOT_METERED));

        // Change data network type to NR
        serviceStateChanged(TelephonyManager.NETWORK_TYPE_NR,
                NetworkRegistrationInfo.REGISTRATION_STATE_HOME);
        dataNetwork.sendMessage(13/*EVENT_DISPLAY_INFO_CHANGED*/);
        processAllMessages();
        assertTrue(dataNetwork.getNetworkCapabilities().hasCapability(
                NetworkCapabilities.NET_CAPABILITY_TEMPORARILY_NOT_METERED));

        // Set all network types metered
        subscriptionPlans.clear();
        mDataNetworkControllerUT.obtainMessage(22/*EVENT_SUBSCRIPTION_PLANS_CHANGED*/,
                new SubscriptionPlan[]{}).sendToTarget();
        dataNetwork.sendMessage(16/*EVENT_SUBSCRIPTION_PLAN_OVERRIDE*/);
        processAllMessages();
        assertTrue(mDataNetworkControllerUT.getSubscriptionPlans().isEmpty());
        assertFalse(dataNetwork.getNetworkCapabilities().hasCapability(
                NetworkCapabilities.NET_CAPABILITY_TEMPORARILY_NOT_METERED));
    }

    @Test
    public void testLinkStatusChanged() throws Exception {
        testSetupDataNetwork();
        verify(mMockedDataNetworkControllerCallback).onPhysicalLinkStatusChanged(
                eq(DataCallResponse.LINK_STATUS_ACTIVE));

        DataNetwork dataNetwork = getDataNetworks().get(0);

        DataCallResponse response = createDataCallResponse(1, DataCallResponse.LINK_STATUS_DORMANT);
        dataNetwork.obtainMessage(8 /*EVENT_DATA_STATE_CHANGED */,
                new AsyncResult(AccessNetworkConstants.TRANSPORT_TYPE_WWAN,
                        List.of(response), null)).sendToTarget();

        processAllMessages();
        verify(mMockedDataNetworkControllerCallback).onPhysicalLinkStatusChanged(
                eq(DataCallResponse.LINK_STATUS_DORMANT));
    }

    @Test
    public void testHandoverDataNetwork() throws Exception {
        testSetupImsDataNetwork();

        doReturn(AccessNetworkConstants.TRANSPORT_TYPE_WLAN).when(mAccessNetworksManager)
                .getPreferredTransportByNetworkCapability(NetworkCapabilities.NET_CAPABILITY_IMS);
        mDataNetworkControllerUT.obtainMessage(21/*EVENT_EVALUATE_PREFERRED_TRANSPORT*/,
                NetworkCapabilities.NET_CAPABILITY_IMS, 0).sendToTarget();
        processAllMessages();

        DataNetwork dataNetwork = getDataNetworks().get(0);
        // Verify that IWLAN handover succeeded.
        assertThat(dataNetwork.getTransport()).isEqualTo(
                AccessNetworkConstants.TRANSPORT_TYPE_WLAN);
    }

    @Test
    public void testHandoverDataNetworkNotAllowedByPolicy() throws Exception {
        mCarrierConfig.putStringArray(CarrierConfigManager.KEY_IWLAN_HANDOVER_POLICY_STRING_ARRAY,
                new String[]{"source=EUTRAN, target=IWLAN, type=disallowed"});
        // Force data config manager to reload the carrier config.
        mDataNetworkControllerUT.getDataConfigManager().obtainMessage(
                1/*EVENT_CARRIER_CONFIG_CHANGED*/).sendToTarget();
        processAllMessages();

        testSetupImsDataNetwork();

        doReturn(AccessNetworkConstants.TRANSPORT_TYPE_WLAN).when(mAccessNetworksManager)
                .getPreferredTransportByNetworkCapability(NetworkCapabilities.NET_CAPABILITY_IMS);
        mDataNetworkControllerUT.obtainMessage(21/*EVENT_PREFERRED_TRANSPORT_CHANGED*/,
                NetworkCapabilities.NET_CAPABILITY_IMS, 0).sendToTarget();
        // After this, IMS data network should be disconnected, and DNC should attempt to
        // establish a new one on IWLAN
        processAllMessages();

        // Verify all data disconnected.
        verify(mMockedDataNetworkControllerCallback).onAnyDataNetworkExistingChanged(eq(false));

        // A new data network should be connected on IWLAN
        List<DataNetwork> dataNetworkList = getDataNetworks();
        assertThat(dataNetworkList).hasSize(1);
        assertThat(dataNetworkList.get(0).isConnected()).isTrue();
        assertThat(dataNetworkList.get(0).getNetworkCapabilities().hasCapability(
                NetworkCapabilities.NET_CAPABILITY_IMS)).isTrue();
        assertThat(dataNetworkList.get(0).getTransport())
                .isEqualTo(AccessNetworkConstants.TRANSPORT_TYPE_WLAN);
    }

    @Test
    public void testSetupDataNetworkRetrySuggestedByNetwork() {
        setFailedSetupDataResponse(mMockedWwanDataServiceManager, DataFailCause.CONGESTION,
                DataCallResponse.RETRY_DURATION_UNDEFINED);
        mDataNetworkControllerUT.addNetworkRequest(
                createNetworkRequest(NetworkCapabilities.NET_CAPABILITY_INTERNET));
        processAllFutureMessages();

        // Should retried 20 times, which is the maximum based on the retry config rules.
        verify(mMockedWwanDataServiceManager, times(21)).setupDataCall(anyInt(),
                any(DataProfile.class), anyBoolean(), anyBoolean(), anyInt(), any(), anyInt(),
                any(), any(), anyBoolean(), any(Message.class));
    }

    @Test
    public void testSetupDataNetworkPermanentFailure() {
        setFailedSetupDataResponse(mMockedWwanDataServiceManager, DataFailCause.PROTOCOL_ERRORS,
                DataCallResponse.RETRY_DURATION_UNDEFINED);
        mDataNetworkControllerUT.addNetworkRequest(
                createNetworkRequest(NetworkCapabilities.NET_CAPABILITY_INTERNET));
        processAllFutureMessages();

        // There should be only one attempt, and no retry should happen because it's a permanent
        // failure.
        verify(mMockedWwanDataServiceManager, times(1)).setupDataCall(anyInt(),
                any(DataProfile.class), anyBoolean(), anyBoolean(), anyInt(), any(), anyInt(),
                any(), any(), anyBoolean(), any(Message.class));
    }

    @Test
    public void testSetupDataNetworkNetworkSuggestedNeverRetry() {
        setFailedSetupDataResponse(mMockedWwanDataServiceManager, DataFailCause.PROTOCOL_ERRORS,
                Long.MAX_VALUE);
        mDataNetworkControllerUT.addNetworkRequest(
                createNetworkRequest(NetworkCapabilities.NET_CAPABILITY_INTERNET));
        processAllFutureMessages();

        // There should be only one attempt, and no retry should happen because it's a permanent
        // failure.
        verify(mMockedWwanDataServiceManager, times(1)).setupDataCall(anyInt(),
                any(DataProfile.class), anyBoolean(), anyBoolean(), anyInt(), any(), anyInt(),
                any(), any(), anyBoolean(), any(Message.class));
    }

    @Test
    public void testSetupDataNetworkNetworkSuggestedRetryTimerDataThrottled() {
        mDataNetworkControllerUT.getDataRetryManager()
                .registerCallback(mMockedDataRetryManagerCallback);

        setFailedSetupDataResponse(mMockedWwanDataServiceManager, DataFailCause.PROTOCOL_ERRORS,
                10000);
        mDataNetworkControllerUT.addNetworkRequest(
                createNetworkRequest(NetworkCapabilities.NET_CAPABILITY_IMS));
        processAllMessages();

        mDataNetworkControllerUT.addNetworkRequest(
                createNetworkRequest(NetworkCapabilities.NET_CAPABILITY_IMS));
        processAllMessages();

        // There should be only one attempt, and no retry should happen because the second one
        // was throttled.
        verify(mMockedWwanDataServiceManager, times(1)).setupDataCall(anyInt(),
                any(DataProfile.class), anyBoolean(), anyBoolean(), anyInt(), any(), anyInt(),
                any(), any(), anyBoolean(), any(Message.class));

        ArgumentCaptor<List<ThrottleStatus>> throttleStatusCaptor =
                ArgumentCaptor.forClass(List.class);
        verify(mMockedDataRetryManagerCallback)
                .onThrottleStatusChanged(throttleStatusCaptor.capture());
        assertThat(throttleStatusCaptor.getValue()).hasSize(1);
        ThrottleStatus throttleStatus = throttleStatusCaptor.getValue().get(0);
        assertThat(throttleStatus.getApnType()).isEqualTo(ApnSetting.TYPE_IMS);
        assertThat(throttleStatus.getRetryType())
                .isEqualTo(ThrottleStatus.RETRY_TYPE_NEW_CONNECTION);
        assertThat(throttleStatus.getTransportType())
                .isEqualTo(AccessNetworkConstants.TRANSPORT_TYPE_WWAN);
    }

    @Test
    public void testNrAdvancedByPco() throws Exception {
        testSetupDataNetwork();
        verify(mMockedDataNetworkControllerCallback, never())
                .onNrAdvancedCapableByPcoChanged(anyBoolean());
        mSimulatedCommands.triggerPcoData(1, "IPV6", 1234, new byte[]{1});
        processAllMessages();
        verify(mMockedDataNetworkControllerCallback).onNrAdvancedCapableByPcoChanged(eq(true));

        mSimulatedCommands.triggerPcoData(1, "IPV6", 1234, new byte[]{0});
        processAllMessages();
        verify(mMockedDataNetworkControllerCallback).onNrAdvancedCapableByPcoChanged(eq(false));
    }

    @Test
    public void testSetupDataNetworkVcnManaged() throws Exception {
        // VCN managed
        setVcnManagerPolicy(true, false);
        NetworkRequest request = new NetworkRequest.Builder()
                .addCapability(NetworkCapabilities.NET_CAPABILITY_INTERNET)
                .removeCapability(NetworkCapabilities.NET_CAPABILITY_NOT_VCN_MANAGED)
                .build();
        TelephonyNetworkRequest tnr = new TelephonyNetworkRequest(request, mPhone);

        mDataNetworkControllerUT.addNetworkRequest(tnr);
        processAllMessages();

        // VCN managed network won't trigger onInternetDataNetworkConnected.
        // DataNetwork.isInternetSupported() is false for VCN managed network.
        verify(mMockedDataNetworkControllerCallback, never())
                .onInternetDataNetworkConnected(any());
        List<DataNetwork> dataNetworks = getDataNetworks();
        assertThat(dataNetworks).hasSize(1);
        assertThat(dataNetworks.get(0).getNetworkCapabilities().hasCapability(
                NetworkCapabilities.NET_CAPABILITY_NOT_VCN_MANAGED)).isFalse();
        assertThat(dataNetworks.get(0).isInternetSupported()).isFalse();
        assertThat(dataNetworks.get(0).getNetworkCapabilities().hasCapability(
                NetworkCapabilities.NET_CAPABILITY_INTERNET)).isTrue();
    }

    @Test
    public void testSetupDataNetworkVcnRequestedTeardown() throws Exception {
        // VCN managed, tear down on setup.
        setVcnManagerPolicy(true, true);
        NetworkRequest request = new NetworkRequest.Builder()
                .addCapability(NetworkCapabilities.NET_CAPABILITY_INTERNET)
                .removeCapability(NetworkCapabilities.NET_CAPABILITY_NOT_VCN_MANAGED)
                .build();
        TelephonyNetworkRequest tnr = new TelephonyNetworkRequest(request, mPhone);

        mDataNetworkControllerUT.addNetworkRequest(tnr);
        processAllMessages();

        // Should not be any data network created.
        List<DataNetwork> dataNetworks = getDataNetworks();
        assertThat(dataNetworks).hasSize(0);
    }

    @Test
    public void testVcnManagedNetworkPolicyChanged() throws Exception {
        testSetupDataNetworkVcnManaged();

        setVcnManagerPolicy(true, true);
        ArgumentCaptor<VcnNetworkPolicyChangeListener> listenerCaptor =
                ArgumentCaptor.forClass(VcnNetworkPolicyChangeListener.class);
        verify(mVcnManager).addVcnNetworkPolicyChangeListener(any(Executor.class),
                listenerCaptor.capture());

        // Trigger policy changed event
        VcnNetworkPolicyChangeListener listener = listenerCaptor.getValue();
        listener.onPolicyChanged();
        processAllMessages();

        List<DataNetwork> dataNetworks = getDataNetworks();
        assertThat(dataNetworks).hasSize(0);
    }

    @Test
    public void testDataDisableNotTearingDownUnmetered() throws Exception {
        // User data enabled
        mDataNetworkControllerUT.getDataSettingsManager().setDataEnabled(
                TelephonyManager.DATA_ENABLED_REASON_USER, true);
        processAllMessages();

        testSetupImsDataNetwork();
        Mockito.clearInvocations(mMockedDataNetworkControllerCallback);

        // User data disabled
        mDataNetworkControllerUT.getDataSettingsManager().setDataEnabled(
                TelephonyManager.DATA_ENABLED_REASON_USER, false);
        processAllMessages();

        // There shouldn't be all data disconnected event.
        verify(mMockedDataNetworkControllerCallback, never())
                .onAnyDataNetworkExistingChanged(anyBoolean());

        // Verify IMS is still alive.
        List<DataNetwork> dataNetworkList = getDataNetworks();
        assertThat(dataNetworkList).hasSize(1);
        assertThat(dataNetworkList.get(0).getNetworkCapabilities()
                .hasCapability(NetworkCapabilities.NET_CAPABILITY_IMS)).isTrue();
        assertThat(dataNetworkList.get(0).isConnected()).isTrue();
    }
<<<<<<< HEAD
=======

    @Test
    public void testVoPSIMSSetup() throws Exception {
        DataSpecificRegistrationInfo dsri = new DataSpecificRegistrationInfo(8, false, true, true,
                new LteVopsSupportInfo(LteVopsSupportInfo.LTE_STATUS_SUPPORTED,
                        LteVopsSupportInfo.LTE_STATUS_SUPPORTED));
        serviceStateChanged(TelephonyManager.NETWORK_TYPE_LTE,
                NetworkRegistrationInfo.REGISTRATION_STATE_HOME, dsri);

        mDataNetworkControllerUT.addNetworkRequest(
                createNetworkRequest(NetworkCapabilities.NET_CAPABILITY_IMS,
                        NetworkCapabilities.NET_CAPABILITY_MMTEL));
        processAllMessages();
        verifyImsConnected();
    }

    @Test
    public void testNonVoPSNoIMSSetup() throws Exception {
        DataSpecificRegistrationInfo dsri = new DataSpecificRegistrationInfo(8, false, true, true,
                new LteVopsSupportInfo(LteVopsSupportInfo.LTE_STATUS_NOT_SUPPORTED,
                        LteVopsSupportInfo.LTE_STATUS_NOT_SUPPORTED));
        serviceStateChanged(TelephonyManager.NETWORK_TYPE_LTE,
                NetworkRegistrationInfo.REGISTRATION_STATE_HOME, dsri);

        mDataNetworkControllerUT.addNetworkRequest(
                createNetworkRequest(NetworkCapabilities.NET_CAPABILITY_IMS,
                        NetworkCapabilities.NET_CAPABILITY_MMTEL));
        processAllMessages();

        verifyNoImsConnected();
        verifyAllDataDisconnected();
    }

    @Test
    public void testVoPStoNonVoPSImsTearDown() throws Exception {
        // VoPS supported
        DataSpecificRegistrationInfo dsri = new DataSpecificRegistrationInfo(8, false, true, true,
                new LteVopsSupportInfo(LteVopsSupportInfo.LTE_STATUS_SUPPORTED,
                        LteVopsSupportInfo.LTE_STATUS_SUPPORTED));
        serviceStateChanged(TelephonyManager.NETWORK_TYPE_LTE,
                NetworkRegistrationInfo.REGISTRATION_STATE_HOME, dsri);

        mDataNetworkControllerUT.addNetworkRequest(
                createNetworkRequest(NetworkCapabilities.NET_CAPABILITY_IMS,
                        NetworkCapabilities.NET_CAPABILITY_MMTEL));
        processAllMessages();
        verifyImsConnected();

        // VOPS not supported
        dsri = new DataSpecificRegistrationInfo(8, false, true, true,
                new LteVopsSupportInfo(LteVopsSupportInfo.LTE_STATUS_NOT_SUPPORTED,
                        LteVopsSupportInfo.LTE_STATUS_NOT_SUPPORTED));
        serviceStateChanged(TelephonyManager.NETWORK_TYPE_LTE,
                NetworkRegistrationInfo.REGISTRATION_STATE_HOME, dsri);

        verifyNoImsConnected();
    }

    @Test
    public void testNonVoPStoVoPSImsSetup() throws Exception {
        // VOPS not supported
        DataSpecificRegistrationInfo dsri = new DataSpecificRegistrationInfo(8, false, true, true,
                new LteVopsSupportInfo(LteVopsSupportInfo.LTE_STATUS_NOT_SUPPORTED,
                        LteVopsSupportInfo.LTE_STATUS_NOT_SUPPORTED));
        serviceStateChanged(TelephonyManager.NETWORK_TYPE_LTE,
                NetworkRegistrationInfo.REGISTRATION_STATE_HOME, dsri);

        mDataNetworkControllerUT.addNetworkRequest(
                createNetworkRequest(NetworkCapabilities.NET_CAPABILITY_IMS,
                        NetworkCapabilities.NET_CAPABILITY_MMTEL));
        processAllMessages();
        verifyNoImsConnected();

        // VoPS supported
        dsri = new DataSpecificRegistrationInfo(8, false, true, true,
                new LteVopsSupportInfo(LteVopsSupportInfo.LTE_STATUS_SUPPORTED,
                        LteVopsSupportInfo.LTE_STATUS_SUPPORTED));
        serviceStateChanged(TelephonyManager.NETWORK_TYPE_LTE,
                NetworkRegistrationInfo.REGISTRATION_STATE_HOME, dsri);

        verifyImsConnected();
    }

    @Test
    public void testVoPStoNonVoPSDelayImsTearDown() throws Exception {
        mCarrierConfig.putBoolean(CarrierConfigManager.KEY_DELAY_IMS_TEAR_DOWN_UNTIL_CALL_END_BOOL,
                true);
        // Trigger carrier config reloading
        mContext.sendBroadcast(new Intent(CarrierConfigManager.ACTION_CARRIER_CONFIG_CHANGED));
        processAllMessages();

        // VoPS supported
        DataSpecificRegistrationInfo dsri = new DataSpecificRegistrationInfo(8, false, true, true,
                new LteVopsSupportInfo(LteVopsSupportInfo.LTE_STATUS_SUPPORTED,
                        LteVopsSupportInfo.LTE_STATUS_SUPPORTED));
        serviceStateChanged(TelephonyManager.NETWORK_TYPE_LTE,
                NetworkRegistrationInfo.REGISTRATION_STATE_HOME, dsri);

        mDataNetworkControllerUT.addNetworkRequest(
                createNetworkRequest(NetworkCapabilities.NET_CAPABILITY_IMS,
                        NetworkCapabilities.NET_CAPABILITY_MMTEL));
        processAllMessages();
        verifyImsConnected();

        doReturn(PhoneConstants.State.OFFHOOK).when(mCT).getState();

        dsri = new DataSpecificRegistrationInfo(8, false, true, true,
                new LteVopsSupportInfo(LteVopsSupportInfo.LTE_STATUS_NOT_SUPPORTED,
                        LteVopsSupportInfo.LTE_STATUS_NOT_SUPPORTED));
        serviceStateChanged(TelephonyManager.NETWORK_TYPE_LTE,
                NetworkRegistrationInfo.REGISTRATION_STATE_HOME, dsri);

        // Make sure IMS is still connected.
        verifyImsConnected();

        // Call ends
        doReturn(PhoneConstants.State.IDLE).when(mCT).getState();
        mDataNetworkControllerUT.obtainMessage(18/*EVENT_VOICE_CALL_ENDED*/).sendToTarget();
        processAllMessages();

        verifyNoImsConnected();
    }
>>>>>>> 09477d88
}<|MERGE_RESOLUTION|>--- conflicted
+++ resolved
@@ -1356,8 +1356,6 @@
                 .hasCapability(NetworkCapabilities.NET_CAPABILITY_IMS)).isTrue();
         assertThat(dataNetworkList.get(0).isConnected()).isTrue();
     }
-<<<<<<< HEAD
-=======
 
     @Test
     public void testVoPSIMSSetup() throws Exception {
@@ -1480,5 +1478,4 @@
 
         verifyNoImsConnected();
     }
->>>>>>> 09477d88
 }