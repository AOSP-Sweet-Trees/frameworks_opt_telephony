/*
 * Copyright (C) 2018 The Android Open Source Project
 *
 * Licensed under the Apache License, Version 2.0 (the "License");
 * you may not use this file except in compliance with the License.
 * You may obtain a copy of the License at
 *
 *      http://www.apache.org/licenses/LICENSE-2.0
 *
 * Unless required by applicable law or agreed to in writing, software
 * distributed under the License is distributed on an "AS IS" BASIS,
 * WITHOUT WARRANTIES OR CONDITIONS OF ANY KIND, either express or implied.
 * See the License for the specific language governing permissions and
 * limitations under the License.
 */

package com.android.internal.telephony.emergency;

import static org.junit.Assert.assertEquals;
import static org.junit.Assert.assertFalse;
import static org.junit.Assert.assertTrue;
import static org.mockito.ArgumentMatchers.anyInt;
<<<<<<< HEAD
=======
import static org.mockito.Mockito.any;
>>>>>>> b0184374
import static org.mockito.Mockito.anyString;
import static org.mockito.Mockito.doReturn;
import static org.mockito.Mockito.eq;
import static org.mockito.Mockito.mock;
import static org.mockito.Mockito.never;
import static org.mockito.Mockito.spy;
import static org.mockito.Mockito.times;
import static org.mockito.Mockito.verify;

import android.content.Context;
import android.content.ContextWrapper;
import android.content.IntentFilter;
import android.content.res.AssetManager;
import android.content.res.Resources;
import android.os.AsyncResult;
import android.os.Environment;
import android.os.ParcelFileDescriptor;
import android.os.PersistableBundle;
import android.telephony.CarrierConfigManager;
import android.telephony.ServiceState;
import android.telephony.SubscriptionManager;
import android.telephony.TelephonyManager;
import android.telephony.emergency.EmergencyNumber;
import android.testing.AndroidTestingRunner;
import android.testing.TestableLooper;

import androidx.test.InstrumentationRegistry;

import com.android.internal.telephony.Phone;
import com.android.internal.telephony.PhoneFactory;
import com.android.internal.telephony.ServiceStateTracker;
import com.android.internal.telephony.TelephonyTest;

import com.google.i18n.phonenumbers.ShortNumberInfo;

import org.junit.After;
import org.junit.Before;
import org.junit.Test;
import org.junit.runner.RunWith;
import org.mockito.ArgumentCaptor;


import java.io.BufferedInputStream;
import java.io.File;
import java.io.FileNotFoundException;
import java.io.IOException;
import java.io.InputStream;
import java.nio.file.Files;
import java.nio.file.Path;
import java.nio.file.Paths;
import java.nio.file.StandardCopyOption;
import java.util.ArrayList;
import java.util.Collections;
import java.util.List;

/**
 * Tests for EmergencyNumberTracker.java
 */
@RunWith(AndroidTestingRunner.class)
@TestableLooper.RunWithLooper
public class EmergencyNumberTrackerTest extends TelephonyTest {

    private static final String LOCAL_DOWNLOAD_DIRECTORY = "Download/Emergency_number_db_unit_test";
    private static final String EMERGENCY_NUMBER_DB_OTA_FILE = "eccdata_ota";
    private static final int CONFIG_UNIT_TEST_EMERGENCY_NUMBER_DB_VERSION = 99999;
    private static final String CONFIG_EMERGENCY_NUMBER_ADDRESS = "54321";
    private static final String CONFIG_EMERGENCY_DUPLICATE_NUMBER = "4321";
    private static final String CONFIG_EMERGENCY_NUMBER_COUNTRY = "us";
    private static final String CONFIG_EMERGENCY_NUMBER_MNC = "";
    private static final String NON_3GPP_EMERGENCY_TEST_NUMBER = "9876543";
    private static final int CONFIG_EMERGENCY_NUMBER_SERVICE_CATEGORIES =
            EmergencyNumber.EMERGENCY_SERVICE_CATEGORY_POLICE
                    | EmergencyNumber.EMERGENCY_SERVICE_CATEGORY_AMBULANCE
                    | EmergencyNumber.EMERGENCY_SERVICE_CATEGORY_FIRE_BRIGADE
                    | EmergencyNumber.EMERGENCY_SERVICE_CATEGORY_MARINE_GUARD
                    | EmergencyNumber.EMERGENCY_SERVICE_CATEGORY_MOUNTAIN_RESCUE
                    | EmergencyNumber.EMERGENCY_SERVICE_CATEGORY_MIEC
                    | EmergencyNumber.EMERGENCY_SERVICE_CATEGORY_AIEC;
    private static final ArrayList<String> CONFIG_EMERGENCY_NUMBER_SERVICE_URNS =
            new ArrayList<String>();
    private static final EmergencyNumber CONFIG_EMERGENCY_NUMBER = new EmergencyNumber(
            CONFIG_EMERGENCY_NUMBER_ADDRESS, CONFIG_EMERGENCY_NUMBER_COUNTRY,
                    CONFIG_EMERGENCY_NUMBER_MNC, CONFIG_EMERGENCY_NUMBER_SERVICE_CATEGORIES,
                            CONFIG_EMERGENCY_NUMBER_SERVICE_URNS,
                                    EmergencyNumber.EMERGENCY_NUMBER_SOURCE_DATABASE,
                                            EmergencyNumber.EMERGENCY_CALL_ROUTING_UNKNOWN);
    private static final int OTA_UNIT_TEST_EMERGENCY_NUMBER_DB_VERSION = 999999;
    private static final String OTA_EMERGENCY_NUMBER_ADDRESS = "98765";
    private static final int SUB_ID_PHONE_1 = 1;
    private static final int SUB_ID_PHONE_2 = 2;
    private static final int VALID_SLOT_INDEX_VALID_1 = 0;
    private static final int VALID_SLOT_INDEX_VALID_2 = 1;
    private static final int INVALID_SLOT_INDEX_VALID = SubscriptionManager.INVALID_SIM_SLOT_INDEX;
    private ParcelFileDescriptor mOtaParcelFileDescriptor = null;
    // Mocked classes
<<<<<<< HEAD
    private SubscriptionController mSubControllerMock;
=======
    private CarrierConfigManager mCarrierConfigManagerMock;
>>>>>>> b0184374

    // mEmergencyNumberTrackerMock for mPhone
    private EmergencyNumberTracker mEmergencyNumberTrackerMock;
    // mEmergencyNumberTrackerMock2 for mPhone2
    private EmergencyNumberTracker mEmergencyNumberTrackerMock2;

    private List<EmergencyNumber> mEmergencyNumberListTestSample = new ArrayList<>();
    private EmergencyNumber mUsEmergencyNumber;
    private String[] mEmergencyNumberPrefixTestSample = {"123", "456"};

    private File mLocalDownloadDirectory;
    private ShortNumberInfo mShortNumberInfo;
    private Context mMockContext;
    private Resources mResources;

    @Before
    public void setUp() throws Exception {
        logd("EmergencyNumberTrackerTest +Setup!");
        super.setUp(getClass().getSimpleName());
        mShortNumberInfo = mock(ShortNumberInfo.class);
<<<<<<< HEAD
        mSubControllerMock = mock(SubscriptionController.class);
        mContext = InstrumentationRegistry.getTargetContext();
=======
        mCarrierConfigManagerMock = mock(CarrierConfigManager.class);

        mContext = new ContextWrapper(InstrumentationRegistry.getTargetContext());
        mMockContext = mock(Context.class);
        mResources = mock(Resources.class);
>>>>>>> b0184374

        doReturn(mContext).when(mPhone).getContext();
        doReturn(0).when(mPhone).getPhoneId();
        doReturn(SUB_ID_PHONE_1).when(mPhone).getSubId();

        doReturn(mContext).when(mPhone2).getContext();
        doReturn(1).when(mPhone2).getPhoneId();
        doReturn(SUB_ID_PHONE_2).when(mPhone2).getSubId();

        initializeEmergencyNumberListTestSamples();
        mEmergencyNumberTrackerMock = new EmergencyNumberTracker(mPhone, mSimulatedCommands);
        mEmergencyNumberTrackerMock2 = new EmergencyNumberTracker(mPhone2, mSimulatedCommands);
        doReturn(mEmergencyNumberTrackerMock2).when(mPhone2).getEmergencyNumberTracker();
        mEmergencyNumberTrackerMock.DBG = true;

        // Copy an OTA file to the test directory to similate the OTA mechanism
        simulateOtaEmergencyNumberDb(mPhone);

        AssetManager am = new AssetManager.Builder().build();
        doReturn(am).when(mMockContext).getAssets();

        processAllMessages();
        logd("EmergencyNumberTrackerTest -Setup!");
    }

    @After
    public void tearDown() throws Exception {
        // Set back to single sim mode
        setSinglePhone();
        Path target = Paths.get(mLocalDownloadDirectory.getPath(), EMERGENCY_NUMBER_DB_OTA_FILE);
        Files.deleteIfExists(target);
        mLocalDownloadDirectory.delete();
        mLocalDownloadDirectory = null;
        mEmergencyNumberTrackerMock = null;
        mEmergencyNumberTrackerMock2 = null;
        mEmergencyNumberListTestSample.clear();
        mEmergencyNumberListTestSample = null;
        if (mOtaParcelFileDescriptor != null) {
            try {
                mOtaParcelFileDescriptor.close();
                mOtaParcelFileDescriptor = null;
            } catch (IOException e) {
                logd("Failed to close emergency number db file folder for testing " + e.toString());
            }
        }
        super.tearDown();
    }

    private void initializeEmergencyNumberListTestSamples() {
        EmergencyNumber emergencyNumberForTest = new EmergencyNumber("119", "jp", "30",
                EmergencyNumber.EMERGENCY_SERVICE_CATEGORY_FIRE_BRIGADE,
                new ArrayList<String>(),
                EmergencyNumber.EMERGENCY_NUMBER_SOURCE_NETWORK_SIGNALING,
                EmergencyNumber.EMERGENCY_CALL_ROUTING_UNKNOWN);
        mUsEmergencyNumber = new EmergencyNumber("911", "us", "",
            EmergencyNumber.EMERGENCY_SERVICE_CATEGORY_POLICE
                | EmergencyNumber.EMERGENCY_SERVICE_CATEGORY_AMBULANCE
                | EmergencyNumber.EMERGENCY_SERVICE_CATEGORY_FIRE_BRIGADE, new ArrayList<String>(),
            EmergencyNumber.EMERGENCY_NUMBER_SOURCE_DATABASE,
            EmergencyNumber.EMERGENCY_CALL_ROUTING_UNKNOWN);
        mEmergencyNumberListTestSample.add(emergencyNumberForTest);

        emergencyNumberForTest = new EmergencyNumber(
                CONFIG_EMERGENCY_DUPLICATE_NUMBER, CONFIG_EMERGENCY_NUMBER_COUNTRY,
                "", CONFIG_EMERGENCY_NUMBER_SERVICE_CATEGORIES,
                CONFIG_EMERGENCY_NUMBER_SERVICE_URNS,
                EmergencyNumber.EMERGENCY_NUMBER_SOURCE_NETWORK_SIGNALING,
                EmergencyNumber.EMERGENCY_CALL_ROUTING_UNKNOWN);
        mEmergencyNumberListTestSample.add(emergencyNumberForTest);
    }

    private void sendEmergencyNumberListFromRadio() {
        mEmergencyNumberTrackerMock.sendMessage(
                mEmergencyNumberTrackerMock.obtainMessage(
                        1 /* EVENT_UNSOL_EMERGENCY_NUMBER_LIST */,
                        new AsyncResult(null, mEmergencyNumberListTestSample, null)));
        processAllMessages();
    }

    private void sendEmptyEmergencyNumberListFromRadio(
        EmergencyNumberTracker emergencyNumberTrackerMock) {
        emergencyNumberTrackerMock.sendMessage(
            emergencyNumberTrackerMock.obtainMessage(
                1 /* EVENT_UNSOL_EMERGENCY_NUMBER_LIST */,
                new AsyncResult(null, new ArrayList<>(), null)));
        processAllMessages();
    }

    private void cacheEmergencyNumberListFromDatabaseByCountry(String countryIso) {
        mEmergencyNumberTrackerMock.updateEmergencyNumberDatabaseCountryChange(countryIso);
        processAllMessages();
    }

    private void sendEmergencyNumberPrefix(EmergencyNumberTracker emergencyNumberTrackerMock) {
        emergencyNumberTrackerMock.obtainMessage(
        	4 /* EVENT_UPDATE_EMERGENCY_NUMBER_PREFIX */,
                mEmergencyNumberPrefixTestSample).sendToTarget();
        processAllMessages();
    }

    private void setOtaEmergencyNumberDbFileFolderForTesting(
            EmergencyNumberTracker emergencyNumberTrackerMock, Phone phone) {
        // Override the OTA emergency number database file path for testing
        File file = new File(Environment.getExternalStorageDirectory(), LOCAL_DOWNLOAD_DIRECTORY
                + "/" + EMERGENCY_NUMBER_DB_OTA_FILE);
        try {
            mOtaParcelFileDescriptor = ParcelFileDescriptor.open(
                    file, ParcelFileDescriptor.MODE_READ_ONLY);
            emergencyNumberTrackerMock.obtainMessage(
                EmergencyNumberTracker.EVENT_OVERRIDE_OTA_EMERGENCY_NUMBER_DB_FILE_PATH,
                    mOtaParcelFileDescriptor).sendToTarget();
            logd("Changed emergency number db file folder for testing ");
        } catch (FileNotFoundException e) {
            logd("Failed to open emergency number db file folder for testing " + e.toString());
        }
        processAllMessages();
    }

    private void resetOtaEmergencyNumberDbFileFolderForTesting(
            EmergencyNumberTracker emergencyNumberTrackerMock) {
        emergencyNumberTrackerMock.obtainMessage(
                EmergencyNumberTracker.EVENT_OVERRIDE_OTA_EMERGENCY_NUMBER_DB_FILE_PATH, null)
                        .sendToTarget();
        processAllMessages();
    }

    private void sendOtaEmergencyNumberDb(EmergencyNumberTracker emergencyNumberTrackerMock) {
        emergencyNumberTrackerMock.obtainMessage(
                EmergencyNumberTracker.EVENT_UPDATE_OTA_EMERGENCY_NUMBER_DB).sendToTarget();
        processAllMessages();
    }

    /**
     * Copy an OTA file to the test directory to similate the OTA mechanism.
     *
     * Version: 999999
     * Number: US, 98765, POLICE | AMBULANCE | FIRE
     */
    private void simulateOtaEmergencyNumberDb(Phone phone) {
        try {
            mLocalDownloadDirectory = new File(
                    Environment.getExternalStorageDirectory(), LOCAL_DOWNLOAD_DIRECTORY);
            mLocalDownloadDirectory.mkdir();
            final Path target = Paths.get(
                    mLocalDownloadDirectory.getPath(), EMERGENCY_NUMBER_DB_OTA_FILE);
            Files.deleteIfExists(target);
            final InputStream source = new BufferedInputStream(
                    phone.getContext().getAssets().open(EMERGENCY_NUMBER_DB_OTA_FILE));
            Files.copy(source, target, StandardCopyOption.REPLACE_EXISTING);
            logd("Copied test OTA database file to " + target);
        } catch (Exception e) {
            logd("Unable to copy downloaded file " + e);
        }
    }

    private boolean hasDbEmergencyNumbers(List<EmergencyNumber> subList,
            List<EmergencyNumber> list) {
        return list.containsAll(subList);
    }

    private boolean hasDbEmergencyNumber(EmergencyNumber number, List<EmergencyNumber> list) {
        return list.contains(number);
    }

    private boolean hasDbEmergencyNumber(String number, List<EmergencyNumber> list) {
        boolean foundDbNumber = false;
        for (EmergencyNumber num : list) {
            if (num.getNumber().equals(number)) {
                foundDbNumber = true;
            }
        }
        return foundDbNumber;
    }

    private void setDsdsPhones() throws Exception {
        mPhones = new Phone[] {mPhone, mPhone2};
        replaceInstance(PhoneFactory.class, "sPhones", null, mPhones);
    }

    private void setSinglePhone() throws Exception {
        mPhones = new Phone[] {mPhone};
        replaceInstance(PhoneFactory.class, "sPhones", null, mPhones);
    }

    /**
     * Test EmergencyNumberTracker.isSimAbsent().
     */
    @Test
    public void testIsSimAbsent() throws Exception {
        setDsdsPhones();
        doReturn(VALID_SLOT_INDEX_VALID_1).when(mSubscriptionManagerService).getSlotIndex(
                eq(SUB_ID_PHONE_1));
        doReturn(VALID_SLOT_INDEX_VALID_2).when(mSubscriptionManagerService).getSlotIndex(
                eq(SUB_ID_PHONE_2));
        doReturn(VALID_SLOT_INDEX_VALID_1).when(mSubscriptionManagerService).getSlotIndex(
                eq(SUB_ID_PHONE_1));
        doReturn(VALID_SLOT_INDEX_VALID_2).when(mSubscriptionManagerService).getSlotIndex(
                eq(SUB_ID_PHONE_2));
        assertFalse(mEmergencyNumberTrackerMock.isSimAbsent());

        // One sim slot is active; the other one is not active
        doReturn(VALID_SLOT_INDEX_VALID_1).when(mSubscriptionManagerService).getSlotIndex(
                eq(SUB_ID_PHONE_1));
        doReturn(INVALID_SLOT_INDEX_VALID).when(mSubscriptionManagerService).getSlotIndex(
                eq(SUB_ID_PHONE_2));
        doReturn(VALID_SLOT_INDEX_VALID_1).when(mSubscriptionManagerService).getSlotIndex(
                eq(SUB_ID_PHONE_1));
        doReturn(INVALID_SLOT_INDEX_VALID).when(mSubscriptionManagerService).getSlotIndex(
                eq(SUB_ID_PHONE_2));
        assertFalse(mEmergencyNumberTrackerMock.isSimAbsent());

        // Both sim slots are not active
<<<<<<< HEAD
        doReturn(INVALID_SLOT_INDEX_VALID).when(mSubControllerMock).getSlotIndex(
                eq(SUB_ID_PHONE_1));
        doReturn(INVALID_SLOT_INDEX_VALID).when(mSubControllerMock).getSlotIndex(
                eq(SUB_ID_PHONE_2));
=======
>>>>>>> b0184374
        doReturn(INVALID_SLOT_INDEX_VALID).when(mSubscriptionManagerService).getSlotIndex(
                anyInt());
        assertTrue(mEmergencyNumberTrackerMock.isSimAbsent());
    }

    @Test
    public void testEmergencyNumberListFromRadio() throws Exception {
        sendEmergencyNumberListFromRadio();
        assertEquals(mEmergencyNumberListTestSample,
                mEmergencyNumberTrackerMock.getRadioEmergencyNumberList());
    }

    @Test
    public void testRegistrationForCountryChangeIntent() throws Exception {
        EmergencyNumberTracker localEmergencyNumberTracker;
        Context spyContext = spy(mContext);
        doReturn(spyContext).when(mPhone).getContext();
        ArgumentCaptor<IntentFilter> intentCaptor = ArgumentCaptor.forClass(IntentFilter.class);

        localEmergencyNumberTracker = new EmergencyNumberTracker(mPhone, mSimulatedCommands);
        verify(spyContext, times(1)).registerReceiver(any(), intentCaptor.capture());
        IntentFilter ifilter = intentCaptor.getValue();
        assertTrue(ifilter.hasAction(TelephonyManager.ACTION_NETWORK_COUNTRY_CHANGED));
    }

    @Test
    public void testUpdateEmergencyCountryIso_whenStatePowerOff() throws Exception {
        testUpdateEmergencyCountryIso(ServiceState.STATE_POWER_OFF);
    }

    @Test
    public void testUpdateEmergencyCountryIso_whenStateInService() throws Exception {
        testUpdateEmergencyCountryIso(ServiceState.STATE_IN_SERVICE);
    }

    @Test
    public void testUpdateEmergencyCountryIso_whenStateOos() throws Exception {
        testUpdateEmergencyCountryIso(ServiceState.STATE_OUT_OF_SERVICE);
    }

    @Test
    public void testUpdateEmergencyCountryIso_whenStateEmergencyOnly() throws Exception {
        testUpdateEmergencyCountryIso(ServiceState.STATE_EMERGENCY_ONLY);
    }

    private void testUpdateEmergencyCountryIso(int ss) throws Exception {
        doReturn(mLocaleTracker).when(mSST).getLocaleTracker();
        doReturn("us").when(mLocaleTracker).getLastKnownCountryIso();

        sendEmergencyNumberPrefix(mEmergencyNumberTrackerMock);

        mEmergencyNumberTrackerMock.updateEmergencyNumberDatabaseCountryChange("us");
        processAllMessages();
        assertTrue(mEmergencyNumberTrackerMock.getEmergencyCountryIso().equals("us"));
        assertTrue(mEmergencyNumberTrackerMock.getLastKnownEmergencyCountryIso().equals("us"));

        doReturn(ss).when(mServiceState).getState();
        mEmergencyNumberTrackerMock.updateEmergencyNumberDatabaseCountryChange("");
        processAllMessages();
        assertTrue(mEmergencyNumberTrackerMock.getEmergencyCountryIso().equals(""));
        assertTrue(mEmergencyNumberTrackerMock.getLastKnownEmergencyCountryIso().equals("us"));

        //make sure we look up cached location whenever current iso is null
        verify(mLocaleTracker).getLastKnownCountryIso();
    }

    @Test
    public void testUpdateEmergencyCountryIsoMultiSim() throws Exception {
        setDsdsPhones();
        sendEmergencyNumberPrefix(mEmergencyNumberTrackerMock);
        sendEmergencyNumberPrefix(mEmergencyNumberTrackerMock2);

        mEmergencyNumberTrackerMock.updateEmergencyCountryIsoAllPhones("jp");
        processAllMessages();
        assertTrue(mEmergencyNumberTrackerMock.getEmergencyCountryIso().equals("jp"));
        assertTrue(mEmergencyNumberTrackerMock.getLastKnownEmergencyCountryIso().equals("jp"));
        assertTrue(mEmergencyNumberTrackerMock2.getEmergencyCountryIso().equals("jp"));
        assertTrue(mEmergencyNumberTrackerMock2.getLastKnownEmergencyCountryIso().equals("jp"));

        mEmergencyNumberTrackerMock.updateEmergencyCountryIsoAllPhones("");
        processAllMessages();
        assertTrue(mEmergencyNumberTrackerMock.getEmergencyCountryIso().equals(""));
        assertTrue(mEmergencyNumberTrackerMock.getLastKnownEmergencyCountryIso().equals("jp"));
        assertTrue(mEmergencyNumberTrackerMock2.getEmergencyCountryIso().equals("jp"));
        assertTrue(mEmergencyNumberTrackerMock2.getLastKnownEmergencyCountryIso().equals("jp"));
    }

    @Test
    public void testIsEmergencyNumber_FallbackToShortNumberXml_NoSims() throws Exception {
        setDsdsPhones();

        // Both sim slots are not active
<<<<<<< HEAD
        doReturn(INVALID_SLOT_INDEX_VALID).when(mSubControllerMock).getSlotIndex(
            eq(SUB_ID_PHONE_1));
        doReturn(INVALID_SLOT_INDEX_VALID).when(mSubControllerMock).getSlotIndex(
            eq(SUB_ID_PHONE_2));
=======
>>>>>>> b0184374
        doReturn(INVALID_SLOT_INDEX_VALID).when(mSubscriptionManagerService).getSlotIndex(
                anyInt());
        assertTrue(mEmergencyNumberTrackerMock.isSimAbsent());

        sendEmptyEmergencyNumberListFromRadio(mEmergencyNumberTrackerMock);
        sendEmptyEmergencyNumberListFromRadio(mEmergencyNumberTrackerMock2);

        mEmergencyNumberTrackerMock.updateEmergencyCountryIsoAllPhones("JP");
        processAllMessages();

        replaceInstance(ShortNumberInfo.class, "INSTANCE", null, mShortNumberInfo);
        mEmergencyNumberTrackerMock.isEmergencyNumber(NON_3GPP_EMERGENCY_TEST_NUMBER);

        //verify that we fall back to shortnumber xml when there are no SIMs
        verify(mShortNumberInfo).isEmergencyNumber(NON_3GPP_EMERGENCY_TEST_NUMBER, "JP");
    }

    @Test
    public void testIsEmergencyNumber_NoFallbackToShortNumberXml_OneSimActive() throws Exception {
        testIsEmergencyNumber_NoFallbackToShortNumberXml(1);
    }

    @Test
    public void testIsEmergencyNumber_NoFallbackToShortNumberXml_TwoSimsActive() throws Exception {
        testIsEmergencyNumber_NoFallbackToShortNumberXml(2);
    }

    private void testIsEmergencyNumber_NoFallbackToShortNumberXml(int numSims) throws Exception {
        assertTrue((numSims > 0 && numSims < 3));
        setDsdsPhones();

        if (numSims == 1) {
            // One sim slot is active; the other one is not active
<<<<<<< HEAD
            doReturn(VALID_SLOT_INDEX_VALID_1).when(mSubControllerMock).getSlotIndex(
                eq(SUB_ID_PHONE_1));
            doReturn(INVALID_SLOT_INDEX_VALID).when(mSubControllerMock).getSlotIndex(
                eq(SUB_ID_PHONE_2));
=======
>>>>>>> b0184374
            doReturn(VALID_SLOT_INDEX_VALID_1).when(mSubscriptionManagerService).getSlotIndex(
                    eq(SUB_ID_PHONE_1));
            doReturn(INVALID_SLOT_INDEX_VALID).when(mSubscriptionManagerService).getSlotIndex(
                    eq(SUB_ID_PHONE_2));
        } else {
            //both slots active
<<<<<<< HEAD
            doReturn(VALID_SLOT_INDEX_VALID_1).when(mSubControllerMock).getSlotIndex(
                eq(SUB_ID_PHONE_1));
            doReturn(VALID_SLOT_INDEX_VALID_2).when(mSubControllerMock).getSlotIndex(
                eq(SUB_ID_PHONE_2));
=======
>>>>>>> b0184374
            doReturn(VALID_SLOT_INDEX_VALID_1).when(mSubscriptionManagerService).getSlotIndex(
                    eq(SUB_ID_PHONE_1));
            doReturn(VALID_SLOT_INDEX_VALID_2).when(mSubscriptionManagerService).getSlotIndex(
                    eq(SUB_ID_PHONE_2));
        }
        assertFalse(mEmergencyNumberTrackerMock.isSimAbsent());

        //still send empty list from modem for both sims, else we always end up using that
        sendEmptyEmergencyNumberListFromRadio(mEmergencyNumberTrackerMock);
        sendEmptyEmergencyNumberListFromRadio(mEmergencyNumberTrackerMock2);

        mEmergencyNumberTrackerMock.updateEmergencyCountryIsoAllPhones("JP");
        processAllMessages();

        replaceInstance(ShortNumberInfo.class, "INSTANCE", null, mShortNumberInfo);
        mEmergencyNumberTrackerMock.isEmergencyNumber(NON_3GPP_EMERGENCY_TEST_NUMBER);

        //verify we do not use ShortNumber xml
        verify(mShortNumberInfo, never()).isEmergencyNumber(anyString(), anyString());

    }

    @Test
    public void testUpdateEmergencyCountryIsoFromAnotherSimOrNot() throws Exception {
        setDsdsPhones();
        sendEmergencyNumberPrefix(mEmergencyNumberTrackerMock);
        sendEmergencyNumberPrefix(mEmergencyNumberTrackerMock2);

        // First, both slots have empty country iso, trigger a country change to "jp".
        // We should expect both sims have "jp" country iso.
        mEmergencyNumberTrackerMock.updateEmergencyCountryIsoAllPhones("jp");
        processAllMessages();
        assertTrue(mEmergencyNumberTrackerMock.getEmergencyCountryIso().equals("jp"));
        assertTrue(mEmergencyNumberTrackerMock2.getEmergencyCountryIso().equals("jp"));

        // Second, both slots now have "jp" country iso, trigger a country change to "us".
        // We should expect both sims have "us" country iso.
        mEmergencyNumberTrackerMock.updateEmergencyCountryIsoAllPhones("us");
        processAllMessages();
        assertTrue(mEmergencyNumberTrackerMock.getEmergencyCountryIso().equals("us"));
        assertTrue(mEmergencyNumberTrackerMock2.getEmergencyCountryIso().equals("us"));

        // Third, both slots now have "us" country iso, manually configure
        // "mIsCountrySetByAnotherSub" flag in "mPhone2" as false, and trigger a country
        // change to "ca". We should expect the current phone to change the country iso
        // to "ca", and should expect the other phone *not* to change their country iso
        // to "ca".
        mEmergencyNumberTrackerMock2.mIsCountrySetByAnotherSub = false;
        mEmergencyNumberTrackerMock.updateEmergencyCountryIsoAllPhones("ca");
        processAllMessages();
        assertTrue(mEmergencyNumberTrackerMock.getEmergencyCountryIso().equals("ca"));
        assertTrue(mEmergencyNumberTrackerMock2.getEmergencyCountryIso().equals("us"));
    }

    /**
     * In 1.4 or above HAL, we should use database number.
     */
    @Test
    public void testUsingEmergencyNumberDatabaseWheneverHal_1_4() {
        doReturn(mMockContext).when(mPhone).getContext();
        doReturn(mContext.getAssets()).when(mMockContext).getAssets();
        doReturn(mResources).when(mMockContext).getResources();
        doReturn(true).when(mResources).getBoolean(
                com.android.internal.R.bool.ignore_emergency_number_routing_from_db);

        EmergencyNumberTracker emergencyNumberTrackerMock = new EmergencyNumberTracker(
                mPhone, mSimulatedCommands);
        emergencyNumberTrackerMock.sendMessage(
                emergencyNumberTrackerMock.obtainMessage(
                        1 /* EVENT_UNSOL_EMERGENCY_NUMBER_LIST */,
                        new AsyncResult(null, mEmergencyNumberListTestSample, null)));
        sendEmergencyNumberPrefix(emergencyNumberTrackerMock);
        emergencyNumberTrackerMock.updateEmergencyCountryIsoAllPhones("us");
        processAllMessages();
        /* case 1: check DB number exist or not */
        assertTrue(hasDbEmergencyNumber(CONFIG_EMERGENCY_NUMBER,
                emergencyNumberTrackerMock.getEmergencyNumberList()));

        /* case 2: since ignore_emergency_routing_from_db is true. check for all DB numbers with
        routing value as unknown by ignoring DB value */
        List<EmergencyNumber> completeEmergencyNumberList = new ArrayList<>();
        EmergencyNumber emergencyNumber = new EmergencyNumber(
                "888", CONFIG_EMERGENCY_NUMBER_COUNTRY,
                "", CONFIG_EMERGENCY_NUMBER_SERVICE_CATEGORIES,
                CONFIG_EMERGENCY_NUMBER_SERVICE_URNS,
                EmergencyNumber.EMERGENCY_NUMBER_SOURCE_DATABASE,
                EmergencyNumber.EMERGENCY_CALL_ROUTING_UNKNOWN);
        completeEmergencyNumberList.add(emergencyNumber);

        emergencyNumber = new EmergencyNumber(
                "54321", CONFIG_EMERGENCY_NUMBER_COUNTRY,
                "", CONFIG_EMERGENCY_NUMBER_SERVICE_CATEGORIES,
                CONFIG_EMERGENCY_NUMBER_SERVICE_URNS,
                EmergencyNumber.EMERGENCY_NUMBER_SOURCE_DATABASE,
                EmergencyNumber.EMERGENCY_CALL_ROUTING_UNKNOWN);
        completeEmergencyNumberList.add(emergencyNumber);

        emergencyNumber = new EmergencyNumber(
                "654321", CONFIG_EMERGENCY_NUMBER_COUNTRY,
                "", CONFIG_EMERGENCY_NUMBER_SERVICE_CATEGORIES,
                CONFIG_EMERGENCY_NUMBER_SERVICE_URNS,
                EmergencyNumber.EMERGENCY_NUMBER_SOURCE_DATABASE,
                EmergencyNumber.EMERGENCY_CALL_ROUTING_UNKNOWN);
        completeEmergencyNumberList.add(emergencyNumber);

        emergencyNumber = new EmergencyNumber(
                "7654321", CONFIG_EMERGENCY_NUMBER_COUNTRY,
                "", CONFIG_EMERGENCY_NUMBER_SERVICE_CATEGORIES,
                CONFIG_EMERGENCY_NUMBER_SERVICE_URNS,
                EmergencyNumber.EMERGENCY_NUMBER_SOURCE_DATABASE,
                EmergencyNumber.EMERGENCY_CALL_ROUTING_UNKNOWN);
        completeEmergencyNumberList.add(emergencyNumber);

        assertTrue(hasDbEmergencyNumbers(completeEmergencyNumberList,
                emergencyNumberTrackerMock.getEmergencyNumberList()));

        /* case 3: check the routing type of merged duplicate numbers
            between DB number and radio list. */
        EmergencyNumber duplicateEmergencyNumber = new EmergencyNumber(
                CONFIG_EMERGENCY_DUPLICATE_NUMBER, CONFIG_EMERGENCY_NUMBER_COUNTRY,
                "", CONFIG_EMERGENCY_NUMBER_SERVICE_CATEGORIES,
                CONFIG_EMERGENCY_NUMBER_SERVICE_URNS,
                EmergencyNumber.EMERGENCY_NUMBER_SOURCE_DATABASE
                | EmergencyNumber.EMERGENCY_NUMBER_SOURCE_NETWORK_SIGNALING,
                EmergencyNumber.EMERGENCY_CALL_ROUTING_UNKNOWN);
        assertTrue(hasDbEmergencyNumber(duplicateEmergencyNumber,
                emergencyNumberTrackerMock.getEmergencyNumberList()));
    }

    @Test
    public void testUsingEmergencyNumberDatabaseWithRouting() {
        doReturn(mMockContext).when(mPhone).getContext();
        doReturn(mContext.getAssets()).when(mMockContext).getAssets();
        doReturn(mResources).when(mMockContext).getResources();
        doReturn("05").when(mCellIdentity).getMncString();
        doReturn(false).when(mResources).getBoolean(
                com.android.internal.R.bool.ignore_emergency_number_routing_from_db);

        EmergencyNumberTracker emergencyNumberTrackerMock = new EmergencyNumberTracker(
                mPhone, mSimulatedCommands);
        emergencyNumberTrackerMock.sendMessage(
                emergencyNumberTrackerMock.obtainMessage(
                        1 /* EVENT_UNSOL_EMERGENCY_NUMBER_LIST */,
                        new AsyncResult(null, mEmergencyNumberListTestSample, null)));
        sendEmergencyNumberPrefix(emergencyNumberTrackerMock);
        emergencyNumberTrackerMock.updateEmergencyCountryIsoAllPhones("us");
        processAllMessages();

        // case 1: check DB number with normal routing true and for mnc 05
        EmergencyNumber emergencyNumber = new EmergencyNumber(
                CONFIG_EMERGENCY_NUMBER_ADDRESS, CONFIG_EMERGENCY_NUMBER_COUNTRY,
                    "05", CONFIG_EMERGENCY_NUMBER_SERVICE_CATEGORIES,
                            CONFIG_EMERGENCY_NUMBER_SERVICE_URNS,
                                    EmergencyNumber.EMERGENCY_NUMBER_SOURCE_DATABASE,
                                            EmergencyNumber.EMERGENCY_CALL_ROUTING_NORMAL);

        assertTrue(hasDbEmergencyNumber(emergencyNumber,
                emergencyNumberTrackerMock.getEmergencyNumberList()));

        // case 2: check DB number with normal routing true in multiple mnc 05, 45, 47
        emergencyNumber = new EmergencyNumber(
                "888", CONFIG_EMERGENCY_NUMBER_COUNTRY,
                    "05", CONFIG_EMERGENCY_NUMBER_SERVICE_CATEGORIES,
                            CONFIG_EMERGENCY_NUMBER_SERVICE_URNS,
                                    EmergencyNumber.EMERGENCY_NUMBER_SOURCE_DATABASE,
                                            EmergencyNumber.EMERGENCY_CALL_ROUTING_NORMAL);
        assertTrue(hasDbEmergencyNumber(emergencyNumber,
                emergencyNumberTrackerMock.getEmergencyNumberList()));

        doReturn("47").when(mCellIdentity).getMncString();
        emergencyNumber = new EmergencyNumber(
                "888", CONFIG_EMERGENCY_NUMBER_COUNTRY,
                    "47", CONFIG_EMERGENCY_NUMBER_SERVICE_CATEGORIES,
                        CONFIG_EMERGENCY_NUMBER_SERVICE_URNS,
                            EmergencyNumber.EMERGENCY_NUMBER_SOURCE_DATABASE,
                                EmergencyNumber.EMERGENCY_CALL_ROUTING_NORMAL);
        assertTrue(hasDbEmergencyNumber(emergencyNumber,
                emergencyNumberTrackerMock.getEmergencyNumberList()));

        emergencyNumber = new EmergencyNumber(
                CONFIG_EMERGENCY_NUMBER_ADDRESS, CONFIG_EMERGENCY_NUMBER_COUNTRY,
                    "", CONFIG_EMERGENCY_NUMBER_SERVICE_CATEGORIES,
                            CONFIG_EMERGENCY_NUMBER_SERVICE_URNS,
                                    EmergencyNumber.EMERGENCY_NUMBER_SOURCE_DATABASE,
                                            EmergencyNumber.EMERGENCY_CALL_ROUTING_EMERGENCY);
        assertTrue(hasDbEmergencyNumber(emergencyNumber,
                emergencyNumberTrackerMock.getEmergencyNumberList()));

        /* case 3: check DB number with normal routing false and for mnc 05,
            but current cell identity is 04 */
        doReturn("04").when(mCellIdentity).getMncString();
        emergencyNumber = new EmergencyNumber(
                CONFIG_EMERGENCY_NUMBER_ADDRESS, CONFIG_EMERGENCY_NUMBER_COUNTRY,
                    "", CONFIG_EMERGENCY_NUMBER_SERVICE_CATEGORIES,
                            CONFIG_EMERGENCY_NUMBER_SERVICE_URNS,
                                    EmergencyNumber.EMERGENCY_NUMBER_SOURCE_DATABASE,
                                            EmergencyNumber.EMERGENCY_CALL_ROUTING_EMERGENCY);
        assertTrue(hasDbEmergencyNumber(emergencyNumber,
                emergencyNumberTrackerMock.getEmergencyNumberList()));

        // case 4: check DB number with normal routing false
        emergencyNumber = new EmergencyNumber(
                "654321", CONFIG_EMERGENCY_NUMBER_COUNTRY,
                    "", CONFIG_EMERGENCY_NUMBER_SERVICE_CATEGORIES,
                            CONFIG_EMERGENCY_NUMBER_SERVICE_URNS,
                                    EmergencyNumber.EMERGENCY_NUMBER_SOURCE_DATABASE,
                                            EmergencyNumber.EMERGENCY_CALL_ROUTING_EMERGENCY);
        assertTrue(hasDbEmergencyNumber(emergencyNumber,
                emergencyNumberTrackerMock.getEmergencyNumberList()));

        // case 5: check DB number with normal routing true & empty mnc
        emergencyNumber = new EmergencyNumber(
                "7654321", CONFIG_EMERGENCY_NUMBER_COUNTRY,
                    "", CONFIG_EMERGENCY_NUMBER_SERVICE_CATEGORIES,
                            CONFIG_EMERGENCY_NUMBER_SERVICE_URNS,
                                    EmergencyNumber.EMERGENCY_NUMBER_SOURCE_DATABASE,
                                            EmergencyNumber.EMERGENCY_CALL_ROUTING_NORMAL);
        assertTrue(hasDbEmergencyNumber(emergencyNumber,
                emergencyNumberTrackerMock.getEmergencyNumberList()));

        /* case 6: check DB number with normal routing true & empty mnc. But same number exist
            in radio list. In merge DB routing should be used */
        emergencyNumber = new EmergencyNumber(
                CONFIG_EMERGENCY_DUPLICATE_NUMBER, CONFIG_EMERGENCY_NUMBER_COUNTRY,
                "", CONFIG_EMERGENCY_NUMBER_SERVICE_CATEGORIES,
                CONFIG_EMERGENCY_NUMBER_SERVICE_URNS,
                EmergencyNumber.EMERGENCY_NUMBER_SOURCE_DATABASE
                | EmergencyNumber.EMERGENCY_NUMBER_SOURCE_NETWORK_SIGNALING,
                EmergencyNumber.EMERGENCY_CALL_ROUTING_NORMAL);

        assertTrue(hasDbEmergencyNumber(emergencyNumber,
                emergencyNumberTrackerMock.getEmergencyNumberList()));
    }

    @Test
    public void testUsingEmergencyNumberDatabaseWithRoutingInOOS() {
        doReturn(mMockContext).when(mPhone).getContext();
        doReturn(mContext.getAssets()).when(mMockContext).getAssets();
        doReturn(mResources).when(mMockContext).getResources();
        doReturn(false).when(mResources).getBoolean(
                com.android.internal.R.bool.ignore_emergency_number_routing_from_db);

        EmergencyNumberTracker emergencyNumberTrackerMock = new EmergencyNumberTracker(
                mPhone, mSimulatedCommands);
        emergencyNumberTrackerMock.sendMessage(
                emergencyNumberTrackerMock.obtainMessage(
                        1 /* EVENT_UNSOL_EMERGENCY_NUMBER_LIST */,
                        new AsyncResult(null, mEmergencyNumberListTestSample, null)));
        sendEmergencyNumberPrefix(emergencyNumberTrackerMock);
        emergencyNumberTrackerMock.updateEmergencyCountryIsoAllPhones("us");
        processAllMessages();

        // Check routing when cellidentity is null, which is oos
        doReturn(null).when(mPhone).getCurrentCellIdentity();
        EmergencyNumber emergencyNumber = new EmergencyNumber(
                CONFIG_EMERGENCY_NUMBER_ADDRESS, CONFIG_EMERGENCY_NUMBER_COUNTRY,
                    "", CONFIG_EMERGENCY_NUMBER_SERVICE_CATEGORIES,
                            CONFIG_EMERGENCY_NUMBER_SERVICE_URNS,
                                    EmergencyNumber.EMERGENCY_NUMBER_SOURCE_DATABASE,
                                            EmergencyNumber.EMERGENCY_CALL_ROUTING_UNKNOWN);
        assertTrue(hasDbEmergencyNumber(emergencyNumber,
                emergencyNumberTrackerMock.getEmergencyNumberList()));

        // Check routing when cellidentity is 04, which is not part of normal routing mncs
        doReturn(mCellIdentity).when(mPhone).getCurrentCellIdentity();
        doReturn("04").when(mCellIdentity).getMncString();
        emergencyNumber = new EmergencyNumber(
                CONFIG_EMERGENCY_NUMBER_ADDRESS, CONFIG_EMERGENCY_NUMBER_COUNTRY,
                    "", CONFIG_EMERGENCY_NUMBER_SERVICE_CATEGORIES,
                            CONFIG_EMERGENCY_NUMBER_SERVICE_URNS,
                                    EmergencyNumber.EMERGENCY_NUMBER_SOURCE_DATABASE,
                                            EmergencyNumber.EMERGENCY_CALL_ROUTING_EMERGENCY);
        assertTrue(hasDbEmergencyNumber(emergencyNumber,
                emergencyNumberTrackerMock.getEmergencyNumberList()));

        // Check routing when cellidentity is 05, which is part of normal routing mncs
        doReturn("05").when(mCellIdentity).getMncString();
        emergencyNumber = new EmergencyNumber(
                CONFIG_EMERGENCY_NUMBER_ADDRESS, CONFIG_EMERGENCY_NUMBER_COUNTRY,
                    "05", CONFIG_EMERGENCY_NUMBER_SERVICE_CATEGORIES,
                            CONFIG_EMERGENCY_NUMBER_SERVICE_URNS,
                                    EmergencyNumber.EMERGENCY_NUMBER_SOURCE_DATABASE,
                                            EmergencyNumber.EMERGENCY_CALL_ROUTING_NORMAL);
        assertTrue(hasDbEmergencyNumber(emergencyNumber,
                emergencyNumberTrackerMock.getEmergencyNumberList()));
    }

    /**
     * Test OTA Emergency Number Database Update Status.
     */
    @Test
    public void testOtaEmergencyNumberDatabase() {
        sendEmergencyNumberPrefix(mEmergencyNumberTrackerMock);
        mEmergencyNumberTrackerMock.updateEmergencyCountryIsoAllPhones("");
        processAllMessages();

        // Emergency Number Db is cached per country, given the country is empty at this time,
        // we should not expect any db number there.
        assertFalse(hasDbEmergencyNumber(CONFIG_EMERGENCY_NUMBER,
                mEmergencyNumberTrackerMock.getEmergencyNumberList()));

        // Set up the OTA database file folder as sdcard for testing purposes
        setOtaEmergencyNumberDbFileFolderForTesting(mEmergencyNumberTrackerMock, mPhone);
        // Notify EmergerncyNumberTracker OTA database is installed.
        sendOtaEmergencyNumberDb(mEmergencyNumberTrackerMock);
        processAllMessages();

        assertEquals(OTA_UNIT_TEST_EMERGENCY_NUMBER_DB_VERSION,
                mEmergencyNumberTrackerMock.getEmergencyNumberDbVersion());

        // Emergency Number Db is cached per country, given the country is empty at this time,
        // we should not expect any db number there.
        assertFalse(hasDbEmergencyNumber(OTA_EMERGENCY_NUMBER_ADDRESS,
                mEmergencyNumberTrackerMock.getEmergencyNumberList()));

        mEmergencyNumberTrackerMock.updateEmergencyCountryIsoAllPhones("us");
        processAllMessages();
        assertEquals(OTA_UNIT_TEST_EMERGENCY_NUMBER_DB_VERSION,
                mEmergencyNumberTrackerMock.getEmergencyNumberDbVersion());

        // Emergency Number Db is cached per country, given the country is 'us' at this time,
        // we should expect the 'us' db number there.
        assertTrue(hasDbEmergencyNumber(OTA_EMERGENCY_NUMBER_ADDRESS,
                mEmergencyNumberTrackerMock.getEmergencyNumberList()));

        // Reset the OTA database file to default after testing completion
        resetOtaEmergencyNumberDbFileFolderForTesting(mEmergencyNumberTrackerMock);
    }

    @Test
    public void testEmergencyNumberListPrefix() throws Exception {
        sendEmergencyNumberListFromRadio();
        sendEmergencyNumberPrefix(mEmergencyNumberTrackerMock);
        List<EmergencyNumber> resultToVerify = mEmergencyNumberListTestSample;
        resultToVerify.add(new EmergencyNumber("123119", "jp", "30",
                EmergencyNumber.EMERGENCY_SERVICE_CATEGORY_FIRE_BRIGADE,
                new ArrayList<String>(),
                EmergencyNumber.EMERGENCY_NUMBER_SOURCE_NETWORK_SIGNALING,
                EmergencyNumber.EMERGENCY_CALL_ROUTING_UNKNOWN));
        resultToVerify.add(new EmergencyNumber("456119", "jp", "30",
                EmergencyNumber.EMERGENCY_SERVICE_CATEGORY_FIRE_BRIGADE,
                new ArrayList<String>(),
                EmergencyNumber.EMERGENCY_NUMBER_SOURCE_NETWORK_SIGNALING,
                EmergencyNumber.EMERGENCY_CALL_ROUTING_UNKNOWN));
        Collections.sort(resultToVerify);

        List<EmergencyNumber> resultFromRadio = mEmergencyNumberTrackerMock
                .getRadioEmergencyNumberList();
        Collections.sort(resultFromRadio);

        assertEquals(resultToVerify, resultFromRadio);
    }

    @Test
    public void testOverridingEmergencyNumberPrefixCarrierConfig() throws Exception {
        // Capture CarrierConfigChangeListener to emulate the carrier config change notification
        doReturn(mMockContext).when(mPhone).getContext();
        doReturn(Context.CARRIER_CONFIG_SERVICE)
                .when(mMockContext)
                .getSystemService(CarrierConfigManager.class);
        doReturn(mCarrierConfigManagerMock)
                .when(mMockContext)
                .getSystemService(eq(Context.CARRIER_CONFIG_SERVICE));
        ArgumentCaptor<CarrierConfigManager.CarrierConfigChangeListener> listenerArgumentCaptor =
                ArgumentCaptor.forClass(CarrierConfigManager.CarrierConfigChangeListener.class);
        EmergencyNumberTracker localEmergencyNumberTracker =
                new EmergencyNumberTracker(mPhone, mSimulatedCommands);
        verify(mCarrierConfigManagerMock)
                .registerCarrierConfigChangeListener(any(), listenerArgumentCaptor.capture());
        CarrierConfigManager.CarrierConfigChangeListener carrierConfigChangeListener =
                listenerArgumentCaptor.getAllValues().get(0);

        assertFalse(localEmergencyNumberTracker.isEmergencyNumber("*272911"));

        PersistableBundle bundle = new PersistableBundle();
        bundle.putStringArray(
                CarrierConfigManager.KEY_EMERGENCY_NUMBER_PREFIX_STRING_ARRAY,
                new String[] {"*272"});
        doReturn(bundle)
                .when(mCarrierConfigManagerMock)
                .getConfigForSubId(eq(SUB_ID_PHONE_1), any());
        carrierConfigChangeListener.onCarrierConfigChanged(
                mPhone.getPhoneId(),
                mPhone.getSubId(),
                TelephonyManager.UNKNOWN_CARRIER_ID,
                TelephonyManager.UNKNOWN_CARRIER_ID);
        processAllMessages();

        assertTrue(localEmergencyNumberTracker.isEmergencyNumber("*272911"));
    }
}<|MERGE_RESOLUTION|>--- conflicted
+++ resolved
@@ -20,10 +20,7 @@
 import static org.junit.Assert.assertFalse;
 import static org.junit.Assert.assertTrue;
 import static org.mockito.ArgumentMatchers.anyInt;
-<<<<<<< HEAD
-=======
 import static org.mockito.Mockito.any;
->>>>>>> b0184374
 import static org.mockito.Mockito.anyString;
 import static org.mockito.Mockito.doReturn;
 import static org.mockito.Mockito.eq;
@@ -119,11 +116,7 @@
     private static final int INVALID_SLOT_INDEX_VALID = SubscriptionManager.INVALID_SIM_SLOT_INDEX;
     private ParcelFileDescriptor mOtaParcelFileDescriptor = null;
     // Mocked classes
-<<<<<<< HEAD
-    private SubscriptionController mSubControllerMock;
-=======
     private CarrierConfigManager mCarrierConfigManagerMock;
->>>>>>> b0184374
 
     // mEmergencyNumberTrackerMock for mPhone
     private EmergencyNumberTracker mEmergencyNumberTrackerMock;
@@ -144,16 +137,11 @@
         logd("EmergencyNumberTrackerTest +Setup!");
         super.setUp(getClass().getSimpleName());
         mShortNumberInfo = mock(ShortNumberInfo.class);
-<<<<<<< HEAD
-        mSubControllerMock = mock(SubscriptionController.class);
-        mContext = InstrumentationRegistry.getTargetContext();
-=======
         mCarrierConfigManagerMock = mock(CarrierConfigManager.class);
 
         mContext = new ContextWrapper(InstrumentationRegistry.getTargetContext());
         mMockContext = mock(Context.class);
         mResources = mock(Resources.class);
->>>>>>> b0184374
 
         doReturn(mContext).when(mPhone).getContext();
         doReturn(0).when(mPhone).getPhoneId();
@@ -348,10 +336,6 @@
                 eq(SUB_ID_PHONE_1));
         doReturn(VALID_SLOT_INDEX_VALID_2).when(mSubscriptionManagerService).getSlotIndex(
                 eq(SUB_ID_PHONE_2));
-        doReturn(VALID_SLOT_INDEX_VALID_1).when(mSubscriptionManagerService).getSlotIndex(
-                eq(SUB_ID_PHONE_1));
-        doReturn(VALID_SLOT_INDEX_VALID_2).when(mSubscriptionManagerService).getSlotIndex(
-                eq(SUB_ID_PHONE_2));
         assertFalse(mEmergencyNumberTrackerMock.isSimAbsent());
 
         // One sim slot is active; the other one is not active
@@ -359,20 +343,9 @@
                 eq(SUB_ID_PHONE_1));
         doReturn(INVALID_SLOT_INDEX_VALID).when(mSubscriptionManagerService).getSlotIndex(
                 eq(SUB_ID_PHONE_2));
-        doReturn(VALID_SLOT_INDEX_VALID_1).when(mSubscriptionManagerService).getSlotIndex(
-                eq(SUB_ID_PHONE_1));
-        doReturn(INVALID_SLOT_INDEX_VALID).when(mSubscriptionManagerService).getSlotIndex(
-                eq(SUB_ID_PHONE_2));
         assertFalse(mEmergencyNumberTrackerMock.isSimAbsent());
 
         // Both sim slots are not active
-<<<<<<< HEAD
-        doReturn(INVALID_SLOT_INDEX_VALID).when(mSubControllerMock).getSlotIndex(
-                eq(SUB_ID_PHONE_1));
-        doReturn(INVALID_SLOT_INDEX_VALID).when(mSubControllerMock).getSlotIndex(
-                eq(SUB_ID_PHONE_2));
-=======
->>>>>>> b0184374
         doReturn(INVALID_SLOT_INDEX_VALID).when(mSubscriptionManagerService).getSlotIndex(
                 anyInt());
         assertTrue(mEmergencyNumberTrackerMock.isSimAbsent());
@@ -465,13 +438,6 @@
         setDsdsPhones();
 
         // Both sim slots are not active
-<<<<<<< HEAD
-        doReturn(INVALID_SLOT_INDEX_VALID).when(mSubControllerMock).getSlotIndex(
-            eq(SUB_ID_PHONE_1));
-        doReturn(INVALID_SLOT_INDEX_VALID).when(mSubControllerMock).getSlotIndex(
-            eq(SUB_ID_PHONE_2));
-=======
->>>>>>> b0184374
         doReturn(INVALID_SLOT_INDEX_VALID).when(mSubscriptionManagerService).getSlotIndex(
                 anyInt());
         assertTrue(mEmergencyNumberTrackerMock.isSimAbsent());
@@ -505,26 +471,12 @@
 
         if (numSims == 1) {
             // One sim slot is active; the other one is not active
-<<<<<<< HEAD
-            doReturn(VALID_SLOT_INDEX_VALID_1).when(mSubControllerMock).getSlotIndex(
-                eq(SUB_ID_PHONE_1));
-            doReturn(INVALID_SLOT_INDEX_VALID).when(mSubControllerMock).getSlotIndex(
-                eq(SUB_ID_PHONE_2));
-=======
->>>>>>> b0184374
             doReturn(VALID_SLOT_INDEX_VALID_1).when(mSubscriptionManagerService).getSlotIndex(
                     eq(SUB_ID_PHONE_1));
             doReturn(INVALID_SLOT_INDEX_VALID).when(mSubscriptionManagerService).getSlotIndex(
                     eq(SUB_ID_PHONE_2));
         } else {
             //both slots active
-<<<<<<< HEAD
-            doReturn(VALID_SLOT_INDEX_VALID_1).when(mSubControllerMock).getSlotIndex(
-                eq(SUB_ID_PHONE_1));
-            doReturn(VALID_SLOT_INDEX_VALID_2).when(mSubControllerMock).getSlotIndex(
-                eq(SUB_ID_PHONE_2));
-=======
->>>>>>> b0184374
             doReturn(VALID_SLOT_INDEX_VALID_1).when(mSubscriptionManagerService).getSlotIndex(
                     eq(SUB_ID_PHONE_1));
             doReturn(VALID_SLOT_INDEX_VALID_2).when(mSubscriptionManagerService).getSlotIndex(
