--- conflicted
+++ resolved
@@ -354,17 +354,11 @@
         verify(mRuimRecords).setVoiceMailNumber(eq("alphaTag"), eq(voiceMailNumber),
                 messageArgumentCaptor.capture());
 
-<<<<<<< HEAD
-        // todo: trigger code that writes to shared preference
-        SharedPreferences sharedPreferences = mContext.getSharedPreferences((String)null, 0);
-        doReturn(voiceMailNumber).when(sharedPreferences).getString(anyString(), anyString());
-=======
         Message msg = messageArgumentCaptor.getValue();
         AsyncResult.forMessage(msg).exception =
                 new IccException("setVoiceMailNumber not implemented");
         msg.sendToTarget();
         waitForMs(50);
->>>>>>> 3ece113c
 
         assertEquals(voiceMailNumber, mPhoneUT.getVoiceMailNumber());
     }
