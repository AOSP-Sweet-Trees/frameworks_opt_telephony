--- conflicted
+++ resolved
@@ -109,11 +109,7 @@
                     + SubscriptionManager.SUBSCRIPTION_TYPE + " INTEGER DEFAULT 0,"
                     + SubscriptionManager.WHITE_LISTED_APN_DATA + " INTEGER DEFAULT 0,"
                     + SubscriptionManager.GROUP_OWNER + " TEXT,"
-<<<<<<< HEAD
-                    + SubscriptionManager.DATA_ENABLED_OVERRIDE_RULES + " TEXT,"
-=======
                     + SubscriptionManager.DATA_ENABLED_OVERRIDE_RULES + " TEXT"
->>>>>>> 9ad588da
                     + SubscriptionManager.IMSI + " TEXT"
                     + ");";
         }
