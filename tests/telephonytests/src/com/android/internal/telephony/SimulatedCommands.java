/*
 * Copyright (C) 2006 The Android Open Source Project
 *
 * Licensed under the Apache License, Version 2.0 (the "License");
 * you may not use this file except in compliance with the License.
 * You may obtain a copy of the License at
 *
 *      http://www.apache.org/licenses/LICENSE-2.0
 *
 * Unless required by applicable law or agreed to in writing, software
 * distributed under the License is distributed on an "AS IS" BASIS,
 * WITHOUT WARRANTIES OR CONDITIONS OF ANY KIND, either express or implied.
 * See the License for the specific language governing permissions and
 * limitations under the License.
 */

package com.android.internal.telephony.test;

import android.compat.annotation.UnsupportedAppUsage;
import android.hardware.radio.V1_0.DataRegStateResult;
import android.hardware.radio.V1_0.SetupDataCallResult;
import android.hardware.radio.V1_0.VoiceRegStateResult;
import android.net.KeepalivePacketData;
import android.net.LinkProperties;
import android.os.AsyncResult;
import android.os.Handler;
import android.os.HandlerThread;
import android.os.Looper;
import android.os.Message;
import android.os.Parcel;
import android.os.SystemClock;
import android.os.WorkSource;
import android.telephony.CarrierRestrictionRules;
import android.telephony.CellInfo;
import android.telephony.CellInfoGsm;
import android.telephony.CellSignalStrengthCdma;
import android.telephony.CellSignalStrengthGsm;
import android.telephony.CellSignalStrengthLte;
import android.telephony.CellSignalStrengthNr;
import android.telephony.CellSignalStrengthTdscdma;
import android.telephony.CellSignalStrengthWcdma;
import android.telephony.IccOpenLogicalChannelResponse;
import android.telephony.ImsiEncryptionInfo;
import android.telephony.NetworkRegistrationInfo;
import android.telephony.NetworkScanRequest;
import android.telephony.ServiceState;
import android.telephony.SignalStrength;
import android.telephony.SignalThresholdInfo;
import android.telephony.TelephonyManager;
import android.telephony.data.DataCallResponse;
import android.telephony.data.DataProfile;
import android.telephony.data.NetworkSliceInfo;
import android.telephony.data.TrafficDescriptor;
import android.telephony.emergency.EmergencyNumber;

import com.android.internal.annotations.VisibleForTesting;
import com.android.internal.telephony.BaseCommands;
import com.android.internal.telephony.CallFailCause;
import com.android.internal.telephony.CommandException;
import com.android.internal.telephony.CommandsInterface;
import com.android.internal.telephony.LastCallFailCause;
import com.android.internal.telephony.Phone;
import com.android.internal.telephony.PhoneConstants;
import com.android.internal.telephony.RIL;
import com.android.internal.telephony.RadioCapability;
import com.android.internal.telephony.SmsResponse;
import com.android.internal.telephony.UUSInfo;
import com.android.internal.telephony.cdma.CdmaSmsBroadcastConfigInfo;
import com.android.internal.telephony.gsm.SmsBroadcastConfigInfo;
import com.android.internal.telephony.gsm.SuppServiceNotification;
import com.android.internal.telephony.uicc.IccCardApplicationStatus.PersoSubState;
import com.android.internal.telephony.uicc.IccCardStatus;
import com.android.internal.telephony.uicc.IccIoResult;
import com.android.internal.telephony.uicc.IccSlotStatus;
import com.android.telephony.Rlog;

import java.util.ArrayList;
import java.util.List;
import java.util.concurrent.atomic.AtomicBoolean;
import java.util.concurrent.atomic.AtomicInteger;

public class SimulatedCommands extends BaseCommands
        implements CommandsInterface, SimulatedRadioControl {
    private static final String LOG_TAG = "SimulatedCommands";

    private enum SimLockState {
        NONE,
        REQUIRE_PIN,
        REQUIRE_PUK,
        SIM_PERM_LOCKED
    }

    private enum SimFdnState {
        NONE,
        REQUIRE_PIN2,
        REQUIRE_PUK2,
        SIM_PERM_LOCKED
    }

    private static final SimLockState INITIAL_LOCK_STATE = SimLockState.NONE;
    public static final String DEFAULT_SIM_PIN_CODE = "1234";
    private static final String SIM_PUK_CODE = "12345678";
    private static final SimFdnState INITIAL_FDN_STATE = SimFdnState.NONE;
    public static final String DEFAULT_SIM_PIN2_CODE = "5678";
    private static final String SIM_PUK2_CODE = "87654321";
    public static final String FAKE_LONG_NAME = "Fake long name";
    public static final String FAKE_SHORT_NAME = "Fake short name";
    public static final String FAKE_MCC_MNC = "310260";
    public static final String FAKE_IMEI = "012345678901234";
    public static final String FAKE_IMEISV = "99";
    public static final String FAKE_ESN = "1234";
    public static final String FAKE_MEID = "1234";
    public static final int DEFAULT_PIN1_ATTEMPT = 5;
    public static final int DEFAULT_PIN2_ATTEMPT = 5;
    public static final int ICC_AUTHENTICATION_MODE_DEFAULT = 0;
    public static final int ICC_AUTHENTICATION_MODE_NULL = 1;
    public static final int ICC_AUTHENTICATION_MODE_TIMEOUT = 2;
    // Maximum time in millisecond to wait for a IccSim Challenge before assuming it will not
    // arrive and returning null to the callers.
    public static final  long ICC_SIM_CHALLENGE_TIMEOUT_MILLIS = 2500;

    private String mImei;
    private String mImeiSv;

    //***** Instance Variables

    @UnsupportedAppUsage
    SimulatedGsmCallState simulatedCallState;
    HandlerThread mHandlerThread;
    SimLockState mSimLockedState;
    boolean mSimLockEnabled;
    int mPinUnlockAttempts;
    int mPukUnlockAttempts;
    String mPinCode;
    int mPin1attemptsRemaining = DEFAULT_PIN1_ATTEMPT;
    SimFdnState mSimFdnEnabledState;
    boolean mSimFdnEnabled;
    int mPin2UnlockAttempts;
    int mPuk2UnlockAttempts;
    int mPreferredNetworkType;
    int mAllowedNetworkType;
    String mPin2Code;
    boolean mSsnNotifyOn = false;
    private int mVoiceRegState = NetworkRegistrationInfo.REGISTRATION_STATE_HOME;
    private int mVoiceRadioTech = ServiceState.RIL_RADIO_TECHNOLOGY_UMTS;
    private int mDataRegState = NetworkRegistrationInfo.REGISTRATION_STATE_HOME;
    private int mDataRadioTech = ServiceState.RIL_RADIO_TECHNOLOGY_UMTS;
    public boolean mCssSupported;
    public int mRoamingIndicator;
    public int mSystemIsInPrl;
    public int mDefaultRoamingIndicator;
    public int mReasonForDenial;
    public int mMaxDataCalls;
    public boolean mSendSetGsmBroadcastConfigResponse = true;
    public boolean mSendGetSmscAddressResponse = true;

    private SignalStrength mSignalStrength;
    private List<CellInfo> mCellInfoList = null;
    private boolean mShouldReturnCellInfo = true;
    private int[] mImsRegState;
    private IccCardStatus mIccCardStatus;
    private IccSlotStatus mIccSlotStatus;
    private IccIoResult mIccIoResultForApduLogicalChannel;
    private int mChannelId = IccOpenLogicalChannelResponse.INVALID_CHANNEL;

    private Object mDataRegStateResult;
    private Object mVoiceRegStateResult;

    int mPausedResponseCount;
    ArrayList<Message> mPausedResponses = new ArrayList<Message>();

    int mNextCallFailCause = CallFailCause.NORMAL_CLEARING;

    @UnsupportedAppUsage
    private boolean mDcSuccess = true;
    private SetupDataCallResult mSetupDataCallResult;
    private boolean mIsRadioPowerFailResponse = false;

    public boolean mSetRadioPowerForEmergencyCall;
    public boolean mSetRadioPowerAsSelectedPhoneForEmergencyCall;

    // mode for Icc Sim Authentication
    private int mAuthenticationMode;
    //***** Constructor
    public
    SimulatedCommands() {
        super(null);  // Don't log statistics
        mHandlerThread = new HandlerThread("SimulatedCommands");
        mHandlerThread.start();
        Looper looper = mHandlerThread.getLooper();

        simulatedCallState = new SimulatedGsmCallState(looper);

        setRadioState(TelephonyManager.RADIO_POWER_ON, false /* forceNotifyRegistrants */);
        mSimLockedState = INITIAL_LOCK_STATE;
        mSimLockEnabled = (mSimLockedState != SimLockState.NONE);
        mPinCode = DEFAULT_SIM_PIN_CODE;
        mSimFdnEnabledState = INITIAL_FDN_STATE;
        mSimFdnEnabled = (mSimFdnEnabledState != SimFdnState.NONE);
        mPin2Code = DEFAULT_SIM_PIN2_CODE;
        mAuthenticationMode = ICC_AUTHENTICATION_MODE_DEFAULT;
    }

    public void dispose() throws Exception {
        if (mHandlerThread != null) {
            mHandlerThread.quit();
            mHandlerThread.join();
        }
    }

    private void log(String str) {
        Rlog.d(LOG_TAG, str);
    }

    //***** CommandsInterface implementation

    @Override
    public void getIccCardStatus(Message result) {
        SimulatedCommandsVerifier.getInstance().getIccCardStatus(result);
        if (mIccCardStatus != null) {
            resultSuccess(result, mIccCardStatus);
        } else {
            resultFail(result, null, new RuntimeException("IccCardStatus not set"));
        }
    }

    public void setIccSlotStatus(IccSlotStatus iccSlotStatus) {
        mIccSlotStatus = iccSlotStatus;
    }

    @Override
    public void getIccSlotsStatus(Message result) {
        SimulatedCommandsVerifier.getInstance().getIccSlotsStatus(result);
        if (mIccSlotStatus != null) {
            resultSuccess(result, mIccSlotStatus);
        } else {
            resultFail(result, null,
                    new CommandException(CommandException.Error.REQUEST_NOT_SUPPORTED));
        }
    }

    @Override
    public void setLogicalToPhysicalSlotMapping(int[] physicalSlots, Message result) {
        unimplemented(result);
    }

    @Override
    public void supplyIccPin(String pin, Message result)  {
        if (mSimLockedState != SimLockState.REQUIRE_PIN) {
            Rlog.i(LOG_TAG, "[SimCmd] supplyIccPin: wrong state, state=" +
                    mSimLockedState);
            CommandException ex = new CommandException(
                    CommandException.Error.PASSWORD_INCORRECT);
            resultFail(result, null, ex);
            return;
        }

        if (pin != null && pin.equals(mPinCode)) {
            Rlog.i(LOG_TAG, "[SimCmd] supplyIccPin: success!");
            mPinUnlockAttempts = 0;
            mSimLockedState = SimLockState.NONE;
            mIccStatusChangedRegistrants.notifyRegistrants();

            resultSuccess(result, null);

            return;
        }

        if (result != null) {
            mPinUnlockAttempts ++;

            Rlog.i(LOG_TAG, "[SimCmd] supplyIccPin: failed! attempt=" +
                    mPinUnlockAttempts);
            if (mPinUnlockAttempts >= DEFAULT_PIN1_ATTEMPT) {
                Rlog.i(LOG_TAG, "[SimCmd] supplyIccPin: set state to REQUIRE_PUK");
                mSimLockedState = SimLockState.REQUIRE_PUK;
            }

            CommandException ex = new CommandException(
                    CommandException.Error.PASSWORD_INCORRECT);
            resultFail(result, null, ex);
        }
    }

    @Override
    public void supplyIccPuk(String puk, String newPin, Message result)  {
        if (mSimLockedState != SimLockState.REQUIRE_PUK) {
            Rlog.i(LOG_TAG, "[SimCmd] supplyIccPuk: wrong state, state=" +
                    mSimLockedState);
            CommandException ex = new CommandException(
                    CommandException.Error.PASSWORD_INCORRECT);
            resultFail(result, null, ex);
            return;
        }

        if (puk != null && puk.equals(SIM_PUK_CODE)) {
            Rlog.i(LOG_TAG, "[SimCmd] supplyIccPuk: success!");
            mSimLockedState = SimLockState.NONE;
            mPukUnlockAttempts = 0;
            mIccStatusChangedRegistrants.notifyRegistrants();

            resultSuccess(result, null);
            return;
        }

        if (result != null) {
            mPukUnlockAttempts ++;

            Rlog.i(LOG_TAG, "[SimCmd] supplyIccPuk: failed! attempt=" +
                    mPukUnlockAttempts);
            if (mPukUnlockAttempts >= 10) {
                Rlog.i(LOG_TAG, "[SimCmd] supplyIccPuk: set state to SIM_PERM_LOCKED");
                mSimLockedState = SimLockState.SIM_PERM_LOCKED;
            }

            CommandException ex = new CommandException(
                    CommandException.Error.PASSWORD_INCORRECT);
            resultFail(result, null, ex);
        }
    }

    @Override
    public void supplyIccPin2(String pin2, Message result)  {
        if (mSimFdnEnabledState != SimFdnState.REQUIRE_PIN2) {
            Rlog.i(LOG_TAG, "[SimCmd] supplyIccPin2: wrong state, state=" +
                    mSimFdnEnabledState);
            CommandException ex = new CommandException(
                    CommandException.Error.PASSWORD_INCORRECT);
            resultFail(result, null, ex);
            return;
        }

        if (pin2 != null && pin2.equals(mPin2Code)) {
            Rlog.i(LOG_TAG, "[SimCmd] supplyIccPin2: success!");
            mPin2UnlockAttempts = 0;
            mSimFdnEnabledState = SimFdnState.NONE;

            resultSuccess(result, null);
            return;
        }

        if (result != null) {
            mPin2UnlockAttempts ++;

            Rlog.i(LOG_TAG, "[SimCmd] supplyIccPin2: failed! attempt=" +
                    mPin2UnlockAttempts);
            if (mPin2UnlockAttempts >= DEFAULT_PIN2_ATTEMPT) {
                Rlog.i(LOG_TAG, "[SimCmd] supplyIccPin2: set state to REQUIRE_PUK2");
                mSimFdnEnabledState = SimFdnState.REQUIRE_PUK2;
            }

            CommandException ex = new CommandException(
                    CommandException.Error.PASSWORD_INCORRECT);
            resultFail(result, null, ex);
        }
    }

    @Override
    public void supplyIccPuk2(String puk2, String newPin2, Message result)  {
        if (mSimFdnEnabledState != SimFdnState.REQUIRE_PUK2) {
            Rlog.i(LOG_TAG, "[SimCmd] supplyIccPuk2: wrong state, state=" +
                    mSimLockedState);
            CommandException ex = new CommandException(
                    CommandException.Error.PASSWORD_INCORRECT);
            resultFail(result, null, ex);
            return;
        }

        if (puk2 != null && puk2.equals(SIM_PUK2_CODE)) {
            Rlog.i(LOG_TAG, "[SimCmd] supplyIccPuk2: success!");
            mSimFdnEnabledState = SimFdnState.NONE;
            mPuk2UnlockAttempts = 0;

            resultSuccess(result, null);
            return;
        }

        if (result != null) {
            mPuk2UnlockAttempts ++;

            Rlog.i(LOG_TAG, "[SimCmd] supplyIccPuk2: failed! attempt=" +
                    mPuk2UnlockAttempts);
            if (mPuk2UnlockAttempts >= 10) {
                Rlog.i(LOG_TAG, "[SimCmd] supplyIccPuk2: set state to SIM_PERM_LOCKED");
                mSimFdnEnabledState = SimFdnState.SIM_PERM_LOCKED;
            }

            CommandException ex = new CommandException(
                    CommandException.Error.PASSWORD_INCORRECT);
            resultFail(result, null, ex);
        }
    }

    @Override
    public void changeIccPin(String oldPin, String newPin, Message result)  {
        if (oldPin != null && oldPin.equals(mPinCode)) {
            mPinCode = newPin;
            resultSuccess(result, null);

            return;
        }

        Rlog.i(LOG_TAG, "[SimCmd] changeIccPin: pin failed!");

        CommandException ex = new CommandException(
                CommandException.Error.PASSWORD_INCORRECT);
        resultFail(result, null, ex);
    }

    @Override
    public void changeIccPin2(String oldPin2, String newPin2, Message result) {
        if (oldPin2 != null && oldPin2.equals(mPin2Code)) {
            mPin2Code = newPin2;
            resultSuccess(result, null);

            return;
        }

        Rlog.i(LOG_TAG, "[SimCmd] changeIccPin2: pin2 failed!");

        CommandException ex = new CommandException(
                CommandException.Error.PASSWORD_INCORRECT);
        resultFail(result, null, ex);
    }

    @Override
    public void
    changeBarringPassword(String facility, String oldPwd, String newPwd, Message result) {
        unimplemented(result);
    }

    @Override
    public void
    setSuppServiceNotifications(boolean enable, Message result) {
        resultSuccess(result, null);

        if (enable && mSsnNotifyOn) {
            Rlog.w(LOG_TAG, "Supp Service Notifications already enabled!");
        }

        mSsnNotifyOn = enable;
    }

    @Override
    public void queryFacilityLock(String facility, String pin,
                                   int serviceClass, Message result) {
        queryFacilityLockForApp(facility, pin, serviceClass, null, result);
    }

    @Override
    public void queryFacilityLockForApp(String facility, String pin, int serviceClass,
            String appId, Message result) {
        if (facility != null && facility.equals(CommandsInterface.CB_FACILITY_BA_SIM)) {
            if (result != null) {
                int[] r = new int[1];
                r[0] = (mSimLockEnabled ? 1 : 0);
                Rlog.i(LOG_TAG, "[SimCmd] queryFacilityLock: SIM is "
                        + (r[0] == 0 ? "unlocked" : "locked"));
                resultSuccess(result, r);
            }
            return;
        } else if (facility != null && facility.equals(CommandsInterface.CB_FACILITY_BA_FD)) {
            if (result != null) {
                int[] r = new int[1];
                r[0] = (mSimFdnEnabled ? 1 : 0);
                Rlog.i(LOG_TAG, "[SimCmd] queryFacilityLock: FDN is "
                        + (r[0] == 0 ? "disabled" : "enabled"));
                resultSuccess(result, r);
            }
            return;
        }

        unimplemented(result);
    }

    @Override
    public void setFacilityLock(String facility, boolean lockEnabled, String pin, int serviceClass,
            Message result) {
        setFacilityLockForApp(facility, lockEnabled, pin, serviceClass, null, result);
    }

    @Override
    public void setFacilityLockForApp(String facility, boolean lockEnabled,
                                 String pin, int serviceClass, String appId,
                                 Message result) {
        if (facility != null &&
                facility.equals(CommandsInterface.CB_FACILITY_BA_SIM)) {
            if (pin != null && pin.equals(mPinCode)) {
                Rlog.i(LOG_TAG, "[SimCmd] setFacilityLock: pin is valid");
                mSimLockEnabled = lockEnabled;

                resultSuccess(result, null);

                return;
            }

            Rlog.i(LOG_TAG, "[SimCmd] setFacilityLock: pin failed!");

            CommandException ex = new CommandException(
                    CommandException.Error.GENERIC_FAILURE);
            resultFail(result, null, ex);

            return;
        }  else if (facility != null &&
                facility.equals(CommandsInterface.CB_FACILITY_BA_FD)) {
            if (pin != null && pin.equals(mPin2Code)) {
                Rlog.i(LOG_TAG, "[SimCmd] setFacilityLock: pin2 is valid");
                mSimFdnEnabled = lockEnabled;

                resultSuccess(result, null);

                return;
            }

            Rlog.i(LOG_TAG, "[SimCmd] setFacilityLock: pin2 failed!");

            CommandException ex = new CommandException(
                    CommandException.Error.GENERIC_FAILURE);
            resultFail(result, null, ex);

            return;
        }

        unimplemented(result);
    }

    @Override
    public void supplyNetworkDepersonalization(String netpin, Message result) {
        unimplemented(result);
    }

    @Override
    public void supplySimDepersonalization(PersoSubState persoType,
            String conrolKey, Message result) {
        unimplemented(result);
    }

    /**
     *  returned message
     *  retMsg.obj = AsyncResult ar
     *  ar.exception carries exception on failure
     *  ar.userObject contains the original value of result.obj
     *  ar.result contains a List of DriverCall
     *      The ar.result List is sorted by DriverCall.index
     */
    @Override
    public void getCurrentCalls (Message result) {
        SimulatedCommandsVerifier.getInstance().getCurrentCalls(result);
        if ((mState == TelephonyManager.RADIO_POWER_ON) && !isSimLocked()) {
            //Rlog.i("GSM", "[SimCmds] getCurrentCalls");
            resultSuccess(result, simulatedCallState.getDriverCalls());
        } else {
            //Rlog.i("GSM", "[SimCmds] getCurrentCalls: RADIO_OFF or SIM not ready!");
            resultFail(result, null,
                new CommandException(CommandException.Error.RADIO_NOT_AVAILABLE));
        }
    }

    /**
     *  @deprecated
     */
    @Deprecated
    @Override
    public void getPDPContextList(Message result) {
        getDataCallList(result);
    }

    /**
     *  returned message
     *  retMsg.obj = AsyncResult ar
     *  ar.exception carries exception on failure
     *  ar.userObject contains the original value of result.obj
     *  ar.result contains a List of DataCallResponse
     */
    @Override
    public void getDataCallList(Message result) {
        ArrayList<SetupDataCallResult> dcCallList = new ArrayList<SetupDataCallResult>(0);
        SimulatedCommandsVerifier.getInstance().getDataCallList(result);
        if (mSetupDataCallResult != null) {
            dcCallList.add(mSetupDataCallResult);
        }
        resultSuccess(result, dcCallList);
    }

    /**
     *  returned message
     *  retMsg.obj = AsyncResult ar
     *  ar.exception carries exception on failure
     *  ar.userObject contains the original value of result.obj
     *  ar.result is null on success and failure
     *
     * CLIR_DEFAULT     == on "use subscription default value"
     * CLIR_SUPPRESSION == on "CLIR suppression" (allow CLI presentation)
     * CLIR_INVOCATION  == on "CLIR invocation" (restrict CLI presentation)
     */
    @Override
    public void dial(String address, boolean isEmergencyCall, EmergencyNumber emergencyNumberInfo,
                     boolean hasKnownUserIntentEmergency, int clirMode, Message result) {
        SimulatedCommandsVerifier.getInstance().dial(address, isEmergencyCall,
                emergencyNumberInfo, hasKnownUserIntentEmergency, clirMode, result);
        simulatedCallState.onDial(address);

        resultSuccess(result, null);
    }

    /**
     *  returned message
     *  retMsg.obj = AsyncResult ar
     *  ar.exception carries exception on failure
     *  ar.userObject contains the original value of result.obj
     *  ar.result is null on success and failure
     *
     * CLIR_DEFAULT     == on "use subscription default value"
     * CLIR_SUPPRESSION == on "CLIR suppression" (allow CLI presentation)
     * CLIR_INVOCATION  == on "CLIR invocation" (restrict CLI presentation)
     */
    @Override
    public void dial(String address, boolean isEmergencyCall, EmergencyNumber emergencyNumberInfo,
                     boolean hasKnownUserIntentEmergency, int clirMode, UUSInfo uusInfo,
                     Message result) {
        SimulatedCommandsVerifier.getInstance().dial(address, isEmergencyCall,
                emergencyNumberInfo, hasKnownUserIntentEmergency, clirMode, uusInfo, result);
        simulatedCallState.onDial(address);

        resultSuccess(result, null);
    }

    @Override
    public void getIMSI(Message result) {
        getIMSIForApp(null, result);
    }
    /**
     *  returned message
     *  retMsg.obj = AsyncResult ar
     *  ar.exception carries exception on failure
     *  ar.userObject contains the original value of result.obj
     *  ar.result is String containing IMSI on success
     */
    @Override
    public void getIMSIForApp(String aid, Message result) {
        resultSuccess(result, "012345678901234");
    }

    public void setIMEI(String imei) {
        mImei = imei;
    }

    /**
     *  returned message
     *  retMsg.obj = AsyncResult ar
     *  ar.exception carries exception on failure
     *  ar.userObject contains the original value of result.obj
     *  ar.result is String containing IMEI on success
     */
    @Override
    public void getIMEI(Message result) {
        SimulatedCommandsVerifier.getInstance().getIMEI(result);
        resultSuccess(result, mImei != null ? mImei : FAKE_IMEI);
    }

    public void setIMEISV(String imeisv) {
        mImeiSv = imeisv;
    }

    /**
     *  returned message
     *  retMsg.obj = AsyncResult ar
     *  ar.exception carries exception on failure
     *  ar.userObject contains the original value of result.obj
     *  ar.result is String containing IMEISV on success
     */
    @Override
    public void getIMEISV(Message result) {
        SimulatedCommandsVerifier.getInstance().getIMEISV(result);
        resultSuccess(result, mImeiSv != null ? mImeiSv : FAKE_IMEISV);
    }

    /**
     * Hang up one individual connection.
     *  returned message
     *  retMsg.obj = AsyncResult ar
     *  ar.exception carries exception on failure
     *  ar.userObject contains the original value of result.obj
     *  ar.result is null on success and failure
     *
     *  3GPP 22.030 6.5.5
     *  "Releases a specific active call X"
     */
    @Override
    public void hangupConnection (int gsmIndex, Message result) {
        boolean success;

        success = simulatedCallState.onChld('1', (char)('0'+gsmIndex));

        if (!success){
            Rlog.i("GSM", "[SimCmd] hangupConnection: resultFail");
            resultFail(result, null, new RuntimeException("Hangup Error"));
        } else {
            Rlog.i("GSM", "[SimCmd] hangupConnection: resultSuccess");
            resultSuccess(result, null);
        }
    }

    /**
     * 3GPP 22.030 6.5.5
     *  "Releases all held calls or sets User Determined User Busy (UDUB)
     *   for a waiting call."
     *  ar.exception carries exception on failure
     *  ar.userObject contains the original value of result.obj
     *  ar.result is null on success and failure
     */
    @Override
    public void hangupWaitingOrBackground (Message result) {
        boolean success;

        success = simulatedCallState.onChld('0', '\0');

        if (!success){
            resultFail(result, null, new RuntimeException("Hangup Error"));
        } else {
            resultSuccess(result, null);
        }
    }

    /**
     * 3GPP 22.030 6.5.5
     * "Releases all active calls (if any exist) and accepts
     *  the other (held or waiting) call."
     *
     *  ar.exception carries exception on failure
     *  ar.userObject contains the original value of result.obj
     *  ar.result is null on success and failure
     */
    @Override
    public void hangupForegroundResumeBackground (Message result) {
        boolean success;

        success = simulatedCallState.onChld('1', '\0');

        if (!success){
            resultFail(result, null, new RuntimeException("Hangup Error"));
        } else {
            resultSuccess(result, null);
        }
    }

    /**
     * 3GPP 22.030 6.5.5
     * "Places all active calls (if any exist) on hold and accepts
     *  the other (held or waiting) call."
     *
     *  ar.exception carries exception on failure
     *  ar.userObject contains the original value of result.obj
     *  ar.result is null on success and failure
     */
    @Override
    public void switchWaitingOrHoldingAndActive (Message result) {
        boolean success;

        success = simulatedCallState.onChld('2', '\0');

        if (!success){
            resultFail(result, null, new RuntimeException("Hangup Error"));
        } else {
            resultSuccess(result, null);
        }
    }

    /**
     * 3GPP 22.030 6.5.5
     * "Adds a held call to the conversation"
     *
     *  ar.exception carries exception on failure
     *  ar.userObject contains the original value of result.obj
     *  ar.result is null on success and failure
     */
    @Override
    public void conference (Message result) {
        boolean success;

        success = simulatedCallState.onChld('3', '\0');

        if (!success){
            resultFail(result, null, new RuntimeException("Hangup Error"));
        } else {
            resultSuccess(result, null);
        }
    }

    /**
     * 3GPP 22.030 6.5.5
     * "Connects the two calls and disconnects the subscriber from both calls"
     *
     *  ar.exception carries exception on failure
     *  ar.userObject contains the original value of result.obj
     *  ar.result is null on success and failure
     */
    @Override
    public void explicitCallTransfer (Message result) {
        boolean success;

        success = simulatedCallState.onChld('4', '\0');

        if (!success){
            resultFail(result, null, new RuntimeException("Hangup Error"));
        } else {
            resultSuccess(result, null);
        }
    }

    /**
     * 3GPP 22.030 6.5.5
     * "Places all active calls on hold except call X with which
     *  communication shall be supported."
     */
    @Override
    public void separateConnection (int gsmIndex, Message result) {
        boolean success;

        char ch = (char)(gsmIndex + '0');
        success = simulatedCallState.onChld('2', ch);

        if (!success){
            resultFail(result, null, new RuntimeException("Hangup Error"));
        } else {
            resultSuccess(result, null);
        }
    }

    /**
     *
     *  ar.exception carries exception on failure
     *  ar.userObject contains the original value of result.obj
     *  ar.result is null on success and failure
     */
    @UnsupportedAppUsage
    @Override
    public void acceptCall (Message result) {
        boolean success;

        SimulatedCommandsVerifier.getInstance().acceptCall(result);
        success = simulatedCallState.onAnswer();

        if (!success){
            resultFail(result, null, new RuntimeException("Hangup Error"));
        } else {
            resultSuccess(result, null);
        }
    }

    /**
     *  also known as UDUB
     *  ar.exception carries exception on failure
     *  ar.userObject contains the original value of result.obj
     *  ar.result is null on success and failure
     */
    @Override
    public void rejectCall (Message result) {
        boolean success;

        success = simulatedCallState.onChld('0', '\0');

        if (!success){
            resultFail(result, null, new RuntimeException("Hangup Error"));
        } else {
            resultSuccess(result, null);
        }
    }

    /**
     * cause code returned as Integer in Message.obj.response
     * Returns integer cause code defined in TS 24.008
     * Annex H or closest approximation.
     * Most significant codes:
     * - Any defined in 22.001 F.4 (for generating busy/congestion)
     * - Cause 68: ACM >= ACMMax
     */
    @Override
    public void getLastCallFailCause (Message result) {
        LastCallFailCause mFailCause = new LastCallFailCause();
        mFailCause.causeCode = mNextCallFailCause;
        resultSuccess(result, mFailCause);
    }

    /**
     * @deprecated
     */
    @Deprecated
    @Override
    public void getLastPdpFailCause (Message result) {
        unimplemented(result);
    }

    @Override
    public void getLastDataCallFailCause(Message result) {
        //
        unimplemented(result);
    }

    @Override
    public void setMute (boolean enableMute, Message result) {unimplemented(result);}

    @Override
    public void getMute (Message result) {unimplemented(result);}

    public void setSignalStrength(SignalStrength signalStrength) {
        mSignalStrength = signalStrength;
    }

    @Override
    public void getSignalStrength (Message result) {
        if (mSignalStrength == null) {
            mSignalStrength = new SignalStrength(
                    new CellSignalStrengthCdma(),
                    new CellSignalStrengthGsm(20, 0, CellInfo.UNAVAILABLE),
                    new CellSignalStrengthWcdma(),
                    new CellSignalStrengthTdscdma(),
                    new CellSignalStrengthLte(),
                    new CellSignalStrengthNr());
        }
        resultSuccess(result, mSignalStrength);
    }

     /**
     * Assign a specified band for RF configuration.
     *
     * @param bandMode one of BM_*_BAND
     * @param result is callback message
     */
    @Override
    public void setBandMode (int bandMode, Message result) {
        resultSuccess(result, null);
    }

    /**
     * Query the list of band mode supported by RF.
     *
     * @param result is callback message
     *        ((AsyncResult)response.obj).result  is an int[] where int[0] is
     *        the size of the array and the rest of each element representing
     *        one available BM_*_BAND
     */
    @Override
    public void queryAvailableBandMode (Message result) {
        int ret[] = new int [4];

        ret[0] = 4;
        ret[1] = Phone.BM_US_BAND;
        ret[2] = Phone.BM_JPN_BAND;
        ret[3] = Phone.BM_AUS_BAND;

        resultSuccess(result, ret);
    }

    /**
     * {@inheritDoc}
     */
    @Override
    public void sendTerminalResponse(String contents, Message response) {
        resultSuccess(response, null);
    }

    /**
     * {@inheritDoc}
     */
    @Override
    public void sendEnvelope(String contents, Message response) {
        resultSuccess(response, null);
    }

    /**
     * {@inheritDoc}
     */
    @Override
    public void sendEnvelopeWithStatus(String contents, Message response) {
        resultSuccess(response, null);
    }

    /**
     * {@inheritDoc}
     */
    @Override
    public void handleCallSetupRequestFromSim(
            boolean accept, Message response) {
        resultSuccess(response, null);
    }

    public void setVoiceRadioTech(int voiceRadioTech) {
        mVoiceRadioTech = voiceRadioTech;
    }

    public void setVoiceRegState(int voiceRegState) {
        mVoiceRegState = voiceRegState;
    }

    /**
     * response.obj.result is an String[14]
     * See ril.h for details
     *
     * Please note that registration state 4 ("unknown") is treated
     * as "out of service" above
     */
    @Override
    public void getVoiceRegistrationState(Message result) {
        mGetVoiceRegistrationStateCallCount.incrementAndGet();

        Object ret = mVoiceRegStateResult;
        if (ret == null) {
            ret = new VoiceRegStateResult();
            ((VoiceRegStateResult) ret).regState = mVoiceRegState;
            ((VoiceRegStateResult) ret).rat = mVoiceRadioTech;
            ((VoiceRegStateResult) ret).cssSupported = mCssSupported;
            ((VoiceRegStateResult) ret).roamingIndicator = mRoamingIndicator;
            ((VoiceRegStateResult) ret).systemIsInPrl = mSystemIsInPrl;
            ((VoiceRegStateResult) ret).defaultRoamingIndicator = mDefaultRoamingIndicator;
            ((VoiceRegStateResult) ret).reasonForDenial = mReasonForDenial;
        }

        resultSuccess(result, ret);
    }

    private final AtomicInteger mGetVoiceRegistrationStateCallCount = new AtomicInteger(0);

    @VisibleForTesting
    public int getGetVoiceRegistrationStateCallCount() {
        return mGetVoiceRegistrationStateCallCount.get();
    }

    public void setDataRadioTech(int radioTech) {
        mDataRadioTech = radioTech;
    }

    public void setDataRegState(int dataRegState) {
        mDataRegState = dataRegState;
    }

    @Override
    public void getDataRegistrationState(Message result) {
        mGetDataRegistrationStateCallCount.incrementAndGet();

        Object ret = mDataRegStateResult;
        if (ret == null) {
            ret = new DataRegStateResult();
            ((DataRegStateResult) ret).regState = mDataRegState;
            ((DataRegStateResult) ret).rat = mDataRadioTech;
            ((DataRegStateResult) ret).maxDataCalls = mMaxDataCalls;
            ((DataRegStateResult) ret).reasonDataDenied = mReasonForDenial;
        }

        resultSuccess(result, ret);
    }

    private final AtomicInteger mGetDataRegistrationStateCallCount = new AtomicInteger(0);

    @VisibleForTesting
    public int getGetDataRegistrationStateCallCount() {
        return mGetDataRegistrationStateCallCount.get();
    }

    /**
     * response.obj.result is a String[3]
     * response.obj.result[0] is long alpha or null if unregistered
     * response.obj.result[1] is short alpha or null if unregistered
     * response.obj.result[2] is numeric or null if unregistered
     */
    @Override
    public void getOperator(Message result) {
        mGetOperatorCallCount.incrementAndGet();
        String[] ret = new String[3];

        ret[0] = FAKE_LONG_NAME;
        ret[1] = FAKE_SHORT_NAME;
        ret[2] = FAKE_MCC_MNC;

        resultSuccess(result, ret);
    }

    private final AtomicInteger mGetOperatorCallCount = new AtomicInteger(0);

    @VisibleForTesting
    public int getGetOperatorCallCount() {
        final int count = mGetOperatorCallCount.get();
        return mGetOperatorCallCount.get();
    }

    /**
     *  ar.exception carries exception on failure
     *  ar.userObject contains the original value of result.obj
     *  ar.result is null on success and failure
     */
    @Override
    public void sendDtmf(char c, Message result) {
        resultSuccess(result, null);
    }

    /**
     *  ar.exception carries exception on failure
     *  ar.userObject contains the original value of result.obj
     *  ar.result is null on success and failure
     */
    @Override
    public void startDtmf(char c, Message result) {
        resultSuccess(result, null);
    }

    /**
     *  ar.exception carries exception on failure
     *  ar.userObject contains the original value of result.obj
     *  ar.result is null on success and failure
     */
    @Override
    public void stopDtmf(Message result) {
        resultSuccess(result, null);
    }

    /**
     *  ar.exception carries exception on failure
     *  ar.userObject contains the original value of result.obj
     *  ar.result is null on success and failure
     */
    @Override
    public void sendBurstDtmf(String dtmfString, int on, int off, Message result) {
        SimulatedCommandsVerifier.getInstance().sendBurstDtmf(dtmfString, on, off, result);
        resultSuccess(result, null);
    }

    /**
     * smscPDU is smsc address in PDU form GSM BCD format prefixed
     *      by a length byte (as expected by TS 27.005) or NULL for default SMSC
     * pdu is SMS in PDU format as an ASCII hex string
     *      less the SMSC address
     */
    @Override
    public void sendSMS (String smscPDU, String pdu, Message result) {
        SimulatedCommandsVerifier.getInstance().sendSMS(smscPDU, pdu, result);
        resultSuccess(result, new SmsResponse(0 /*messageRef*/, null, SmsResponse.NO_ERROR_CODE));
    }

    /**
     * Send an SMS message, Identical to sendSMS,
     * except that more messages are expected to be sent soon
     * smscPDU is smsc address in PDU form GSM BCD format prefixed
     *      by a length byte (as expected by TS 27.005) or NULL for default SMSC
     * pdu is SMS in PDU format as an ASCII hex string
     *      less the SMSC address
     */
    @Override
    public void sendSMSExpectMore (String smscPDU, String pdu, Message result) {
        unimplemented(result);
    }

    @Override
    public void deleteSmsOnSim(int index, Message response) {
        Rlog.d(LOG_TAG, "Delete message at index " + index);
        unimplemented(response);
    }

    @Override
    public void deleteSmsOnRuim(int index, Message response) {
        Rlog.d(LOG_TAG, "Delete RUIM message at index " + index);
        unimplemented(response);
    }

    @Override
    public void writeSmsToSim(int status, String smsc, String pdu, Message response) {
        Rlog.d(LOG_TAG, "Write SMS to SIM with status " + status);
        unimplemented(response);
    }

    @Override
    public void writeSmsToRuim(int status, byte[] pdu, Message response) {
        Rlog.d(LOG_TAG, "Write SMS to RUIM with status " + status);
        unimplemented(response);
    }

    public void setDataCallResult(final boolean success, final SetupDataCallResult dcResult) {
        mSetupDataCallResult = dcResult;
        mDcSuccess = success;
    }

    public void triggerNITZupdate(String NITZStr) {
        if (NITZStr != null) {
            mNITZTimeRegistrant.notifyRegistrant(new AsyncResult (null, new Object[]{NITZStr,
                    SystemClock.elapsedRealtime()}, null));
        }
    }

    @Override
    public void setupDataCall(int accessNetworkType, DataProfile dataProfile, boolean isRoaming,
            boolean allowRoaming, int reason, LinkProperties linkProperties, int pduSessionId,
            NetworkSliceInfo sliceInfo, TrafficDescriptor trafficDescriptor,
            boolean matchAllRuleAllowed, Message result) {

        SimulatedCommandsVerifier.getInstance().setupDataCall(accessNetworkType, dataProfile,
                isRoaming, allowRoaming, reason, linkProperties, pduSessionId, sliceInfo,
                trafficDescriptor, matchAllRuleAllowed, result);

        if (mSetupDataCallResult == null) {
            try {
                mSetupDataCallResult = new SetupDataCallResult();
                mSetupDataCallResult.status = 0;
                mSetupDataCallResult.suggestedRetryTime = -1;
                mSetupDataCallResult.cid = 1;
                mSetupDataCallResult.active = 2;
                mSetupDataCallResult.type = "IP";
                mSetupDataCallResult.ifname = "rmnet_data7";
                mSetupDataCallResult.addresses = "12.34.56.78";
                mSetupDataCallResult.dnses = "98.76.54.32";
                mSetupDataCallResult.gateways = "11.22.33.44";
                mSetupDataCallResult.pcscf =
                        "fd00:976a:c305:1d::8 fd00:976a:c202:1d::7 fd00:976a:c305:1d::5";
                mSetupDataCallResult.mtu = 1440;
            } catch (Exception e) {

            }
        }

        DataCallResponse response = RIL.convertDataCallResult(mSetupDataCallResult);
        if (mDcSuccess) {
            resultSuccess(result, response);
        } else {
            resultFail(result, response, new RuntimeException("Setup data call failed!"));
        }
    }

    @Override
    public void deactivateDataCall(int cid, int reason, Message result) {
        SimulatedCommandsVerifier.getInstance().deactivateDataCall(cid, reason, result);
        resultSuccess(result, null);
    }

    @Override
    public void setPreferredNetworkType(int networkType , Message result) {
        SimulatedCommandsVerifier.getInstance().setPreferredNetworkType(networkType, result);
        mPreferredNetworkType = networkType;
        resultSuccess(result, null);
    }

    @Override
    public void getPreferredNetworkType(Message result) {
        SimulatedCommandsVerifier.getInstance().getPreferredNetworkType(result);
        int ret[] = new int[1];

        ret[0] = mPreferredNetworkType;
        resultSuccess(result, ret);
    }

    @Override
    public void setAllowedNetworkTypesBitmap(
            @TelephonyManager.NetworkTypeBitMask int networkTypeBitmask, Message response) {
        SimulatedCommandsVerifier.getInstance()
            .setAllowedNetworkTypesBitmap(networkTypeBitmask, response);
        mAllowedNetworkType = networkTypeBitmask;
        resultSuccess(response, null);
    }

    @Override
    public void getAllowedNetworkTypesBitmap(Message response) {
        SimulatedCommandsVerifier.getInstance().getAllowedNetworkTypesBitmap(response);
        int[] ret = new int[1];

        ret[0] = mAllowedNetworkType;
        resultSuccess(response, ret);
    }

    @Override
    public void setLocationUpdates(boolean enable, Message response) {
        SimulatedCommandsVerifier.getInstance().setLocationUpdates(enable, response);
        resultSuccess(response, null);
    }

    @Override
    public void getSmscAddress(Message result) {
        SimulatedCommandsVerifier.getInstance().getSmscAddress(result);
        if (mSendGetSmscAddressResponse) {
            unimplemented(result);
        }
    }

    @Override
    public void setSmscAddress(String address, Message result) {
        unimplemented(result);
    }

    @Override
    public void reportSmsMemoryStatus(boolean available, Message result) {
        resultSuccess(result, null);
        SimulatedCommandsVerifier.getInstance().reportSmsMemoryStatus(available, result);
    }

    @Override
    public void reportStkServiceIsRunning(Message result) {
        resultSuccess(result, null);
    }

    @Override
    public void getCdmaSubscriptionSource(Message result) {
        unimplemented(result);
    }

    private boolean isSimLocked() {
        if (mSimLockedState != SimLockState.NONE) {
            return true;
        }
        return false;
    }

    @Override
    public void setRadioPower(boolean on, boolean forEmergencyCall,
            boolean preferredForEmergencyCall, Message result) {
        if (mIsRadioPowerFailResponse) {
            resultFail(result, null, new RuntimeException("setRadioPower failed!"));
            return;
        }

        mSetRadioPowerForEmergencyCall = forEmergencyCall;
        mSetRadioPowerAsSelectedPhoneForEmergencyCall = preferredForEmergencyCall;

        if(on) {
            setRadioState(TelephonyManager.RADIO_POWER_ON, false /* forceNotifyRegistrants */);
        } else {
            setRadioState(TelephonyManager.RADIO_POWER_OFF, false /* forceNotifyRegistrants */);
        }
        resultSuccess(result, null);
    }


    @Override
    public void acknowledgeLastIncomingGsmSms(boolean success, int cause, Message result) {
        unimplemented(result);
        SimulatedCommandsVerifier.getInstance().
                acknowledgeLastIncomingGsmSms(success, cause, result);
    }

    @Override
    public void acknowledgeLastIncomingCdmaSms(boolean success, int cause, Message result) {
        unimplemented(result);
    }

    @Override
    public void acknowledgeIncomingGsmSmsWithPdu(boolean success, String ackPdu,
            Message result) {
        unimplemented(result);
    }

    @Override
    public void iccIO(int command, int fileid, String path, int p1, int p2, int p3, String data,
            String pin2, Message response) {
        iccIOForApp(command, fileid, path, p1, p2, p3, data, pin2, null, response);
    }

    /**
     * parameters equivalent to 27.007 AT+CRSM command
     * response.obj will be an AsyncResult
     * response.obj.userObj will be a SimIoResult on success
     */
    @Override
    public void iccIOForApp (int command, int fileid, String path, int p1, int p2,
                       int p3, String data, String pin2, String aid, Message result) {
        unimplemented(result);
    }

    /**
     * (AsyncResult)response.obj).result is an int[] with element [0] set to
     * 1 for "CLIP is provisioned", and 0 for "CLIP is not provisioned".
     *
     * @param response is callback message
     */
    @Override
    public void queryCLIP(Message response) { unimplemented(response); }


    /**
     * response.obj will be a an int[2]
     *
     * response.obj[0] will be TS 27.007 +CLIR parameter 'n'
     *  0 presentation indicator is used according to the subscription of the CLIR service
     *  1 CLIR invocation
     *  2 CLIR suppression
     *
     * response.obj[1] will be TS 27.007 +CLIR parameter 'm'
     *  0 CLIR not provisioned
     *  1 CLIR provisioned in permanent mode
     *  2 unknown (e.g. no network, etc.)
     *  3 CLIR temporary mode presentation restricted
     *  4 CLIR temporary mode presentation allowed
     */

    @Override
    public void getCLIR(Message result) {unimplemented(result);}

    /**
     * clirMode is one of the CLIR_* constants above
     *
     * response.obj is null
     */

    @Override
    public void setCLIR(int clirMode, Message result) {unimplemented(result);}

    /**
     * (AsyncResult)response.obj).result is an int[] with element [0] set to
     * 0 for disabled, 1 for enabled.
     *
     * @param serviceClass is a sum of SERVICE_CLASS_*
     * @param response is callback message
     */

    @Override
    public void queryCallWaiting(int serviceClass, Message response) {
        unimplemented(response);
    }

    /**
     * @param enable is true to enable, false to disable
     * @param serviceClass is a sum of SERVICE_CLASS_*
     * @param response is callback message
     */

    @Override
    public void setCallWaiting(boolean enable, int serviceClass,
            Message response) {
        unimplemented(response);
    }

    /**
     * @param action is one of CF_ACTION_*
     * @param cfReason is one of CF_REASON_*
     * @param serviceClass is a sum of SERVICE_CLASSS_*
     */
    @Override
    public void setCallForward(int action, int cfReason, int serviceClass,
            String number, int timeSeconds, Message result) {
        SimulatedCommandsVerifier.getInstance().setCallForward(action, cfReason, serviceClass,
                number, timeSeconds, result);
        resultSuccess(result, null);
    }

    /**
     * cfReason is one of CF_REASON_*
     *
     * ((AsyncResult)response.obj).result will be an array of
     * CallForwardInfo's
     *
     * An array of length 0 means "disabled for all codes"
     */
    @Override
    public void queryCallForwardStatus(int cfReason, int serviceClass,
            String number, Message result) {
        SimulatedCommandsVerifier.getInstance().queryCallForwardStatus(cfReason, serviceClass,
                number, result);
        resultSuccess(result, null);
    }

    @Override
    public void setNetworkSelectionModeAutomatic(Message result) {unimplemented(result);}
    @Override
    public void exitEmergencyCallbackMode(Message result) {unimplemented(result);}
    @Override
    public void setNetworkSelectionModeManual(String operatorNumeric, int ran, Message result) {
        unimplemented(result);
    }

    /**
     * Queries whether the current network selection mode is automatic
     * or manual
     *
     * ((AsyncResult)response.obj).result  is an int[] with element [0] being
     * a 0 for automatic selection and a 1 for manual selection
     */

    @Override
    public void getNetworkSelectionMode(Message result) {
        SimulatedCommandsVerifier.getInstance().getNetworkSelectionMode(result);
        getNetworkSelectionModeCallCount.incrementAndGet();
        int ret[] = new int[1];

        ret[0] = 0;
        resultSuccess(result, ret);
    }

    private final AtomicInteger getNetworkSelectionModeCallCount = new AtomicInteger(0);

    @VisibleForTesting
    public int getGetNetworkSelectionModeCallCount() {
        return getNetworkSelectionModeCallCount.get();
    }

    /**
     * Queries the currently available networks
     *
     * ((AsyncResult)response.obj).result  is a List of NetworkInfo objects
     */
    @Override
    public void getAvailableNetworks(Message result) {
        unimplemented(result);
    }

    /**
     * Starts a network scan
     */
    @Override
    public void startNetworkScan(NetworkScanRequest nsr, Message result) {
        unimplemented(result);
    }

    /**
     * Stops an ongoing network scan
     */
    @Override
    public void stopNetworkScan(Message result) {
        unimplemented(result);
    }

    @Override
    public void getBasebandVersion (Message result) {
        SimulatedCommandsVerifier.getInstance().getBasebandVersion(result);
        resultSuccess(result, "SimulatedCommands");
    }

    /**
     * Simulates an Stk Call Control Alpha message
     * @param alphaString Alpha string to send.
     */
    public void triggerIncomingStkCcAlpha(String alphaString) {
        if (mCatCcAlphaRegistrant != null) {
            mCatCcAlphaRegistrant.notifyResult(alphaString);
        }
    }

    public void sendStkCcAplha(String alphaString) {
        triggerIncomingStkCcAlpha(alphaString);
    }

    /**
     * Simulates an incoming USSD message
     * @param statusCode  Status code string. See <code>setOnUSSD</code>
     * in CommandsInterface.java
     * @param message Message text to send or null if none
     */
    @Override
    public void triggerIncomingUssd(String statusCode, String message) {
        if (mUSSDRegistrant != null) {
            String[] result = {statusCode, message};
            mUSSDRegistrant.notifyResult(result);
        }
    }


    @Override
    public void sendUSSD (String ussdString, Message result) {

        // We simulate this particular sequence
        if (ussdString.equals("#646#")) {
            resultSuccess(result, null);

            // 0 == USSD-Notify
            triggerIncomingUssd("0", "You have NNN minutes remaining.");
        } else {
            resultSuccess(result, null);

            triggerIncomingUssd("0", "All Done");
        }
    }

    // inherited javadoc suffices
    @Override
    public void cancelPendingUssd (Message response) {
        resultSuccess(response, null);
    }


    @Override
    public void resetRadio(Message result) {
        unimplemented(result);
    }

    @Override
    public void invokeOemRilRequestRaw(byte[] data, Message response) {
        // Just echo back data
        if (response != null) {
            AsyncResult.forMessage(response).result = data;
            response.sendToTarget();
        }
    }

    @Override
    public void setCarrierInfoForImsiEncryption(ImsiEncryptionInfo imsiEncryptionInfo,
                                                Message response) {
        // Just echo back data
        if (response != null) {
            AsyncResult.forMessage(response).result = imsiEncryptionInfo;
            response.sendToTarget();
        }
    }

    @Override
    public void invokeOemRilRequestStrings(String[] strings, Message response) {
        // Just echo back data
        if (response != null) {
            AsyncResult.forMessage(response).result = strings;
            response.sendToTarget();
        }
    }

    //***** SimulatedRadioControl


    /** Start the simulated phone ringing */
    @Override
    public void
    triggerRing(String number) {
        simulatedCallState.triggerRing(number);
        mCallStateRegistrants.notifyRegistrants();
    }

    @Override
    public void
    progressConnectingCallState() {
        simulatedCallState.progressConnectingCallState();
        mCallStateRegistrants.notifyRegistrants();
    }

    /** If a call is DIALING or ALERTING, progress it all the way to ACTIVE */
    @Override
    public void
    progressConnectingToActive() {
        simulatedCallState.progressConnectingToActive();
        mCallStateRegistrants.notifyRegistrants();
    }

    /** automatically progress mobile originated calls to ACTIVE.
     *  default to true
     */
    @Override
    public void
    setAutoProgressConnectingCall(boolean b) {
        simulatedCallState.setAutoProgressConnectingCall(b);
    }

    @Override
    public void
    setNextDialFailImmediately(boolean b) {
        simulatedCallState.setNextDialFailImmediately(b);
    }

    @Override
    public void
    setNextCallFailCause(int gsmCause) {
        mNextCallFailCause = gsmCause;
    }

    @Override
    public void
    triggerHangupForeground() {
        simulatedCallState.triggerHangupForeground();
        mCallStateRegistrants.notifyRegistrants();
    }

    /** hangup holding calls */
    @Override
    public void
    triggerHangupBackground() {
        simulatedCallState.triggerHangupBackground();
        mCallStateRegistrants.notifyRegistrants();
    }

    @Override
    public void triggerSsn(int type, int code) {
        SuppServiceNotification not = new SuppServiceNotification();
        not.notificationType = type;
        not.code = code;
        mSsnRegistrant.notifyRegistrant(new AsyncResult(null, not, null));
    }

    @Override
    public void
    shutdown() {
        setRadioState(TelephonyManager.RADIO_POWER_UNAVAILABLE, false /* forceNotifyRegistrants */);
        Looper looper = mHandlerThread.getLooper();
        if (looper != null) {
            looper.quit();
        }
    }

    /** hangup all */

    @Override
    public void
    triggerHangupAll() {
        simulatedCallState.triggerHangupAll();
        mCallStateRegistrants.notifyRegistrants();
    }

    @Override
    public void
    triggerIncomingSMS(String message) {
        //TODO
    }

    @Override
    public void
    pauseResponses() {
        mPausedResponseCount++;
    }

    @Override
    public void
    resumeResponses() {
        mPausedResponseCount--;

        if (mPausedResponseCount == 0) {
            for (int i = 0, s = mPausedResponses.size(); i < s ; i++) {
                mPausedResponses.get(i).sendToTarget();
            }
            mPausedResponses.clear();
        } else {
            Rlog.e("GSM", "SimulatedCommands.resumeResponses < 0");
        }
    }

    //***** Private Methods

    @UnsupportedAppUsage
    private void unimplemented(Message result) {
        if (result != null) {
            AsyncResult.forMessage(result).exception
                = new RuntimeException("Unimplemented");

            if (mPausedResponseCount > 0) {
                mPausedResponses.add(result);
            } else {
                result.sendToTarget();
            }
        }
    }

    @UnsupportedAppUsage
    protected void resultSuccess(Message result, Object ret) {
        if (result != null) {
            AsyncResult.forMessage(result).result = ret;
            if (mPausedResponseCount > 0) {
                mPausedResponses.add(result);
            } else {
                result.sendToTarget();
            }
        }
    }

    @UnsupportedAppUsage
    private void resultFail(Message result, Object ret, Throwable tr) {
        if (result != null) {
            AsyncResult.forMessage(result, ret, tr);
            if (mPausedResponseCount > 0) {
                mPausedResponses.add(result);
            } else {
                result.sendToTarget();
            }
        }
    }

    // ***** Methods for CDMA support
    @Override
    public void
    getDeviceIdentity(Message response) {
        SimulatedCommandsVerifier.getInstance().getDeviceIdentity(response);
        resultSuccess(response, new String[] {FAKE_IMEI, FAKE_IMEISV, FAKE_ESN, FAKE_MEID});
    }

    @Override
    public void
    getCDMASubscription(Message result) {
        String ret[] = new String[5];
        ret[0] = "123";
        ret[1] = "456";
        ret[2] = "789";
        ret[3] = "234";
        ret[4] = "345";
        resultSuccess(result, ret);
    }

    @Override
    public void
    setCdmaSubscriptionSource(int cdmaSubscriptionType, Message response) {
        unimplemented(response);
    }

    @Override
    public void queryCdmaRoamingPreference(Message response) {
        unimplemented(response);
    }

    @Override
    public void setCdmaRoamingPreference(int cdmaRoamingType, Message response) {
        unimplemented(response);
    }

    @Override
    public void
    setPhoneType(int phoneType) {
    }

    @Override
    public void getPreferredVoicePrivacy(Message result) {
        unimplemented(result);
    }

    @Override
    public void setPreferredVoicePrivacy(boolean enable, Message result) {
        unimplemented(result);
    }

    /**
     *  Set the TTY mode
     *
     * @param ttyMode is one of the following:
     * - {@link com.android.internal.telephony.Phone#TTY_MODE_OFF}
     * - {@link com.android.internal.telephony.Phone#TTY_MODE_FULL}
     * - {@link com.android.internal.telephony.Phone#TTY_MODE_HCO}
     * - {@link com.android.internal.telephony.Phone#TTY_MODE_VCO}
     * @param response is callback message
     */
    @Override
    public void setTTYMode(int ttyMode, Message response) {
        Rlog.w(LOG_TAG, "Not implemented in SimulatedCommands");
        unimplemented(response);
    }

    /**
     *  Query the TTY mode
     * (AsyncResult)response.obj).result is an int[] with element [0] set to
     * tty mode:
     * - {@link com.android.internal.telephony.Phone#TTY_MODE_OFF}
     * - {@link com.android.internal.telephony.Phone#TTY_MODE_FULL}
     * - {@link com.android.internal.telephony.Phone#TTY_MODE_HCO}
     * - {@link com.android.internal.telephony.Phone#TTY_MODE_VCO}
     * @param response is callback message
     */
    @Override
    public void queryTTYMode(Message response) {
        unimplemented(response);
    }

    /**
     * {@inheritDoc}
     */
    @Override
    public void sendCDMAFeatureCode(String FeatureCode, Message response) {
        unimplemented(response);
    }

    /**
     * {@inheritDoc}
     */
    @Override
    public void sendCdmaSms(byte[] pdu, Message response){
        SimulatedCommandsVerifier.getInstance().sendCdmaSms(pdu, response);
        resultSuccess(response, null);
    }

    /**
     * {@inheritDoc}
     */
    @Override
    public void sendCdmaSMSExpectMore(byte[] pdu, Message response){
    }

    @Override
    public void setCdmaBroadcastActivation(boolean activate, Message response) {
        unimplemented(response);

    }

    @Override
    public void getCdmaBroadcastConfig(Message response) {
        unimplemented(response);

    }

    @Override
    public void setCdmaBroadcastConfig(CdmaSmsBroadcastConfigInfo[] configs, Message response) {
        unimplemented(response);
    }

    public void forceDataDormancy(Message response) {
        unimplemented(response);
    }


    @Override
    public void setGsmBroadcastActivation(boolean activate, Message response) {
        unimplemented(response);
    }


    @Override
    public void setGsmBroadcastConfig(SmsBroadcastConfigInfo[] config, Message response) {
        SimulatedCommandsVerifier.getInstance().setGsmBroadcastConfig(config, response);
        if (mSendSetGsmBroadcastConfigResponse) {
            unimplemented(response);
        }
    }

    @Override
    public void getGsmBroadcastConfig(Message response) {
        unimplemented(response);
    }

    @Override
    public void supplyIccPinForApp(String pin, String aid, Message response) {
        SimulatedCommandsVerifier.getInstance().supplyIccPinForApp(pin, aid, response);
        if (mPinCode != null && mPinCode.equals(pin)) {
            resultSuccess(response, null);
            return;
        }

        Rlog.i(LOG_TAG, "[SimCmd] supplyIccPinForApp: pin failed!");
        CommandException ex = new CommandException(
                CommandException.Error.PASSWORD_INCORRECT);
        resultFail(response, new int[]{
                (--mPin1attemptsRemaining < 0) ? 0 : mPin1attemptsRemaining}, ex);
    }

    @Override
    public void supplyIccPukForApp(String puk, String newPin, String aid, Message response) {
        unimplemented(response);
    }

    @Override
    public void supplyIccPin2ForApp(String pin2, String aid, Message response) {
        unimplemented(response);
    }

    @Override
    public void supplyIccPuk2ForApp(String puk2, String newPin2, String aid, Message response) {
        unimplemented(response);
    }

    @Override
    public void changeIccPinForApp(String oldPin, String newPin, String aidPtr, Message response) {
        SimulatedCommandsVerifier.getInstance().changeIccPinForApp(oldPin, newPin, aidPtr,
                response);
        changeIccPin(oldPin, newPin, response);
    }

    @Override
    public void changeIccPin2ForApp(String oldPin2, String newPin2, String aidPtr,
            Message response) {
        unimplemented(response);
    }

    @Override
    public void requestIccSimAuthentication(int authContext, String data, String aid, Message response) {
        switch (mAuthenticationMode) {
            case ICC_AUTHENTICATION_MODE_TIMEOUT:
                break;

            case ICC_AUTHENTICATION_MODE_NULL:
                sendMessageResponse(response, null);
                break;

            default:
                if (data == null || data.length() == 0) {
                    sendMessageResponse(response,  null);
                } else {
                    sendMessageResponse(response, new IccIoResult(0, 0, (byte[]) data.getBytes()));
                }
                break;
        }
    }

    /**
     * Helper function to send response msg
     * @param msg Response message to be sent
     * @param ret Return object to be included in the response message
     */
    private void sendMessageResponse(Message msg, Object ret) {
        if (msg != null) {
            AsyncResult.forMessage(msg, ret, null);
            msg.sendToTarget();
        }
    }

    public void setAuthenticationMode(int authenticationMode) {
        mAuthenticationMode = authenticationMode;
    }

    @Override
    public void getVoiceRadioTechnology(Message response) {
        SimulatedCommandsVerifier.getInstance().getVoiceRadioTechnology(response);
        int ret[] = new int[1];
        ret[0] = mVoiceRadioTech;
        resultSuccess(response, ret);
    }

    public void setCellInfoList(List<CellInfo> list) {
        mCellInfoList = list;
    }

    private CellInfoGsm getCellInfoGsm() {
        Parcel p = Parcel.obtain();
        // CellInfo
        p.writeInt(1);
        p.writeInt(1);
        p.writeInt(2);
        p.writeLong(1453510289108L);
        p.writeInt(0);
        // CellIdentity
        p.writeInt(1);
        p.writeString("310");
        p.writeString("260");
        p.writeString("long");
        p.writeString("short");
        // CellIdentityGsm
        p.writeInt(123);
        p.writeInt(456);
        p.writeInt(950);
        p.writeInt(27);
        // CellSignalStrength
        p.writeInt(99);
        p.writeInt(0);
        p.writeInt(3);
        p.setDataPosition(0);

        return CellInfoGsm.CREATOR.createFromParcel(p);
    }

    public synchronized void setCellInfoListBehavior(boolean shouldReturn) {
        mShouldReturnCellInfo = shouldReturn;
    }

    @Override
    public synchronized void getCellInfoList(Message response, WorkSource workSource) {
        if (!mShouldReturnCellInfo) return;

        if (mCellInfoList == null) {
            ArrayList<CellInfo> mCellInfoList = new ArrayList();
            mCellInfoList.add(getCellInfoGsm());
        }

        resultSuccess(response, mCellInfoList);
    }

    @Override
    public int getRilVersion() {
        return 11;
    }

    @Override
    public void setCellInfoListRate(int rateInMillis, Message response, WorkSource workSource) {
        unimplemented(response);
    }

    @Override
    public void setInitialAttachApn(DataProfile dataProfile, boolean isRoaming, Message result) {
    }

    @Override
    public void setDataProfile(DataProfile[] dps, boolean isRoaming, Message result) {
    }

    public void setImsRegistrationState(int[] regState) {
        mImsRegState = regState;
    }

    @Override
    public void getImsRegistrationState(Message response) {
        if (mImsRegState == null) {
            mImsRegState = new int[]{1, PhoneConstants.PHONE_TYPE_NONE};
        }

        resultSuccess(response, mImsRegState);
    }

    @Override
    public void sendImsCdmaSms(byte[] pdu, int retry, int messageRef,
            Message response){
        SimulatedCommandsVerifier.getInstance().sendImsCdmaSms(pdu, retry, messageRef, response);
        resultSuccess(response, new SmsResponse(0 /*messageRef*/, null, SmsResponse.NO_ERROR_CODE));
    }

    @Override
    public void sendImsGsmSms(String smscPDU, String pdu,
            int retry, int messageRef, Message response){
        SimulatedCommandsVerifier.getInstance().sendImsGsmSms(smscPDU, pdu, retry, messageRef,
                response);
        resultSuccess(response, new SmsResponse(0 /*messageRef*/, null, SmsResponse.NO_ERROR_CODE));
    }

    @Override
    public void iccOpenLogicalChannel(String AID, int p2, Message response) {
        SimulatedCommandsVerifier.getInstance().iccOpenLogicalChannel(AID, p2, response);
        Object result = new int[]{mChannelId};
        resultSuccess(response, result);
    }

    @Override
    public void iccCloseLogicalChannel(int channel, Message response) {
        unimplemented(response);
    }

    @Override
    public void iccTransmitApduLogicalChannel(int channel, int cla, int instruction,
                                              int p1, int p2, int p3, String data,
                                              Message response) {
        SimulatedCommandsVerifier.getInstance().iccTransmitApduLogicalChannel(channel, cla,
                instruction, p1, p2, p3, data, response);
        if(mIccIoResultForApduLogicalChannel!=null) {
            resultSuccess(response, mIccIoResultForApduLogicalChannel);
        }else {
            resultFail(response, null, new RuntimeException("IccIoResult not set"));
        }
    }

    @Override
    public void iccTransmitApduBasicChannel(int cla, int instruction, int p1, int p2,
            int p3, String data, Message response) {
        unimplemented(response);
    }

    @Override
    public void nvReadItem(int itemID, Message response, WorkSource workSource) {
        unimplemented(response);
    }

    @Override
    public void nvWriteItem(int itemID, String itemValue, Message response, WorkSource workSource) {
        unimplemented(response);
    }

    @Override
    public void nvWriteCdmaPrl(byte[] preferredRoamingList, Message response) {
        unimplemented(response);
    }

    @Override
    public void nvResetConfig(int resetType, Message response) {
        unimplemented(response);
    }

    @Override
    public void getHardwareConfig(Message result) {
        unimplemented(result);
    }

    @Override
    public void requestShutdown(Message result) {
        setRadioState(TelephonyManager.RADIO_POWER_UNAVAILABLE, false /* forceNotifyRegistrants */);
    }

    @Override
    public void startLceService(int report_interval_ms, boolean pullMode, Message result) {
        SimulatedCommandsVerifier.getInstance().startLceService(report_interval_ms, pullMode,
                result);
    }

    @Override
    public void stopLceService(Message result) {
        unimplemented(result);
    }

    @Override
    public void pullLceData(Message result) {
        unimplemented(result);
    }

    @Override
    public void registerForLceInfo(Handler h, int what, Object obj) {
        SimulatedCommandsVerifier.getInstance().registerForLceInfo(h, what, obj);
    }

    @Override
    public void unregisterForLceInfo(Handler h) {
        SimulatedCommandsVerifier.getInstance().unregisterForLceInfo(h);
    }

    @Override
    public void getModemActivityInfo(Message result, WorkSource workSource) {
        unimplemented(result);
    }

    @Override
    public void setAllowedCarriers(CarrierRestrictionRules carrierRestrictionRules,
            Message result, WorkSource workSource) {
        unimplemented(result);
    }

    @Override
    public void getAllowedCarriers(Message result, WorkSource workSource) {
        unimplemented(result);
    }

    @Override
    public void getRadioCapability(Message result) {
        SimulatedCommandsVerifier.getInstance().getRadioCapability(result);
        resultSuccess(result, new RadioCapability(0, 0, 0, 0xFFFF, null, 0));
    }
    public void notifySmsStatus(Object result) {
        if (mSmsStatusRegistrant != null) {
            mSmsStatusRegistrant.notifyRegistrant(new AsyncResult(null, result, null));
        }
    }

    public void notifyGsmBroadcastSms(Object result) {
        if (mGsmBroadcastSmsRegistrant != null) {
            mGsmBroadcastSmsRegistrant.notifyRegistrant(new AsyncResult(null, result, null));
        }
    }

    public void notifyIccSmsFull() {
        if (mIccSmsFullRegistrant != null) {
            mIccSmsFullRegistrant.notifyRegistrant();
        }
    }

    public void notifyEmergencyCallbackMode() {
        if (mEmergencyCallbackModeRegistrant != null) {
            mEmergencyCallbackModeRegistrant.notifyRegistrant();
        }
    }

    @Override
    public void setEmergencyCallbackMode(Handler h, int what, Object obj) {
        SimulatedCommandsVerifier.getInstance().setEmergencyCallbackMode(h, what, obj);
        super.setEmergencyCallbackMode(h, what, obj);
    }

    public void notifyExitEmergencyCallbackMode() {
        if (mExitEmergencyCallbackModeRegistrants != null) {
            mExitEmergencyCallbackModeRegistrants.notifyRegistrants(
                    new AsyncResult (null, null, null));
        }
    }

    public void notifyImsNetworkStateChanged() {
        if(mImsNetworkStateChangedRegistrants != null) {
            mImsNetworkStateChangedRegistrants.notifyRegistrants();
        }
    }

    public void notifyModemReset() {
        if (mModemResetRegistrants != null) {
            mModemResetRegistrants.notifyRegistrants(new AsyncResult(null, "Test", null));
        }
    }

    @Override
    public void registerForExitEmergencyCallbackMode(Handler h, int what, Object obj) {
        SimulatedCommandsVerifier.getInstance().registerForExitEmergencyCallbackMode(h, what, obj);
        super.registerForExitEmergencyCallbackMode(h, what, obj);
    }

    @Override
    public void registerForSrvccStateChanged(Handler h, int what, Object obj) {
        SimulatedCommandsVerifier.getInstance().registerForSrvccStateChanged(h, what, obj);
        super.registerForSrvccStateChanged(h, what, obj);
    }

    public void notifyRadioOn() {
        mOnRegistrants.notifyRegistrants();
    }

    @VisibleForTesting
    public void notifyNetworkStateChanged() {
        mNetworkStateRegistrants.notifyRegistrants();
    }

    @VisibleForTesting
    public void notifyOtaProvisionStatusChanged() {
        if (mOtaProvisionRegistrants != null) {
            int ret[] = new int[1];
            ret[0] = Phone.CDMA_OTA_PROVISION_STATUS_COMMITTED;
            mOtaProvisionRegistrants.notifyRegistrants(new AsyncResult(null, ret, null));
        }
    }

    public void notifySignalStrength() {
        if (mSignalStrength == null) {
            mSignalStrength = new SignalStrength(
                    new CellSignalStrengthCdma(),
                    new CellSignalStrengthGsm(20, 0, CellInfo.UNAVAILABLE),
                    new CellSignalStrengthWcdma(),
                    new CellSignalStrengthTdscdma(),
                    new CellSignalStrengthLte(),
                    new CellSignalStrengthNr());
        }

        if (mSignalStrengthRegistrant != null) {
            mSignalStrengthRegistrant.notifyRegistrant(
                    new AsyncResult (null, mSignalStrength, null));
        }
    }

    public void setIccCardStatus(IccCardStatus iccCardStatus){
        mIccCardStatus = iccCardStatus;
    }

    public void setIccIoResultForApduLogicalChannel(IccIoResult iccIoResult) {
        mIccIoResultForApduLogicalChannel = iccIoResult;
    }

    public void setOpenChannelId(int channelId) {
        mChannelId = channelId;
    }

    public void setPin1RemainingAttempt(int pin1attemptsRemaining) {
        mPin1attemptsRemaining = pin1attemptsRemaining;
    }

    private AtomicBoolean mAllowed = new AtomicBoolean(false);

    @Override
    public void setDataAllowed(boolean allowed, Message result) {
        log("setDataAllowed = " + allowed);
        mAllowed.set(allowed);
        resultSuccess(result, null);
    }

    @VisibleForTesting
    public boolean isDataAllowed() {
        return mAllowed.get();
    }

    @Override
    public void registerForPcoData(Handler h, int what, Object obj) {
    }

    @Override
    public void unregisterForPcoData(Handler h) {
    }

    @Override
    public void registerForModemReset(Handler h, int what, Object obj) {
        SimulatedCommandsVerifier.getInstance().registerForModemReset(h, what, obj);
        super.registerForModemReset(h, what, obj);
    }

    @Override
    public void sendDeviceState(int stateType, boolean state, Message result) {
        SimulatedCommandsVerifier.getInstance().sendDeviceState(stateType, state, result);
        resultSuccess(result, null);
    }

    @Override
    public void setUnsolResponseFilter(int filter, Message result) {
        SimulatedCommandsVerifier.getInstance().setUnsolResponseFilter(filter, result);
        resultSuccess(result, null);
    }

    @Override
    public void setSignalStrengthReportingCriteria(SignalThresholdInfo signalThresholdInfo,
            int ran, Message result) {
    }

    @Override
    public void setLinkCapacityReportingCriteria(int hysteresisMs, int hysteresisDlKbps,
            int hysteresisUlKbps, int[] thresholdsDlKbps, int[] thresholdsUlKbps, int ran,
            Message result) {
    }

    @Override
    public void setSimCardPower(int state, Message result, WorkSource workSource) {
    }

    @VisibleForTesting
    public void triggerRestrictedStateChanged(int restrictedState) {
        if (mRestrictedStateRegistrant != null) {
            mRestrictedStateRegistrant.notifyRegistrant(
                    new AsyncResult(null, restrictedState, null));
        }
    }

    @Override
    public void setOnRestrictedStateChanged(Handler h, int what, Object obj) {
        super.setOnRestrictedStateChanged(h, what, obj);
        SimulatedCommandsVerifier.getInstance().setOnRestrictedStateChanged(h, what, obj);
    }

    public void setRadioPowerFailResponse(boolean fail) {
        mIsRadioPowerFailResponse = fail;
    }

    @Override
    public void registerForIccRefresh(Handler h, int what, Object obj) {
        super.registerForIccRefresh(h, what, obj);
        SimulatedCommandsVerifier.getInstance().registerForIccRefresh(h, what, obj);
    }

    @Override
    public void unregisterForIccRefresh(Handler h) {
        super.unregisterForIccRefresh(h);
        SimulatedCommandsVerifier.getInstance().unregisterForIccRefresh(h);
    }

    @Override
    public void registerForNattKeepaliveStatus(Handler h, int what, Object obj) {
        SimulatedCommandsVerifier.getInstance().registerForNattKeepaliveStatus(h, what, obj);
    }

    @Override
    public void unregisterForNattKeepaliveStatus(Handler h) {
        SimulatedCommandsVerifier.getInstance().unregisterForNattKeepaliveStatus(h);
    }

    @Override
    public void startNattKeepalive(
            int contextId, KeepalivePacketData packetData, int intervalMillis, Message result) {
        SimulatedCommandsVerifier.getInstance().startNattKeepalive(
                contextId, packetData, intervalMillis, result);
    }

    @Override
    public void stopNattKeepalive(int sessionHandle, Message result) {
        SimulatedCommandsVerifier.getInstance().stopNattKeepalive(sessionHandle, result);
    }

    public Handler getHandler() {
        return mHandlerThread.getThreadHandler();
    }

    @Override
    public void getBarringInfo(Message result) {
        SimulatedCommandsVerifier.getInstance().getBarringInfo(result);
        resultSuccess(result, null);
    }

    @Override
    public void allocatePduSessionId(Message message) {
        SimulatedCommandsVerifier.getInstance().allocatePduSessionId(message);
        resultSuccess(message, 1);
    }

    @Override
    public void releasePduSessionId(Message message, int pduSessionId) {
        SimulatedCommandsVerifier.getInstance().releasePduSessionId(message, pduSessionId);
        resultSuccess(message, null);
    }

<<<<<<< HEAD
    @Override
    public void getSlicingConfig(Message result) {
        SimulatedCommandsVerifier.getInstance().getSlicingConfig(result);
        resultSuccess(result, null);
=======
    @VisibleForTesting
    public void setDataRegStateResult(Object regStateResult) {
        mDataRegStateResult = regStateResult;
    }

    @VisibleForTesting
    public void setVoiceRegStateResult(Object regStateResult) {
        mVoiceRegStateResult = regStateResult;
>>>>>>> 6ee12528
    }
}<|MERGE_RESOLUTION|>--- conflicted
+++ resolved
@@ -2436,12 +2436,12 @@
         resultSuccess(message, null);
     }
 
-<<<<<<< HEAD
     @Override
     public void getSlicingConfig(Message result) {
         SimulatedCommandsVerifier.getInstance().getSlicingConfig(result);
         resultSuccess(result, null);
-=======
+    }
+
     @VisibleForTesting
     public void setDataRegStateResult(Object regStateResult) {
         mDataRegStateResult = regStateResult;
@@ -2450,6 +2450,6 @@
     @VisibleForTesting
     public void setVoiceRegStateResult(Object regStateResult) {
         mVoiceRegStateResult = regStateResult;
->>>>>>> 6ee12528
-    }
+    }
+
 }