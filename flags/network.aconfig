package: "com.android.internal.telephony.flags"

flag {
    name: "enable_carrier_config_n1_control"
    namespace: "telephony"
    description: "enabling this flag allows KEY_CARRIER_NR_AVAILABILITIES_INT_ARRAY to control N1 mode enablement"
    bug:"302033535"
}

flag {
  name: "hide_roaming_icon"
  namespace: "telephony"
  description: "Allow carriers to hide the roaming (R) icon when roaming."
  bug: "301467052"
}

flag {
  name: "enable_identifier_disclosure_transparency"
  namespace: "telephony"
  description: "Guards APIs for enabling and disabling identifier disclosure transparency"
  bug: "276752426"
}

flag {
  name: "enable_identifier_disclosure_transparency_unsol_events"
  namespace: "telephony"
  description: "Allows the framework to register for CellularIdentifierDisclosure events and emit notifications to the user about them"
  bug: "276752426"
}

flag {
  name: "enable_modem_cipher_transparency"
  namespace: "telephony"
  description: "Guards APIs for enabling and disabling modem cipher transparency."
  bug: "283336425"
}

flag {
  name: "enable_modem_cipher_transparency_unsol_events"
  namespace: "telephony"
  description: "Allows the framework to register for SecurityAlgorithmChanged events and emit notifications to the user when a device is using null ciphers."
  bug: "283336425"
}

flag {
  name: "hide_prefer_3g_item"
  namespace: "telephony"
  description: "Used in the Preferred Network Types menu to determine if the 3G option is displayed."
  bug: "310639009"
}

flag {
  name: "support_nr_sa_rrc_idle"
  namespace: "telephony"
  description: "Support RRC idle for NR SA."
<<<<<<< HEAD
  bug: "298233308"
}

flag {
  name: "network_registration_info_reject_cause"
  namespace: "telephony"
  description: "Elevate NRI#getRejectCause from System to Public"
  bug: "239730435"
}

flag {
  name: "show_call_fail_notification_for_2g_toggle"
  namespace: "telephony"
  description: "Used in DisconnectCause and TelephonyConnection if a non-emergency call fails on a device with no 2G, to guard whether a user can see an updated error message reminding the 2G is disabled and potentially disrupting their call connectivity"
  bug: "300142897"
=======
  bug: "301467052"
>>>>>>> e2ffbe53
}<|MERGE_RESOLUTION|>--- conflicted
+++ resolved
@@ -53,7 +53,6 @@
   name: "support_nr_sa_rrc_idle"
   namespace: "telephony"
   description: "Support RRC idle for NR SA."
-<<<<<<< HEAD
   bug: "298233308"
 }
 
@@ -62,14 +61,4 @@
   namespace: "telephony"
   description: "Elevate NRI#getRejectCause from System to Public"
   bug: "239730435"
-}
-
-flag {
-  name: "show_call_fail_notification_for_2g_toggle"
-  namespace: "telephony"
-  description: "Used in DisconnectCause and TelephonyConnection if a non-emergency call fails on a device with no 2G, to guard whether a user can see an updated error message reminding the 2G is disabled and potentially disrupting their call connectivity"
-  bug: "300142897"
-=======
-  bug: "301467052"
->>>>>>> e2ffbe53
 }