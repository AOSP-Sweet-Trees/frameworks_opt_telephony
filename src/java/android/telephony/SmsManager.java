/*
 * Copyright (C) 2008 The Android Open Source Project
 *
 * Licensed under the Apache License, Version 2.0 (the "License");
 * you may not use this file except in compliance with the License.
 * You may obtain a copy of the License at
 *
 *      http://www.apache.org/licenses/LICENSE-2.0
 *
 * Unless required by applicable law or agreed to in writing, software
 * distributed under the License is distributed on an "AS IS" BASIS,
 * WITHOUT WARRANTIES OR CONDITIONS OF ANY KIND, either express or implied.
 * See the License for the specific language governing permissions and
 * limitations under the License.
 */

package android.telephony;

import android.app.ActivityThread;
import android.app.PendingIntent;
import android.content.ContentValues;
import android.net.Uri;
import android.os.Bundle;
import android.os.RemoteException;
import android.os.ServiceManager;
import android.text.TextUtils;
import android.util.ArrayMap;
import android.util.Log;

import com.android.internal.telephony.ISms;
import com.android.internal.telephony.SmsRawData;
import com.android.internal.telephony.IMms;
import com.android.internal.telephony.uicc.IccConstants;

import java.util.ArrayList;
import java.util.Arrays;
import java.util.List;
import java.util.Map;

/*
 * TODO(code review): Curious question... Why are a lot of these
 * methods not declared as static, since they do not seem to require
 * any local object state?  Presumably this cannot be changed without
 * interfering with the API...
 */

/**
 * Manages SMS operations such as sending data, text, and pdu SMS messages.
 * Get this object by calling the static method {@link #getDefault()}.
 *
 * <p>For information about how to behave as the default SMS app on Android 4.4 (API level 19)
 * and higher, see {@link android.provider.Telephony}.
 */
public final class SmsManager {
    /**
     * A psuedo-subId that represents the default subId at any given time. The actual subId it
     * represents changes as the default subId is changed.
     */
    private static final int DEFAULT_SUB_ID = -1002;

    /** Singleton object constructed during class initialization. */
    private static final SmsManager sInstance = new SmsManager(DEFAULT_SUB_ID);
    private static final Object sLockObject = new Object();
    private static final Map<Long, SmsManager> sSubInstances = new ArrayMap<Long, SmsManager>();

    /** A concrete subId, or the pseudo DEFAULT_SUB_ID */
    private long mSubId;

    /*
     * Key for the various carrier-dependent configuration values.
     * Some of the values are used by the system in processing SMS or MMS messages. Others
     * are provided for the convenience of SMS applications.
     */

    /**
     * Whether to append transaction id to MMS WAP Push M-Notification.ind's content location URI
     * when constructing the download URL of a new MMS (boolean type)
     */
    public static final String MMS_CONFIG_APPEND_TRANSACTION_ID = "enabledTransID";
    /**
     * Whether MMS is enabled for the current carrier (boolean type)
     */
    public static final String MMS_CONFIG_MMS_ENABLED = "enabledMMS";
    /**
     * If this is enabled, M-NotifyResp.ind should be sent to the WAP Push content location
     * instead of the default MMSC (boolean type)
     */
    public static final String MMS_CONFIG_NOTIFY_WAP_MMSC_ENABLED = "enabledNotifyWapMMSC";
    /**
     * Whether alias is enabled (boolean type)
     */
    public static final String MMS_CONFIG_ALIAS_ENABLED = "aliasEnabled";
    /**
     * Whether audio is allowed to be attached for MMS messages (boolean type)
     */
    public static final String MMS_CONFIG_ALLOW_ATTACH_AUDIO = "allowAttachAudio";
    /**
     * Whether multipart SMS is enabled (boolean type)
     */
    public static final String MMS_CONFIG_MULTIPART_SMS_ENABLED = "enableMultipartSMS";
    /**
     * Whether SMS delivery report is enabled (boolean type)
     */
    public static final String MMS_CONFIG_SMS_DELIVERY_REPORT_ENABLED = "enableSMSDeliveryReports";
    /**
     * Whether content-disposition field should be expected in an MMS PDU (boolean type)
     */
    public static final String MMS_CONFIG_SUPPORT_MMS_CONTENT_DISPOSITION =
            "supportMmsContentDisposition";
    /**
     * Whether multipart SMS should be sent as separate messages
     */
    public static final String MMS_CONFIG_SEND_MULTIPART_SMS_AS_SEPARATE_MESSAGES =
            "sendMultipartSmsAsSeparateMessages";
    /**
     * Whether MMS read report is enabled (boolean type)
     */
    public static final String MMS_CONFIG_MMS_READ_REPORT_ENABLED = "enableMMSReadReports";
    /**
     * Whether MMS delivery report is enabled (boolean type)
     */
    public static final String MMS_CONFIG_MMS_DELIVERY_REPORT_ENABLED = "enableMMSDeliveryReports";
    /**
     * Max MMS message size in bytes (int type)
     */
    public static final String MMS_CONFIG_MAX_MESSAGE_SIZE = "maxMessageSize";
    /**
     * Max MMS image width (int type)
     */
    public static final String MMS_CONFIG_MAX_IMAGE_WIDTH = "maxImageWidth";
    /**
     * Max MMS image height (int type)
     */
    public static final String MMS_CONFIG_MAX_IMAGE_HEIGHT = "maxImageHeight";
    /**
     * Limit of recipients of MMS messages (int type)
     */
    public static final String MMS_CONFIG_RECIPIENT_LIMIT = "recipientLimit";
    /**
     * Min alias character count (int type)
     */
    public static final String MMS_CONFIG_ALIAS_MIN_CHARS = "aliasMinChars";
    /**
     * Max alias character count (int type)
     */
    public static final String MMS_CONFIG_ALIAS_MAX_CHARS = "aliasMaxChars";
    /**
     * When the number of parts of a multipart SMS reaches this threshold, it should be
     * converted into an MMS (int type)
     */
    public static final String MMS_CONFIG_SMS_TO_MMS_TEXT_THRESHOLD = "smsToMmsTextThreshold";
    /**
     * Some carriers require SMS to be converted into MMS when text length reaches this threshold
     * (int type)
     */
    public static final String MMS_CONFIG_SMS_TO_MMS_TEXT_LENGTH_THRESHOLD =
            "smsToMmsTextLengthThreshold";
    /**
     * Max message text size (int type)
     */
    public static final String MMS_CONFIG_MESSAGE_TEXT_MAX_SIZE = "maxMessageTextSize";
    /**
     * Max message subject length (int type)
     */
    public static final String MMS_CONFIG_SUBJECT_MAX_LENGTH = "maxSubjectLength";
    /**
     * MMS HTTP socket timeout in milliseconds (int type)
     */
    public static final String MMS_CONFIG_HTTP_SOCKET_TIMEOUT = "httpSocketTimeout";
    /**
     * The name of the UA Prof URL HTTP header for MMS HTTP request (String type)
     */
    public static final String MMS_CONFIG_UA_PROF_TAG_NAME = "uaProfTagName";
    /**
     * The User-Agent header value for MMS HTTP request (String type)
     */
    public static final String MMS_CONFIG_USER_AGENT = "userAgent";
    /**
     * The UA Profile URL header value for MMS HTTP request (String type)
     */
    public static final String MMS_CONFIG_UA_PROF_URL = "uaProfUrl";
    /**
     * A list of HTTP headers to add to MMS HTTP request, separated by "|" (String type)
     */
    public static final String MMS_CONFIG_HTTP_PARAMS = "httpParams";
    /**
     * Email gateway number (String type)
     */
    public static final String MMS_CONFIG_EMAIL_GATEWAY_NUMBER = "emailGatewayNumber";
    /**
     * The suffix to append to the NAI header value for MMS HTTP request (String type)
     */
    public static final String MMS_CONFIG_NAI_SUFFIX = "naiSuffix";

    /**
     * Send a text based SMS.
     *
     * <p class="note"><strong>Note:</strong> Using this method requires that your app has the
     * {@link android.Manifest.permission#SEND_SMS} permission.</p>
     *
     * <p class="note"><strong>Note:</strong> Beginning with Android 4.4 (API level 19), if
     * <em>and only if</em> an app is not selected as the default SMS app, the system automatically
     * writes messages sent using this method to the SMS Provider (the default SMS app is always
     * responsible for writing its sent messages to the SMS Provider). For information about
     * how to behave as the default SMS app, see {@link android.provider.Telephony}.</p>
     *
     *
     * @param destinationAddress the address to send the message to
     * @param scAddress is the service center address or null to use
     *  the current default SMSC
     * @param text the body of the message to send
     * @param sentIntent if not NULL this <code>PendingIntent</code> is
     *  broadcast when the message is successfully sent, or failed.
     *  The result code will be <code>Activity.RESULT_OK</code> for success,
     *  or one of these errors:<br>
     *  <code>RESULT_ERROR_GENERIC_FAILURE</code><br>
     *  <code>RESULT_ERROR_RADIO_OFF</code><br>
     *  <code>RESULT_ERROR_NULL_PDU</code><br>
     *  For <code>RESULT_ERROR_GENERIC_FAILURE</code> the sentIntent may include
     *  the extra "errorCode" containing a radio technology specific value,
     *  generally only useful for troubleshooting.<br>
     *  The per-application based SMS control checks sentIntent. If sentIntent
     *  is NULL the caller will be checked against all unknown applications,
     *  which cause smaller number of SMS to be sent in checking period.
     * @param deliveryIntent if not NULL this <code>PendingIntent</code> is
     *  broadcast when the message is delivered to the recipient.  The
     *  raw pdu of the status report is in the extended data ("pdu").
     *
     * @throws IllegalArgumentException if destinationAddress or text are empty
     */
    public void sendTextMessage(
            String destinationAddress, String scAddress, String text,
            PendingIntent sentIntent, PendingIntent deliveryIntent) {
        if (TextUtils.isEmpty(destinationAddress)) {
            throw new IllegalArgumentException("Invalid destinationAddress");
        }

        if (TextUtils.isEmpty(text)) {
            throw new IllegalArgumentException("Invalid message body");
        }

        try {
            ISms iccISms = getISmsServiceOrThrow();
            iccISms.sendText(ActivityThread.currentPackageName(), destinationAddress,
                    scAddress, text, sentIntent, deliveryIntent);
        } catch (RemoteException ex) {
            // ignore it
        }
    }

    /**
     * Inject an SMS PDU into the android application framework.
     *
     * The caller should have carrier privileges.
     * @see android.telephony.TelephonyManager.hasCarrierPrivileges
     *
     * @param pdu is the byte array of pdu to be injected into android application framework
     * @param format is the format of SMS pdu (3gpp or 3gpp2)
     * @param receivedIntent if not NULL this <code>PendingIntent</code> is
     *  broadcast when the message is successfully received by the
     *  android application framework. This intent is broadcasted at
     *  the same time an SMS received from radio is acknowledged back.
     *
     *  @throws IllegalArgumentException if format is not one of 3gpp and 3gpp2.
     */
    public void injectSmsPdu(byte[] pdu, String format, PendingIntent receivedIntent) {
        if (!format.equals(SmsMessage.FORMAT_3GPP) && !format.equals(SmsMessage.FORMAT_3GPP2)) {
            // Format must be either 3gpp or 3gpp2.
            throw new IllegalArgumentException(
                    "Invalid pdu format. format must be either 3gpp or 3gpp2");
        }
        try {
            ISms iccISms = ISms.Stub.asInterface(ServiceManager.getService("isms"));
            if (iccISms != null) {
                iccISms.injectSmsPdu(pdu, format, receivedIntent);
            }
        } catch (RemoteException ex) {
          // ignore it
        }
    }

    /**
     * Update the status of a pending (send-by-IP) SMS message and resend by PSTN if necessary.
     * This outbound message was handled by the carrier app. If the carrier app fails to send
     * this message, it would be resent by PSTN.
     *
     * The caller should have carrier privileges.
     * @see android.telephony.TelephonyManager.hasCarrierPrivileges
     *
     * @param messageRef the reference number of the SMS message.
     * @param success True if and only if the message was sent successfully. If its value is
     *  false, this message should be resent via PSTN.
     */
    public void updateSmsSendStatus(int messageRef, boolean success) {
        try {
            ISms iccISms = ISms.Stub.asInterface(ServiceManager.getService("isms"));
            if (iccISms != null) {
                iccISms.updateSmsSendStatus(messageRef, success);
            }
        } catch (RemoteException ex) {
          // ignore it
        }
    }

    /**
     * Divide a message text into several fragments, none bigger than
     * the maximum SMS message size.
     *
     * @param text the original message.  Must not be null.
     * @return an <code>ArrayList</code> of strings that, in order,
     *   comprise the original message
     *
     * @throws IllegalArgumentException if text is null
     */
    public ArrayList<String> divideMessage(String text) {
        if (null == text) {
            throw new IllegalArgumentException("text is null");
        }
        return SmsMessage.fragmentText(text);
    }

    /**
     * Send a multi-part text based SMS.  The callee should have already
     * divided the message into correctly sized parts by calling
     * <code>divideMessage</code>.
     *
     * <p class="note"><strong>Note:</strong> Using this method requires that your app has the
     * {@link android.Manifest.permission#SEND_SMS} permission.</p>
     *
     * <p class="note"><strong>Note:</strong> Beginning with Android 4.4 (API level 19), if
     * <em>and only if</em> an app is not selected as the default SMS app, the system automatically
     * writes messages sent using this method to the SMS Provider (the default SMS app is always
     * responsible for writing its sent messages to the SMS Provider). For information about
     * how to behave as the default SMS app, see {@link android.provider.Telephony}.</p>
     *
     * @param destinationAddress the address to send the message to
     * @param scAddress is the service center address or null to use
     *   the current default SMSC
     * @param parts an <code>ArrayList</code> of strings that, in order,
     *   comprise the original message
     * @param sentIntents if not null, an <code>ArrayList</code> of
     *   <code>PendingIntent</code>s (one for each message part) that is
     *   broadcast when the corresponding message part has been sent.
     *   The result code will be <code>Activity.RESULT_OK</code> for success,
     *   or one of these errors:<br>
     *   <code>RESULT_ERROR_GENERIC_FAILURE</code><br>
     *   <code>RESULT_ERROR_RADIO_OFF</code><br>
     *   <code>RESULT_ERROR_NULL_PDU</code><br>
     *   For <code>RESULT_ERROR_GENERIC_FAILURE</code> each sentIntent may include
     *   the extra "errorCode" containing a radio technology specific value,
     *   generally only useful for troubleshooting.<br>
     *   The per-application based SMS control checks sentIntent. If sentIntent
     *   is NULL the caller will be checked against all unknown applications,
     *   which cause smaller number of SMS to be sent in checking period.
     * @param deliveryIntents if not null, an <code>ArrayList</code> of
     *   <code>PendingIntent</code>s (one for each message part) that is
     *   broadcast when the corresponding message part has been delivered
     *   to the recipient.  The raw pdu of the status report is in the
     *   extended data ("pdu").
     *
     * @throws IllegalArgumentException if destinationAddress or data are empty
     */
    public void sendMultipartTextMessage(
            String destinationAddress, String scAddress, ArrayList<String> parts,
            ArrayList<PendingIntent> sentIntents, ArrayList<PendingIntent> deliveryIntents) {
        if (TextUtils.isEmpty(destinationAddress)) {
            throw new IllegalArgumentException("Invalid destinationAddress");
        }
        if (parts == null || parts.size() < 1) {
            throw new IllegalArgumentException("Invalid message body");
        }

        if (parts.size() > 1) {
            try {
                ISms iccISms = getISmsServiceOrThrow();
                iccISms.sendMultipartText(ActivityThread.currentPackageName(),
                        destinationAddress, scAddress, parts,
                        sentIntents, deliveryIntents);
            } catch (RemoteException ex) {
                // ignore it
            }
        } else {
            PendingIntent sentIntent = null;
            PendingIntent deliveryIntent = null;
            if (sentIntents != null && sentIntents.size() > 0) {
                sentIntent = sentIntents.get(0);
            }
            if (deliveryIntents != null && deliveryIntents.size() > 0) {
                deliveryIntent = deliveryIntents.get(0);
            }
            sendTextMessage(destinationAddress, scAddress, parts.get(0),
                    sentIntent, deliveryIntent);
        }
    }

    /**
     * Send a data based SMS to a specific application port.
     *
     * <p class="note"><strong>Note:</strong> Using this method requires that your app has the
     * {@link android.Manifest.permission#SEND_SMS} permission.</p>
     *
     * @param destinationAddress the address to send the message to
     * @param scAddress is the service center address or null to use
     *  the current default SMSC
     * @param destinationPort the port to deliver the message to
     * @param data the body of the message to send
     * @param sentIntent if not NULL this <code>PendingIntent</code> is
     *  broadcast when the message is successfully sent, or failed.
     *  The result code will be <code>Activity.RESULT_OK</code> for success,
     *  or one of these errors:<br>
     *  <code>RESULT_ERROR_GENERIC_FAILURE</code><br>
     *  <code>RESULT_ERROR_RADIO_OFF</code><br>
     *  <code>RESULT_ERROR_NULL_PDU</code><br>
     *  For <code>RESULT_ERROR_GENERIC_FAILURE</code> the sentIntent may include
     *  the extra "errorCode" containing a radio technology specific value,
     *  generally only useful for troubleshooting.<br>
     *  The per-application based SMS control checks sentIntent. If sentIntent
     *  is NULL the caller will be checked against all unknown applications,
     *  which cause smaller number of SMS to be sent in checking period.
     * @param deliveryIntent if not NULL this <code>PendingIntent</code> is
     *  broadcast when the message is delivered to the recipient.  The
     *  raw pdu of the status report is in the extended data ("pdu").
     *
     * @throws IllegalArgumentException if destinationAddress or data are empty
     */
    public void sendDataMessage(
            String destinationAddress, String scAddress, short destinationPort,
            byte[] data, PendingIntent sentIntent, PendingIntent deliveryIntent) {
        if (TextUtils.isEmpty(destinationAddress)) {
            throw new IllegalArgumentException("Invalid destinationAddress");
        }

        if (data == null || data.length == 0) {
            throw new IllegalArgumentException("Invalid message data");
        }

        try {
            ISms iccISms = getISmsServiceOrThrow();
            iccISms.sendData(ActivityThread.currentPackageName(),
                    destinationAddress, scAddress, destinationPort & 0xFFFF,
                    data, sentIntent, deliveryIntent);
        } catch (RemoteException ex) {
            // ignore it
        }
    }

    /**
     * Get the SmsManager associated with the default subId. The instance will always be
     * associated with the default subId, even if the default subId is changed.
     *
     * @return the SmsManager associated with the default subId
     */
    public static SmsManager getDefault() {
        return sInstance;
    }

    /**
     * Get the the instance of the SmsManager associated with a particular subId
     *
     * @param subId a SMS subscription id, typically accessed using
     *   {@link android.telephony.SubscriptionManager}
     * @return the instance of the SmsManager associated with subId
     */
<<<<<<< HEAD
    public static SmsManager getSmsManagerForSubId(long subId) {
=======
    public static SmsManager getSmsManagerUsingSubId(long subId) {
        // TODO(shri): Add javadoc link once SubscriptionManager is made public api
>>>>>>> 917cd56b
        synchronized(sLockObject) {
            SmsManager smsManager = sSubInstances.get(subId);
            if (smsManager == null) {
                smsManager = new SmsManager(subId);
                sSubInstances.put(subId, smsManager);
            }
            return smsManager;
        }
    }

    private SmsManager(long subId) {
        mSubId = subId;
    }

    /**
     * Get the associated subId. If the instance was returned by {@link #getDefault()}, then this
     * method may return different values at different points in time (if the user changes the
     * default subId). It will return {@link android.telephony.SubscriptionManager#INVALID_SUB_ID}
     * if the default subId cannot be determined.
     *
     * @return associated subId
     */
    public long getSubId() {
        if (mSubId == DEFAULT_SUB_ID) {
            return getDefaultSmsSubId();
        }
        return mSubId;
    }

    /**
     * Returns the ISms service, or throws an UnsupportedOperationException if
     * the service does not exist.
     */
    private static ISms getISmsServiceOrThrow() {
        ISms iccISms = getISmsService();
        if (iccISms == null) {
            throw new UnsupportedOperationException("Sms is not supported");
        }
        return iccISms;
    }

    private static ISms getISmsService() {
        return ISms.Stub.asInterface(ServiceManager.getService("isms"));
    }

    /**
     * Copy a raw SMS PDU to the ICC.
     * ICC (Integrated Circuit Card) is the card of the device.
     * For example, this can be the SIM or USIM for GSM.
     *
     * @param smsc the SMSC for this message, or NULL for the default SMSC
     * @param pdu the raw PDU to store
     * @param status message status (STATUS_ON_ICC_READ, STATUS_ON_ICC_UNREAD,
     *               STATUS_ON_ICC_SENT, STATUS_ON_ICC_UNSENT)
     * @return true for success
     *
     * @throws IllegalArgumentException if pdu is NULL
     * {@hide}
     */
    public boolean copyMessageToIcc(byte[] smsc, byte[] pdu,int status) {
        boolean success = false;

        if (null == pdu) {
            throw new IllegalArgumentException("pdu is NULL");
        }
        try {
            ISms iccISms = getISmsService();
            if (iccISms != null) {
                success = iccISms.copyMessageToIccEf(ActivityThread.currentPackageName(),
                        status, pdu, smsc);
            }
        } catch (RemoteException ex) {
            // ignore it
        }

        return success;
    }

    /**
     * Delete the specified message from the ICC.
     * ICC (Integrated Circuit Card) is the card of the device.
     * For example, this can be the SIM or USIM for GSM.
     *
     * @param messageIndex is the record index of the message on ICC
     * @return true for success
     *
     * {@hide}
     */
    public boolean
    deleteMessageFromIcc(int messageIndex) {
        boolean success = false;
        byte[] pdu = new byte[IccConstants.SMS_RECORD_LENGTH-1];
        Arrays.fill(pdu, (byte)0xff);

        try {
            ISms iccISms = getISmsService();
            if (iccISms != null) {
                success = iccISms.updateMessageOnIccEf(ActivityThread.currentPackageName(),
                        messageIndex, STATUS_ON_ICC_FREE, pdu);
            }
        } catch (RemoteException ex) {
            // ignore it
        }

        return success;
    }

    /**
     * Update the specified message on the ICC.
     * ICC (Integrated Circuit Card) is the card of the device.
     * For example, this can be the SIM or USIM for GSM.
     *
     * @param messageIndex record index of message to update
     * @param newStatus new message status (STATUS_ON_ICC_READ,
     *                  STATUS_ON_ICC_UNREAD, STATUS_ON_ICC_SENT,
     *                  STATUS_ON_ICC_UNSENT, STATUS_ON_ICC_FREE)
     * @param pdu the raw PDU to store
     * @return true for success
     *
     * {@hide}
     */
    public boolean updateMessageOnIcc(int messageIndex, int newStatus, byte[] pdu) {
        boolean success = false;

        try {
            ISms iccISms = getISmsService();
            if (iccISms != null) {
                success = iccISms.updateMessageOnIccEf(ActivityThread.currentPackageName(),
                        messageIndex, newStatus, pdu);
            }
        } catch (RemoteException ex) {
            // ignore it
        }

        return success;
    }

    /**
     * Retrieves all messages currently stored on ICC.
     * ICC (Integrated Circuit Card) is the card of the device.
     * For example, this can be the SIM or USIM for GSM.
     *
     * @return <code>ArrayList</code> of <code>SmsMessage</code> objects
     *
     * {@hide}
     */
    public static ArrayList<SmsMessage> getAllMessagesFromIcc() {
        List<SmsRawData> records = null;

        try {
            ISms iccISms = getISmsService();
            if (iccISms != null) {
                records = iccISms.getAllMessagesFromIccEf(ActivityThread.currentPackageName());
            }
        } catch (RemoteException ex) {
            // ignore it
        }

        return createMessageListFromRawRecords(records);
    }

    /**
     * Enable reception of cell broadcast (SMS-CB) messages with the given
     * message identifier. Note that if two different clients enable the same
     * message identifier, they must both disable it for the device to stop
     * receiving those messages. All received messages will be broadcast in an
     * intent with the action "android.provider.Telephony.SMS_CB_RECEIVED".
     * Note: This call is blocking, callers may want to avoid calling it from
     * the main thread of an application.
     *
     * @param messageIdentifier Message identifier as specified in TS 23.041 (3GPP)
     * or C.R1001-G (3GPP2)
     * @return true if successful, false otherwise
     * @see #disableCellBroadcast(int)
     *
     * {@hide}
     */
    public boolean enableCellBroadcast(int messageIdentifier) {
        boolean success = false;

        try {
            ISms iccISms = getISmsService();
            if (iccISms != null) {
                success = iccISms.enableCellBroadcast(messageIdentifier);
            }
        } catch (RemoteException ex) {
            // ignore it
        }

        return success;
    }

    /**
     * Disable reception of cell broadcast (SMS-CB) messages with the given
     * message identifier. Note that if two different clients enable the same
     * message identifier, they must both disable it for the device to stop
     * receiving those messages.
     * Note: This call is blocking, callers may want to avoid calling it from
     * the main thread of an application.
     *
     * @param messageIdentifier Message identifier as specified in TS 23.041 (3GPP)
     * or C.R1001-G (3GPP2)
     * @return true if successful, false otherwise
     *
     * @see #enableCellBroadcast(int)
     *
     * {@hide}
     */
    public boolean disableCellBroadcast(int messageIdentifier) {
        boolean success = false;

        try {
            ISms iccISms = getISmsService();
            if (iccISms != null) {
                success = iccISms.disableCellBroadcast(messageIdentifier);
            }
        } catch (RemoteException ex) {
            // ignore it
        }

        return success;
    }

    /**
     * Enable reception of cell broadcast (SMS-CB) messages with the given
     * message identifier range. Note that if two different clients enable the same
     * message identifier, they must both disable it for the device to stop
     * receiving those messages. All received messages will be broadcast in an
     * intent with the action "android.provider.Telephony.SMS_CB_RECEIVED".
     * Note: This call is blocking, callers may want to avoid calling it from
     * the main thread of an application.
     *
     * @param startMessageId first message identifier as specified in TS 23.041 (3GPP)
     * or C.R1001-G (3GPP2)
     * @param endMessageId last message identifier as specified in TS 23.041 (3GPP)
     * or C.R1001-G (3GPP2)
     * @return true if successful, false otherwise
     * @see #disableCellBroadcastRange(int, int)
     *
     * @throws IllegalArgumentException if endMessageId < startMessageId
     * {@hide}
     */
    public boolean enableCellBroadcastRange(int startMessageId, int endMessageId) {
        boolean success = false;

        if (endMessageId < startMessageId) {
            throw new IllegalArgumentException("endMessageId < startMessageId");
        }
        try {
            ISms iccISms = getISmsService();
            if (iccISms != null) {
                success = iccISms.enableCellBroadcastRange(startMessageId, endMessageId);
            }
        } catch (RemoteException ex) {
            // ignore it
        }

        return success;
    }

    /**
     * Disable reception of cell broadcast (SMS-CB) messages with the given
     * message identifier range. Note that if two different clients enable the same
     * message identifier, they must both disable it for the device to stop
     * receiving those messages.
     * Note: This call is blocking, callers may want to avoid calling it from
     * the main thread of an application.
     *
     * @param startMessageId first message identifier as specified in TS 23.041 (3GPP)
     * or C.R1001-G (3GPP2)
     * @param endMessageId last message identifier as specified in TS 23.041 (3GPP)
     * or C.R1001-G (3GPP2)
     * @return true if successful, false otherwise
     *
     * @see #enableCellBroadcastRange(int, int)
     *
     * @throws IllegalArgumentException if endMessageId < startMessageId
     * {@hide}
     */
    public boolean disableCellBroadcastRange(int startMessageId, int endMessageId) {
        boolean success = false;

        if (endMessageId < startMessageId) {
            throw new IllegalArgumentException("endMessageId < startMessageId");
        }
        try {
            ISms iccISms = getISmsService();
            if (iccISms != null) {
                success = iccISms.disableCellBroadcastRange(startMessageId, endMessageId);
            }
        } catch (RemoteException ex) {
            // ignore it
        }

        return success;
    }

    /**
     * Create a list of <code>SmsMessage</code>s from a list of RawSmsData
     * records returned by <code>getAllMessagesFromIcc()</code>
     *
     * @param records SMS EF records, returned by
     *   <code>getAllMessagesFromIcc</code>
     * @return <code>ArrayList</code> of <code>SmsMessage</code> objects.
     */
    private static ArrayList<SmsMessage> createMessageListFromRawRecords(List<SmsRawData> records) {
        ArrayList<SmsMessage> messages = new ArrayList<SmsMessage>();
        if (records != null) {
            int count = records.size();
            for (int i = 0; i < count; i++) {
                SmsRawData data = records.get(i);
                // List contains all records, including "free" records (null)
                if (data != null) {
                    SmsMessage sms = SmsMessage.createFromEfRecord(i+1, data.getBytes());
                    if (sms != null) {
                        messages.add(sms);
                    }
                }
            }
        }
        return messages;
    }

    /**
     * SMS over IMS is supported if IMS is registered and SMS is supported
     * on IMS.
     *
     * @return true if SMS over IMS is supported, false otherwise
     *
     * @see #getImsSmsFormat()
     *
     * @hide
     */
    boolean isImsSmsSupported() {
        boolean boSupported = false;
        try {
            ISms iccISms = getISmsService();
            if (iccISms != null) {
                boSupported = iccISms.isImsSmsSupported();
            }
        } catch (RemoteException ex) {
            // ignore it
        }
        return boSupported;
    }

    /**
     * Gets SMS format supported on IMS.  SMS over IMS format is
     * either 3GPP or 3GPP2.
     *
     * @return SmsMessage.FORMAT_3GPP,
     *         SmsMessage.FORMAT_3GPP2
     *      or SmsMessage.FORMAT_UNKNOWN
     *
     * @see #isImsSmsSupported()
     *
     * @hide
     */
    String getImsSmsFormat() {
        String format = com.android.internal.telephony.SmsConstants.FORMAT_UNKNOWN;
        try {
            ISms iccISms = getISmsService();
            if (iccISms != null) {
                format = iccISms.getImsSmsFormat();
            }
        } catch (RemoteException ex) {
            // ignore it
        }
        return format;
    }

    /**
     * Get default sms subId
     *
     * @return the default SubId
     * @hide
     */
    public static long getDefaultSmsSubId() {
        return SubscriptionManager.getDefaultSmsSubId();
    }

    /**
     * Get SMS prompt property,  enabled or not
     *
     * @return true if enabled, false otherwise
     * @hide
     */
    public boolean isSMSPromptEnabled() {
        ISms iccISms = null;
        try {
            iccISms = ISms.Stub.asInterface(ServiceManager.getService("isms"));
            return iccISms.isSMSPromptEnabled();
        } catch (RemoteException ex) {
            return false;
        } catch (NullPointerException ex) {
            return false;
        }
    }

    // see SmsMessage.getStatusOnIcc

    /** Free space (TS 51.011 10.5.3 / 3GPP2 C.S0023 3.4.27). */
    static public final int STATUS_ON_ICC_FREE      = 0;

    /** Received and read (TS 51.011 10.5.3 / 3GPP2 C.S0023 3.4.27). */
    static public final int STATUS_ON_ICC_READ      = 1;

    /** Received and unread (TS 51.011 10.5.3 / 3GPP2 C.S0023 3.4.27). */
    static public final int STATUS_ON_ICC_UNREAD    = 3;

    /** Stored and sent (TS 51.011 10.5.3 / 3GPP2 C.S0023 3.4.27). */
    static public final int STATUS_ON_ICC_SENT      = 5;

    /** Stored and unsent (TS 51.011 10.5.3 / 3GPP2 C.S0023 3.4.27). */
    static public final int STATUS_ON_ICC_UNSENT    = 7;

    // SMS send failure result codes

    /** Generic failure cause */
    static public final int RESULT_ERROR_GENERIC_FAILURE    = 1;
    /** Failed because radio was explicitly turned off */
    static public final int RESULT_ERROR_RADIO_OFF          = 2;
    /** Failed because no pdu provided */
    static public final int RESULT_ERROR_NULL_PDU           = 3;
    /** Failed because service is currently unavailable */
    static public final int RESULT_ERROR_NO_SERVICE         = 4;
    /** Failed because we reached the sending queue limit.  {@hide} */
    static public final int RESULT_ERROR_LIMIT_EXCEEDED     = 5;
    /** Failed because FDN is enabled. {@hide} */
    static public final int RESULT_ERROR_FDN_CHECK_FAILURE  = 6;

    /**
     * Send an MMS message
     *
     * @param pdu the MMS message encoded in standard MMS PDU format
     * @param locationUrl the optional location url where message should be sent to
     * @param configOverrides the carrier-specific messaging configuration values to override for
     *  sending the message.
     * @param sentIntent if not NULL this <code>PendingIntent</code> is
     *  broadcast when the message is successfully sent, or failed
     * @throws IllegalArgumentException if pdu is empty
     */
    public void sendMultimediaMessage(byte[] pdu, String locationUrl, ContentValues configOverrides,
            PendingIntent sentIntent) {
        if (pdu == null || pdu.length == 0) {
            throw new IllegalArgumentException("Empty or zero length PDU");
        }
        try {
            final IMms iMms = IMms.Stub.asInterface(ServiceManager.getService("imms"));
            if (iMms == null) {
                return;
            }
            iMms.sendMessage(getSubId(), ActivityThread.currentPackageName(), pdu, locationUrl,
                    configOverrides, sentIntent);
        } catch (RemoteException e) {
            // Ignore it
        }
    }

    /**
     * Download an MMS message from carrier by a given location URL
     *
     * @param locationUrl the location URL of the MMS message to be downloaded, usually obtained
     *  from the MMS WAP push notification
     * @param configOverrides the carrier-specific messaging configuration values to override for
     *  downloading the message.
     * @param downloadedIntent if not NULL this <code>PendingIntent</code> is
     *  broadcast when the message is downloaded, or the download is failed
     * @throws IllegalArgumentException if locationUrl is empty
     */
    public void downloadMultimediaMessage(String locationUrl, ContentValues configOverrides,
            PendingIntent downloadedIntent) {
        if (TextUtils.isEmpty(locationUrl)) {
            throw new IllegalArgumentException("Empty MMS location URL");
        }
        try {
            final IMms iMms = IMms.Stub.asInterface(ServiceManager.getService("imms"));
            if (iMms == null) {
                return;
            }
            iMms.downloadMessage(getSubId(), ActivityThread.currentPackageName(), locationUrl,
                    configOverrides, downloadedIntent);
        } catch (RemoteException e) {
            // Ignore it
        }
    }

    // MMS send/download failure result codes
    public static final int MMS_ERROR_UNSPECIFIED = 1;
    public static final int MMS_ERROR_INVALID_APN = 2;
    public static final int MMS_ERROR_UNABLE_CONNECT_MMS = 3;
    public static final int MMS_ERROR_HTTP_FAILURE = 4;

    // Intent extra name for result data
    public static final String MMS_EXTRA_DATA = "data";

    /**
     * Update the status of a pending (send-by-IP) MMS message handled by the carrier app.
     * If the carrier app fails to send this message, it would be resent via carrier network.
     *
     * The caller should have carrier privileges.
     * @see android.telephony.TelephonyManager.hasCarrierPrivileges
     *
     * @param messageRef the reference number of the MMS message.
     * @param success True if and only if the message was sent successfully. If its value is
     *  false, this message should be resent via carrier network
     */
    public void updateMmsSendStatus(int messageRef, boolean success) {
        try {
            IMms iMms = IMms.Stub.asInterface(ServiceManager.getService("imms"));
            if (iMms == null) {
                return;
            }
            iMms.updateMmsSendStatus(messageRef, success);
        } catch (RemoteException ex) {
            // ignore it
        }
    }

    /**
     * Update the status of a pending (download-by-IP) MMS message handled by the carrier app.
     * If the carrier app fails to download this message, it would be re-downloaded via carrier
     * network.
     *
     * The caller should have carrier privileges.
     * @see android.telephony.TelephonyManager.hasCarrierPrivileges
     *
     * @param messageRef the reference number of the MMS message.
     * @param pdu non-empty if downloaded successfully, otherwise, it is empty and the message
     *  will be downloaded via carrier network
     */
    public void updateMmsDownloadStatus(int messageRef, byte[] pdu) {
        try {
            IMms iMms = IMms.Stub.asInterface(ServiceManager.getService("imms"));
            if (iMms == null) {
                return;
            }
            iMms.updateMmsDownloadStatus(messageRef, pdu);
        } catch (RemoteException ex) {
            // ignore it
        }
    }

    /**
     * Import a text message into system's SMS store
     *
     * Only default SMS apps can import SMS
     *
     * @param address the destination(source) address of the sent(received) message
     * @param type the type of the message
     * @param text the message text
     * @param timestampMillis the message timestamp in milliseconds
     * @param seen if the message is seen
     * @param read if the message is read
     * @return the message URI, null if failed
     */
    public Uri importTextMessage(String address, int type, String text, long timestampMillis,
            boolean seen, boolean read) {
        try {
            IMms iMms = IMms.Stub.asInterface(ServiceManager.getService("imms"));
            if (iMms != null) {
                return iMms.importTextMessage(ActivityThread.currentPackageName(),
                        address, type, text, timestampMillis, seen, read);
            }
        } catch (RemoteException ex) {
            // ignore it
        }
        return null;
    }

    /** Represents the received SMS message for importing */
    public static final int SMS_TYPE_INCOMING = 0;
    /** Represents the sent SMS message for importing */
    public static final int SMS_TYPE_OUTGOING = 1;

    /**
     * Import a multimedia message into system's MMS store. Only the following PDU type is
     * supported: Retrieve.conf, Send.req, Notification.ind, Delivery.ind, Read-Orig.ind
     *
     * Only default SMS apps can import MMS
     *
     * @param pdu the PDU of the message to import
     * @param messageId the optional message id. Use null if not specifying
     * @param timestampSecs the optional message timestamp. Use -1 if not specifying
     * @param seen if the message is seen
     * @param read if the message is read
     * @return the message URI, null if failed
     * @throws IllegalArgumentException if pdu is empty
     */
    public Uri importMultimediaMessage(byte[] pdu, String messageId, long timestampSecs,
            boolean seen, boolean read) {
        if (pdu == null || pdu.length == 0) {
            throw new IllegalArgumentException("Empty or zero length PDU");
        }
        try {
            IMms iMms = IMms.Stub.asInterface(ServiceManager.getService("imms"));
            if (iMms != null) {
                return iMms.importMultimediaMessage(ActivityThread.currentPackageName(),
                        pdu, messageId, timestampSecs, seen, read);
            }
        } catch (RemoteException ex) {
            // ignore it
        }
        return null;
    }

    /**
     * Delete a system stored SMS or MMS message
     *
     * Only default SMS apps can delete system stored SMS and MMS messages
     *
     * @param messageUri the URI of the stored message
     * @return true if deletion is successful, false otherwise
     * @throws IllegalArgumentException if messageUri is empty
     */
    public boolean deleteStoredMessage(Uri messageUri) {
        if (messageUri == null) {
            throw new IllegalArgumentException("Empty message URI");
        }
        try {
            IMms iMms = IMms.Stub.asInterface(ServiceManager.getService("imms"));
            if (iMms != null) {
                return iMms.deleteStoredMessage(ActivityThread.currentPackageName(), messageUri);
            }
        } catch (RemoteException ex) {
            // ignore it
        }
        return false;
    }

    /**
     * Delete a system stored SMS or MMS thread
     *
     * Only default SMS apps can delete system stored SMS and MMS conversations
     *
     * @param conversationId the ID of the message conversation
     * @return true if deletion is successful, false otherwise
     */
    public boolean deleteStoredConversation(long conversationId) {
        try {
            IMms iMms = IMms.Stub.asInterface(ServiceManager.getService("imms"));
            if (iMms != null) {
                return iMms.deleteStoredConversation(
                        ActivityThread.currentPackageName(), conversationId);
            }
        } catch (RemoteException ex) {
            // ignore it
        }
        return false;
    }

    /**
     * Update the status properties of a system stored SMS or MMS message, e.g.
     * the read status of a message, etc.
     *
     * @param messageUri the URI of the stored message
     * @param statusValues a list of status properties in key-value pairs to update
     * @return true if update is successful, false otherwise
     * @throws IllegalArgumentException if messageUri is empty
     */
    public boolean updateStoredMessageStatus(Uri messageUri, ContentValues statusValues) {
        if (messageUri == null) {
            throw new IllegalArgumentException("Empty message URI");
        }
        try {
            IMms iMms = IMms.Stub.asInterface(ServiceManager.getService("imms"));
            if (iMms != null) {
                return iMms.updateStoredMessageStatus(ActivityThread.currentPackageName(),
                        messageUri, statusValues);
            }
        } catch (RemoteException ex) {
            // ignore it
        }
        return false;
    }

    /** Message status property: whether the message has been seen. 1 means seen, 0 not*/
    public static final String MESSAGE_STATUS_SEEN = "seen";
    /** Message status property: whether the message has been read. 1 means read, 0 not*/
    public static final String MESSAGE_STATUS_READ = "read";

    /**
     * Archive or unarchive a stored conversation
     *
     * @param conversationId the ID of the message conversation
     * @param archived true to archive the conversation, false to unarchive
     * @return true if update is successful, false otherwise
     */
    public boolean archiveStoredConversation(long conversationId, boolean archived) {
        try {
            IMms iMms = IMms.Stub.asInterface(ServiceManager.getService("imms"));
            if (iMms != null) {
                return iMms.archiveStoredConversation(ActivityThread.currentPackageName(),
                        conversationId, archived);
            }
        } catch (RemoteException ex) {
            // ignore it
        }
        return false;
    }

    /**
     * Add a text message draft to system SMS store
     *
     * Only default SMS apps can add SMS draft
     *
     * @param address the destination address of message
     * @param text the body of the message to send
     * @return the URI of the stored draft message
     */
    public Uri addTextMessageDraft(String address, String text) {
        try {
            IMms iMms = IMms.Stub.asInterface(ServiceManager.getService("imms"));
            if (iMms != null) {
                return iMms.addTextMessageDraft(ActivityThread.currentPackageName(), address, text);
            }
        } catch (RemoteException ex) {
            // ignore it
        }
        return null;
    }

    /**
     * Add a multimedia message draft to system MMS store
     *
     * Only default SMS apps can add MMS draft
     *
     * @param pdu the PDU data of the draft MMS
     * @return the URI of the stored draft message
     * @throws IllegalArgumentException if pdu is empty
     */
    public Uri addMultimediaMessageDraft(byte[] pdu) {
        if (pdu == null || pdu.length == 0) {
            throw new IllegalArgumentException("Empty or zero length PDU");
        }
        try {
            IMms iMms = IMms.Stub.asInterface(ServiceManager.getService("imms"));
            if (iMms != null) {
                return iMms.addMultimediaMessageDraft(ActivityThread.currentPackageName(), pdu);
            }
        } catch (RemoteException ex) {
            // ignore it
        }
        return null;
    }

    /**
     * Send a system stored text message.
     *
     * You can only send a failed text message or a draft text message.
     *
     * @param messageUri the URI of the stored message
     * @param scAddress is the service center address or null to use the current default SMSC
     * @param sentIntent if not NULL this <code>PendingIntent</code> is
     *  broadcast when the message is successfully sent, or failed.
     *  The result code will be <code>Activity.RESULT_OK</code> for success,
     *  or one of these errors:<br>
     *  <code>RESULT_ERROR_GENERIC_FAILURE</code><br>
     *  <code>RESULT_ERROR_RADIO_OFF</code><br>
     *  <code>RESULT_ERROR_NULL_PDU</code><br>
     *  For <code>RESULT_ERROR_GENERIC_FAILURE</code> the sentIntent may include
     *  the extra "errorCode" containing a radio technology specific value,
     *  generally only useful for troubleshooting.<br>
     *  The per-application based SMS control checks sentIntent. If sentIntent
     *  is NULL the caller will be checked against all unknown applications,
     *  which cause smaller number of SMS to be sent in checking period.
     * @param deliveryIntent if not NULL this <code>PendingIntent</code> is
     *  broadcast when the message is delivered to the recipient.  The
     *  raw pdu of the status report is in the extended data ("pdu").
     *
     * @throws IllegalArgumentException if messageUri is empty
     */
    public void sendStoredTextMessage(Uri messageUri, String scAddress, PendingIntent sentIntent,
            PendingIntent deliveryIntent) {
        if (messageUri == null) {
            throw new IllegalArgumentException("Empty message URI");
        }
        try {
            ISms iccISms = getISmsServiceOrThrow();
            iccISms.sendStoredText(getSubId(), ActivityThread.currentPackageName(), messageUri,
                    scAddress, sentIntent, deliveryIntent);
        } catch (RemoteException ex) {
            // ignore it
        }
    }

    /**
     * Send a system stored multi-part text message.
     *
     * You can only send a failed text message or a draft text message.
     * The provided <code>PendingIntent</code> lists should match the part number of the
     * divided text of the stored message by using <code>divideMessage</code>
     *
     * @param messageUri the URI of the stored message
     * @param scAddress is the service center address or null to use
     *   the current default SMSC
     * @param sentIntents if not null, an <code>ArrayList</code> of
     *   <code>PendingIntent</code>s (one for each message part) that is
     *   broadcast when the corresponding message part has been sent.
     *   The result code will be <code>Activity.RESULT_OK</code> for success,
     *   or one of these errors:<br>
     *   <code>RESULT_ERROR_GENERIC_FAILURE</code><br>
     *   <code>RESULT_ERROR_RADIO_OFF</code><br>
     *   <code>RESULT_ERROR_NULL_PDU</code><br>
     *   For <code>RESULT_ERROR_GENERIC_FAILURE</code> each sentIntent may include
     *   the extra "errorCode" containing a radio technology specific value,
     *   generally only useful for troubleshooting.<br>
     *   The per-application based SMS control checks sentIntent. If sentIntent
     *   is NULL the caller will be checked against all unknown applications,
     *   which cause smaller number of SMS to be sent in checking period.
     * @param deliveryIntents if not null, an <code>ArrayList</code> of
     *   <code>PendingIntent</code>s (one for each message part) that is
     *   broadcast when the corresponding message part has been delivered
     *   to the recipient.  The raw pdu of the status report is in the
     *   extended data ("pdu").
     *
     * @throws IllegalArgumentException if messageUri is empty
     */
    public void sendStoredMultipartTextMessage(Uri messageUri, String scAddress,
            ArrayList<PendingIntent> sentIntents, ArrayList<PendingIntent> deliveryIntents) {
        if (messageUri == null) {
            throw new IllegalArgumentException("Empty message URI");
        }
        try {
            ISms iccISms = getISmsServiceOrThrow();
            iccISms.sendStoredMultipartText(getSubId(), ActivityThread.currentPackageName(), messageUri,
                    scAddress, sentIntents, deliveryIntents);
        } catch (RemoteException ex) {
            // ignore it
        }
    }

    /**
     * Send a system stored MMS message
     *
     * This is used for sending a previously sent, but failed-to-send, message or
     * for sending a text message that has been stored as a draft.
     *
     * @param messageUri the URI of the stored message
     * @param configOverrides the carrier-specific messaging configuration values to override for
     *  sending the message.
     * @param sentIntent if not NULL this <code>PendingIntent</code> is
     *  broadcast when the message is successfully sent, or failed
     * @throws IllegalArgumentException if messageUri is empty
     */
    public void sendStoredMultimediaMessage(Uri messageUri, ContentValues configOverrides,
            PendingIntent sentIntent) {
        if (messageUri == null) {
            throw new IllegalArgumentException("Empty message URI");
        }
        try {
            IMms iMms = IMms.Stub.asInterface(ServiceManager.getService("imms"));
            if (iMms != null) {
                iMms.sendStoredMessage(getSubId(), ActivityThread.currentPackageName(), messageUri,
                        configOverrides, sentIntent);
            }
        } catch (RemoteException ex) {
            // ignore it
        }
    }

    /**
     * Turns on/off the flag to automatically write sent/received SMS/MMS messages into system
     *
     * When this flag is on, all SMS/MMS sent/received are stored by system automatically
     * When this flag is off, only SMS/MMS sent by non-default SMS apps are stored by system
     * automatically
     *
     * This flag can only be changed by default SMS apps
     *
     * @param enabled Whether to enable message auto persisting
     */
    public void setAutoPersisting(boolean enabled) {
        try {
            IMms iMms = IMms.Stub.asInterface(ServiceManager.getService("imms"));
            if (iMms != null) {
                iMms.setAutoPersisting(ActivityThread.currentPackageName(), enabled);
            }
        } catch (RemoteException ex) {
            // ignore it
        }
    }

    /**
     * Get the value of the flag to automatically write sent/received SMS/MMS messages into system
     *
     * When this flag is on, all SMS/MMS sent/received are stored by system automatically
     * When this flag is off, only SMS/MMS sent by non-default SMS apps are stored by system
     * automatically
     *
     * @return the current value of the auto persist flag
     */
    public boolean getAutoPersisting() {
        try {
            IMms iMms = IMms.Stub.asInterface(ServiceManager.getService("imms"));
            if (iMms != null) {
                return iMms.getAutoPersisting();
            }
        } catch (RemoteException ex) {
            // ignore it
        }
        return false;
    }

    /**
     * Get carrier-dependent configuration values.
     *
     * @return bundle key/values pairs of configuration values
     */
    public Bundle getCarrierConfigValues() {
        try {
            IMms iMms = IMms.Stub.asInterface(ServiceManager.getService("imms"));
            if (iMms != null) {
                return iMms.getCarrierConfigValues(getSubId());
            }
        } catch (RemoteException ex) {
            // ignore it
        }
        return null;
    }

}<|MERGE_RESOLUTION|>--- conflicted
+++ resolved
@@ -461,12 +461,8 @@
      *   {@link android.telephony.SubscriptionManager}
      * @return the instance of the SmsManager associated with subId
      */
-<<<<<<< HEAD
-    public static SmsManager getSmsManagerForSubId(long subId) {
-=======
     public static SmsManager getSmsManagerUsingSubId(long subId) {
         // TODO(shri): Add javadoc link once SubscriptionManager is made public api
->>>>>>> 917cd56b
         synchronized(sLockObject) {
             SmsManager smsManager = sSubInstances.get(subId);
             if (smsManager == null) {
