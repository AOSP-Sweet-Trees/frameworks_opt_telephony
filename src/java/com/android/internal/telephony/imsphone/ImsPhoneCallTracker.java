--- conflicted
+++ resolved
@@ -189,11 +189,6 @@
     private final Map<String, CallQualityMetrics> mCallQualityMetrics = new ConcurrentHashMap<>();
     private final ConcurrentLinkedQueue<CallQualityMetrics> mCallQualityMetricsHistory =
             new ConcurrentLinkedQueue<>();
-<<<<<<< HEAD
-    // True if there is a carrier config loaded for a specific subscrption (and not the default
-    // configuration).
-    private boolean mCarrierConfigLoadedForSubscription = false;
-=======
     // True if there is a carrier config loaded for a specific subscription (and not the default
     // configuration).
     private boolean mCarrierConfigLoadedForSubscription = false;
@@ -203,7 +198,6 @@
     // The subId of the last ImsService attached to this tracker or empty if there has not been
     // an attached ImsService yet.
     private Optional<Integer> mCurrentlyConnectedSubId = Optional.empty();
->>>>>>> a9f6eb41
 
     private final MmTelFeatureListener mMmTelFeatureListener = new MmTelFeatureListener();
     private class MmTelFeatureListener extends MmTelFeature.Listener {
@@ -372,9 +366,6 @@
     private final BroadcastReceiver mReceiver = new BroadcastReceiver() {
         @Override
         public void onReceive(Context context, Intent intent) {
-<<<<<<< HEAD
-            if (TelecomManager.ACTION_DEFAULT_DIALER_CHANGED.equals(intent.getAction())) {
-=======
             if (intent.getAction().equals(CarrierConfigManager.ACTION_CARRIER_CONFIG_CHANGED)) {
                 int subId = intent.getIntExtra(CarrierConfigManager.EXTRA_SUBSCRIPTION_INDEX,
                         SubscriptionManager.INVALID_SUBSCRIPTION_ID);
@@ -399,7 +390,6 @@
                             + subId);
                 }
             } else if (TelecomManager.ACTION_DEFAULT_DIALER_CHANGED.equals(intent.getAction())) {
->>>>>>> a9f6eb41
                 mDefaultDialerUid.set(getPackageUid(context, intent.getStringExtra(
                         TelecomManager.EXTRA_CHANGE_DEFAULT_DIALER_PACKAGE_NAME)));
             }
@@ -979,6 +969,7 @@
         mMetrics = TelephonyMetrics.getInstance();
 
         IntentFilter intentfilter = new IntentFilter();
+        intentfilter.addAction(CarrierConfigManager.ACTION_CARRIER_CONFIG_CHANGED);
         intentfilter.addAction(TelecomManager.ACTION_DEFAULT_DIALER_CHANGED);
         mPhone.getContext().registerReceiver(mReceiver, intentfilter);
         updateCarrierConfiguration(mPhone.getSubId(), getCarrierConfigBundle(mPhone.getSubId()));
@@ -1004,21 +995,6 @@
                     public void connectionReady(ImsManager manager, int subId) throws ImsException {
                         mImsManager = manager;
                         log("connectionReady for subId = " + subId);
-<<<<<<< HEAD
-                        if (subId != mPhone.getSubId()) {
-                            // this means we are behind the ImsService that is actually connected,
-                            // skip setting up the ImsService connection so that we do not send the
-                            // wrong state information to that subscription.
-                            // We will get another connectionReady with the up to date info once
-                            // the ImsResolver has caught up.
-                            loge("connectionReady: skipping, connection to ImsService for "
-                                    + "subId = " + subId + " does not match the ImsPhone's current "
-                                    + "subId = " + mPhone.getSubId());
-                            return;
-
-                        }
-=======
->>>>>>> a9f6eb41
                         startListeningForCalls(subId);
                     }
 
@@ -1096,9 +1072,6 @@
             mUtInterface.registerForSuppServiceIndication(this, EVENT_SUPP_SERVICE_INDICATION,
                     null);
         }
-<<<<<<< HEAD
-        updateCarrierConfiguration(subId);
-=======
 
         if (mPendingCarrierConfigForSubId != null && mPendingCarrierConfigForSubId.first == subId) {
             // The carrier configuration was received by CarrierConfigManager before the indication
@@ -1108,7 +1081,6 @@
             log("startListeningForCalls - waiting for the first carrier config indication for this "
                     + "subscription");
         }
->>>>>>> a9f6eb41
         // For compatibility with apps that still use deprecated intent
         sendImsServiceStateIntent(ImsManager.ACTION_IMS_SERVICE_UP);
         mCurrentlyConnectedSubId = Optional.of(subId);
@@ -1524,24 +1496,10 @@
      * @param subId The sub id to use to update configuration, may be invalid if a SIM has been
      *              removed.
      */
-<<<<<<< HEAD
-    private void updateCarrierConfiguration(int subId) {
-        // start by assuming the carrier config is not loaded for the provided subscription.
-        mCarrierConfigLoadedForSubscription = false;
-
-        CarrierConfigManager carrierConfigManager = (CarrierConfigManager)
-                mPhone.getContext().getSystemService(Context.CARRIER_CONFIG_SERVICE);
-        if (carrierConfigManager == null) {
-            loge("updateCarrierConfiguration: No carrier config service found");
-            return;
-        }
-        PersistableBundle carrierConfig = carrierConfigManager.getConfigForSubId(subId);
-=======
     private void updateCarrierConfiguration(int subId, PersistableBundle carrierConfig) {
         // start by assuming the carrier config is not loaded for the provided subscription.
         mCarrierConfigLoadedForSubscription = false;
 
->>>>>>> a9f6eb41
         if (carrierConfig == null) {
             loge("updateCarrierConfiguration: carrier config is null, skipping.");
             return;
@@ -1551,11 +1509,7 @@
         // ImsPhoneCallTracker to ensure we do not carry over settings from the previously inserted
         // SIM for things like emergency calling.
         updateCarrierConfigCache(carrierConfig);
-<<<<<<< HEAD
-        log("updateCarrierConfiguration : Updating mAllowEmergencyVideoCalls = "
-=======
         log("updateCarrierConfiguration: Updating mAllowEmergencyVideoCalls = "
->>>>>>> a9f6eb41
                 + mAllowEmergencyVideoCalls);
         // Check for changes due to carrier config.
         maybeConfigureRtpHeaderExtensions();
@@ -1587,10 +1541,7 @@
 
         // Only update the ImsService configurations for the case where a new subscription has been
         // loaded and is active.
-<<<<<<< HEAD
-=======
         logi("updateCarrierConfiguration: Updating ImsService configs.");
->>>>>>> a9f6eb41
         mCarrierConfigLoadedForSubscription = true;
         updateImsServiceConfig();
     }
