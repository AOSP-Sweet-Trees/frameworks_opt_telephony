--- conflicted
+++ resolved
@@ -550,11 +550,7 @@
         pw.increaseIndent();
         for (int i = 0; i < mCurrentAvailableNetworks.size(); i++) {
             pw.println("APN type "
-<<<<<<< HEAD
-                    + ApnSetting.getApnTypeStringInternal(mCurrentAvailableNetworks.keyAt(i))
-=======
                     + ApnSetting.getApnTypeString(mCurrentAvailableNetworks.keyAt(i))
->>>>>>> f24f9a73
                     + ": [" + Arrays.stream(mCurrentAvailableNetworks.valueAt(i))
                     .mapToObj(AccessNetworkType::toString)
                     .collect(Collectors.joining(",")) + "]");
@@ -565,11 +561,7 @@
         pw.println("mCurrentTransports=");
         pw.increaseIndent();
         for (Map.Entry<Integer, Integer> entry : mCurrentTransports.entrySet()) {
-<<<<<<< HEAD
-            pw.println("APN type " + ApnSetting.getApnTypeStringInternal(entry.getKey())
-=======
             pw.println("APN type " + ApnSetting.getApnTypeString(entry.getKey())
->>>>>>> f24f9a73
                     + ": " + AccessNetworkConstants.transportTypeToString(entry.getValue()));
         }
         pw.decreaseIndent();
