/*
 * Copyright (C) 2006 The Android Open Source Project
 *
 * Licensed under the Apache License, Version 2.0 (the "License");
 * you may not use this file except in compliance with the License.
 * You may obtain a copy of the License at
 *
 *      http://www.apache.org/licenses/LICENSE-2.0
 *
 * Unless required by applicable law or agreed to in writing, software
 * distributed under the License is distributed on an "AS IS" BASIS,
 * WITHOUT WARRANTIES OR CONDITIONS OF ANY KIND, either express or implied.
 * See the License for the specific language governing permissions and
 * limitations under the License.
 */

package com.android.internal.telephony.dataconnection;

import static android.Manifest.permission.READ_PRIVILEGED_PHONE_STATE;
import static android.net.NetworkPolicyManager.SUBSCRIPTION_OVERRIDE_CONGESTED;
import static android.net.NetworkPolicyManager.SUBSCRIPTION_OVERRIDE_UNMETERED;
import static android.telephony.TelephonyManager.NETWORK_TYPE_LTE;
import static android.telephony.TelephonyManager.NETWORK_TYPE_NR;
import static android.telephony.data.DataCallResponse.HANDOVER_FAILURE_MODE_DO_FALLBACK;
import static android.telephony.data.DataCallResponse.HANDOVER_FAILURE_MODE_LEGACY;
import static android.telephony.data.DataCallResponse.HANDOVER_FAILURE_MODE_NO_FALLBACK_RETRY_SETUP_NORMAL;

import static com.android.internal.telephony.RILConstants.DATA_PROFILE_DEFAULT;
import static com.android.internal.telephony.RILConstants.DATA_PROFILE_INVALID;

import android.annotation.IntDef;
import android.annotation.NonNull;
import android.annotation.Nullable;
import android.app.AlarmManager;
import android.app.Notification;
import android.app.NotificationManager;
import android.app.PendingIntent;
import android.app.ProgressDialog;
import android.content.ActivityNotFoundException;
import android.content.BroadcastReceiver;
import android.content.ContentResolver;
import android.content.ContentValues;
import android.content.Context;
import android.content.Intent;
import android.content.IntentFilter;
import android.content.SharedPreferences;
import android.content.res.Resources;
import android.database.ContentObserver;
import android.database.Cursor;
import android.net.ConnectivityManager;
import android.net.LinkProperties;
import android.net.NetworkAgent;
import android.net.NetworkCapabilities;
import android.net.NetworkPolicyManager;
import android.net.NetworkRequest;
import android.net.TrafficStats;
import android.net.Uri;
import android.os.AsyncResult;
import android.os.Bundle;
import android.os.Handler;
import android.os.HandlerThread;
import android.os.Message;
import android.os.PersistableBundle;
import android.os.RegistrantList;
import android.os.SystemClock;
import android.os.SystemProperties;
import android.os.UserHandle;
import android.preference.PreferenceManager;
import android.provider.Settings;
import android.provider.Settings.SettingNotFoundException;
import android.provider.Telephony;
import android.telephony.AccessNetworkConstants;
import android.telephony.AccessNetworkConstants.TransportType;
import android.telephony.Annotation.ApnType;
import android.telephony.Annotation.DataFailureCause;
import android.telephony.Annotation.NetworkType;
import android.telephony.AnomalyReporter;
import android.telephony.CarrierConfigManager;
import android.telephony.CellLocation;
import android.telephony.DataFailCause;
import android.telephony.NetworkRegistrationInfo;
import android.telephony.PcoData;
import android.telephony.ServiceState;
import android.telephony.ServiceState.RilRadioTechnology;
import android.telephony.SubscriptionManager;
import android.telephony.SubscriptionPlan;
import android.telephony.TelephonyDisplayInfo;
import android.telephony.TelephonyFrameworkInitializer;
import android.telephony.TelephonyManager;
import android.telephony.TelephonyManager.SimState;
import android.telephony.cdma.CdmaCellLocation;
import android.telephony.data.ApnSetting;
import android.telephony.data.DataCallResponse;
import android.telephony.data.DataCallResponse.HandoverFailureMode;
import android.telephony.data.DataProfile;
import android.telephony.gsm.GsmCellLocation;
import android.text.TextUtils;
import android.util.EventLog;
import android.util.LocalLog;
import android.util.Log;
import android.util.Pair;
import android.util.SparseArray;
import android.view.WindowManager;

import com.android.internal.R;
import com.android.internal.annotations.VisibleForTesting;
import com.android.internal.telephony.DctConstants;
import com.android.internal.telephony.EventLogTags;
import com.android.internal.telephony.GsmCdmaPhone;
import com.android.internal.telephony.ITelephony;
import com.android.internal.telephony.Phone;
import com.android.internal.telephony.PhoneConstants;
import com.android.internal.telephony.PhoneFactory;
import com.android.internal.telephony.PhoneSwitcher;
import com.android.internal.telephony.RILConstants;
import com.android.internal.telephony.RetryManager;
import com.android.internal.telephony.SettingsObserver;
import com.android.internal.telephony.SubscriptionInfoUpdater;
import com.android.internal.telephony.dataconnection.DataConnectionReasons.DataAllowedReasonType;
import com.android.internal.telephony.dataconnection.DataConnectionReasons.DataDisallowedReasonType;
import com.android.internal.telephony.dataconnection.DataEnabledSettings.DataEnabledChangedReason;
import com.android.internal.telephony.metrics.DataStallRecoveryStats;
import com.android.internal.telephony.metrics.TelephonyMetrics;
import com.android.internal.telephony.util.ArrayUtils;
import com.android.internal.telephony.util.NotificationChannelController;
import com.android.internal.telephony.util.TelephonyUtils;
import com.android.internal.util.AsyncChannel;
import com.android.telephony.Rlog;

import java.io.FileDescriptor;
import java.io.PrintWriter;
import java.lang.annotation.Retention;
import java.lang.annotation.RetentionPolicy;
import java.util.ArrayList;
import java.util.Arrays;
import java.util.Collection;
import java.util.Collections;
import java.util.HashMap;
import java.util.List;
import java.util.Map;
import java.util.Map.Entry;
import java.util.Set;
import java.util.UUID;
import java.util.concurrent.ConcurrentHashMap;
import java.util.concurrent.atomic.AtomicBoolean;
import java.util.concurrent.atomic.AtomicInteger;
import java.util.stream.Collectors;

/**
 * {@hide}
 */
public class DcTracker extends Handler {
    protected static final boolean DBG = true;
    private static final boolean VDBG = false; // STOPSHIP if true
    private static final boolean VDBG_STALL = false; // STOPSHIP if true
    private static final boolean RADIO_TESTS = false;
    private static final String NOTIFICATION_TAG = DcTracker.class.getSimpleName();

    @IntDef(value = {
            REQUEST_TYPE_NORMAL,
            REQUEST_TYPE_HANDOVER,
    })
    @Retention(RetentionPolicy.SOURCE)
    public @interface RequestNetworkType {}

    /**
     * Normal request for {@link #requestNetwork(NetworkRequest, int, Message)}. For request
     * network, this adds the request to the {@link ApnContext}. If there were no network request
     * attached to the {@link ApnContext} earlier, this request setups a data connection.
     */
    public static final int REQUEST_TYPE_NORMAL = 1;

    /**
     * Handover request for {@link #requestNetwork(NetworkRequest, int, Message)} or
     * {@link #releaseNetwork(NetworkRequest, int)}. For request network, this
     * initiates the handover data setup process. The existing data connection will be seamlessly
     * handover to the new network. For release network, this performs a data connection softly
     * clean up at the underlying layer (versus normal data release).
     */
    public static final int REQUEST_TYPE_HANDOVER = 2;

    @IntDef(value = {
            RELEASE_TYPE_NORMAL,
            RELEASE_TYPE_DETACH,
            RELEASE_TYPE_HANDOVER,
    })
    @Retention(RetentionPolicy.SOURCE)
    public @interface ReleaseNetworkType {}

    /**
     * For release network, this is just removing the network request from the {@link ApnContext}.
     * Note this does not tear down the physical data connection. Normally the data connection is
     * torn down by connectivity service directly calling {@link NetworkAgent#unwanted()}.
     */
    public static final int RELEASE_TYPE_NORMAL = 1;

    /**
     * Detach request for {@link #releaseNetwork(NetworkRequest, int)} only. This
     * forces the APN context detach from the data connection. If this {@link ApnContext} is the
     * last one attached to the data connection, the data connection will be torn down, otherwise
     * the data connection remains active.
     */
    public static final int RELEASE_TYPE_DETACH = 2;

    /**
     * Handover request for {@link #releaseNetwork(NetworkRequest, int)}. For release
     * network, this performs a data connection softly clean up at the underlying layer (versus
     * normal data release).
     */
    public static final int RELEASE_TYPE_HANDOVER = 3;

    /** The extras for handover completion message */
    static final String DATA_COMPLETE_MSG_EXTRA_NETWORK_REQUEST = "extra_network_request";
    static final String DATA_COMPLETE_MSG_EXTRA_TRANSPORT_TYPE = "extra_transport_type";
    static final String DATA_COMPLETE_MSG_EXTRA_SUCCESS = "extra_success";
    /**
     * The flag indicates whether after handover failure, the data connection should remain on the
     * original transport.
     */
    static final String DATA_COMPLETE_MSG_EXTRA_HANDOVER_FAILURE_FALLBACK =
            "extra_handover_failure_fallback";

    private final String mLogTag;

    public AtomicBoolean isCleanupRequired = new AtomicBoolean(false);

    private final TelephonyManager mTelephonyManager;

    private final AlarmManager mAlarmManager;

    /* Currently requested APN type (TODO: This should probably be a parameter not a member) */
    private int mRequestedApnType = ApnSetting.TYPE_DEFAULT;

    // All data enabling/disabling related settings
    private final DataEnabledSettings mDataEnabledSettings;

    /**
     * After detecting a potential connection problem, this is the max number
     * of subsequent polls before attempting recovery.
     */
    // 1 sec. default polling interval when screen is on.
    private static final int POLL_NETSTAT_MILLIS = 1000;
    // 10 min. default polling interval when screen is off.
    private static final int POLL_NETSTAT_SCREEN_OFF_MILLIS = 1000*60*10;
    // Default sent packets without ack which triggers initial recovery steps
    private static final int NUMBER_SENT_PACKETS_OF_HANG = 10;

    // Default for the data stall alarm while non-aggressive stall detection
    private static final int DATA_STALL_ALARM_NON_AGGRESSIVE_DELAY_IN_MS_DEFAULT = 1000 * 60 * 6;
    // Default for the data stall alarm for aggressive stall detection
    private static final int DATA_STALL_ALARM_AGGRESSIVE_DELAY_IN_MS_DEFAULT = 1000 * 60;

    private static final boolean DATA_STALL_SUSPECTED = true;
    protected static final boolean DATA_STALL_NOT_SUSPECTED = false;

    private static final String INTENT_DATA_STALL_ALARM =
            "com.android.internal.telephony.data-stall";
    // Tag for tracking stale alarms
    private static final String INTENT_DATA_STALL_ALARM_EXTRA_TAG = "data_stall_alarm_extra_tag";
    private static final String INTENT_DATA_STALL_ALARM_EXTRA_TRANSPORT_TYPE =
            "data_stall_alarm_extra_transport_type";

    // Unique id for no data notification on setup data permanently failed.
    private static final int NO_DATA_NOTIFICATION = 1001;

    /** The higher index has higher priority. */
    private static final DctConstants.State[] DATA_CONNECTION_STATE_PRIORITIES = {
            DctConstants.State.IDLE,
            DctConstants.State.DISCONNECTING,
            DctConstants.State.CONNECTING,
            DctConstants.State.CONNECTED,
    };

    private DcTesterFailBringUpAll mDcTesterFailBringUpAll;
    private DcController mDcc;

    /** kept in sync with mApnContexts
     * Higher numbers are higher priority and sorted so highest priority is first */
    private ArrayList<ApnContext> mPrioritySortedApnContexts = new ArrayList<>();

    /** all APN settings applicable to the current carrier */
    private ArrayList<ApnSetting> mAllApnSettings = new ArrayList<>();

    /** preferred apn */
    private ApnSetting mPreferredApn = null;

    /** Is packet service restricted by network */
    private boolean mIsPsRestricted = false;

    /** emergency apn Setting*/
    private ApnSetting mEmergencyApn = null;

    /* Once disposed dont handle any messages */
    private boolean mIsDisposed = false;

    private ContentResolver mResolver;

    /* Set to true with CMD_ENABLE_MOBILE_PROVISIONING */
    private boolean mIsProvisioning = false;

    /* The Url passed as object parameter in CMD_ENABLE_MOBILE_PROVISIONING */
    private String mProvisioningUrl = null;

    /* Indicating data service is bound or not */
    private boolean mDataServiceBound = false;

    /* Intent to hide/show the sign-in error notification for provisioning */
    private static final String INTENT_PROVISION = "com.android.internal.telephony.PROVISION";

    /**
     * Extra containing the phone ID for INTENT_PROVISION
     * Must be kept consistent with NetworkNotificationManager#setProvNotificationVisible.
     * TODO: refactor the deprecated API to prevent hardcoding values.
     */
    private static final String EXTRA_PROVISION_PHONE_ID = "provision.phone.id";

    /* Intent for the provisioning apn alarm */
    private static final String INTENT_PROVISIONING_APN_ALARM =
            "com.android.internal.telephony.provisioning_apn_alarm";

    /* Tag for tracking stale alarms */
    private static final String PROVISIONING_APN_ALARM_TAG_EXTRA = "provisioning.apn.alarm.tag";

    /* Debug property for overriding the PROVISIONING_APN_ALARM_DELAY_IN_MS */
    private static final String DEBUG_PROV_APN_ALARM = "persist.debug.prov_apn_alarm";

    /* Default for the provisioning apn alarm timeout */
    private static final int PROVISIONING_APN_ALARM_DELAY_IN_MS_DEFAULT = 1000 * 60 * 15;

    /* The provision apn alarm intent used to disable the provisioning apn */
    private PendingIntent mProvisioningApnAlarmIntent = null;

    /* Used to track stale provisioning apn alarms */
    private int mProvisioningApnAlarmTag = (int) SystemClock.elapsedRealtime();

    private AsyncChannel mReplyAc = new AsyncChannel();

    private final LocalLog mDataRoamingLeakageLog = new LocalLog(50);
    private final LocalLog mApnSettingsInitializationLog = new LocalLog(50);

    /* 5G connection reevaluation watchdog alarm constants */
    private long mWatchdogTimeMs = 1000 * 60 * 60;
    private boolean mWatchdog = false;

    /* Default for whether 5G frequencies are considered unmetered */
    private boolean mNrNsaAllUnmetered = false;
    private boolean mNrNsaMmwaveUnmetered = false;
    private boolean mNrNsaSub6Unmetered = false;
    private boolean mNrSaAllUnmetered = false;
    private boolean mNrSaMmwaveUnmetered = false;
    private boolean mNrSaSub6Unmetered = false;
    private boolean mNrNsaRoamingUnmetered = false;

    // stats per data call recovery event
    private DataStallRecoveryStats mDataStallRecoveryStats;

    /* List of SubscriptionPlans, updated when initialized and when plans are changed. */
    private List<SubscriptionPlan> mSubscriptionPlans = null;
    /* List of network types an unmetered override applies to, set by onSubscriptionOverride
     * and cleared when the device is rebooted or the override expires. */
    private List<Integer> mUnmeteredNetworkTypes = null;
    /* List of network types a congested override applies to, set by onSubscriptionOverride
     * and cleared when the device is rebooted or the override expires. */
    private List<Integer> mCongestedNetworkTypes = null;
    /* Whether an unmetered override is currently active. */
    private boolean mUnmeteredOverride = false;
    /* Whether a congested override is currently active. */
    private boolean mCongestedOverride = false;

    @SimState
    private int mSimState = TelephonyManager.SIM_STATE_UNKNOWN;

    private final BroadcastReceiver mIntentReceiver = new BroadcastReceiver () {
        @Override
        public void onReceive(Context context, Intent intent) {
            String action = intent.getAction();

            if (action.equals(Intent.ACTION_SCREEN_ON)) {
                // TODO: Evaluate hooking this up with DeviceStateMonitor
                if (DBG) log("screen on");
                mIsScreenOn = true;
                stopNetStatPoll();
                startNetStatPoll();
                restartDataStallAlarm();
            } else if (action.equals(Intent.ACTION_SCREEN_OFF)) {
                if (DBG) log("screen off");
                mIsScreenOn = false;
                stopNetStatPoll();
                startNetStatPoll();
                restartDataStallAlarm();
            } else if (action.equals(INTENT_DATA_STALL_ALARM)) {
                onActionIntentDataStallAlarm(intent);
            } else if (action.equals(INTENT_PROVISIONING_APN_ALARM)) {
                if (DBG) log("Provisioning apn alarm");
                onActionIntentProvisioningApnAlarm(intent);
            } else if (action.equals(TelephonyManager.ACTION_SIM_CARD_STATE_CHANGED)
                    || action.equals(TelephonyManager.ACTION_SIM_APPLICATION_STATE_CHANGED)) {
                if (mPhone.getPhoneId() == intent.getIntExtra(SubscriptionManager.EXTRA_SLOT_INDEX,
                        SubscriptionManager.INVALID_SIM_SLOT_INDEX)) {
                    int simState = intent.getIntExtra(TelephonyManager.EXTRA_SIM_STATE,
                            TelephonyManager.SIM_STATE_UNKNOWN);
                    sendMessage(obtainMessage(DctConstants.EVENT_SIM_STATE_UPDATED, simState, 0));
                }
            } else if (action.equals(CarrierConfigManager.ACTION_CARRIER_CONFIG_CHANGED)) {
                if (mPhone.getPhoneId() == intent.getIntExtra(CarrierConfigManager.EXTRA_SLOT_INDEX,
                        SubscriptionManager.INVALID_SIM_SLOT_INDEX)) {
                    if (intent.getBooleanExtra(
                            CarrierConfigManager.EXTRA_REBROADCAST_ON_UNLOCK, false)) {
                        // Ignore the rebroadcast one to prevent multiple carrier config changed
                        // event during boot up.
                        return;
                    }
                    int subId = intent.getIntExtra(SubscriptionManager.EXTRA_SUBSCRIPTION_INDEX,
                            SubscriptionManager.INVALID_SUBSCRIPTION_ID);
                    if (SubscriptionManager.isValidSubscriptionId(subId)) {
                        sendEmptyMessage(DctConstants.EVENT_CARRIER_CONFIG_CHANGED);
                    }
                }
            } else {
                if (DBG) log("onReceive: Unknown action=" + action);
            }
        }
    };

    private final Runnable mPollNetStat = new Runnable() {
        @Override
        public void run() {
            updateDataActivity();

            if (mIsScreenOn) {
                mNetStatPollPeriod = Settings.Global.getInt(mResolver,
                        Settings.Global.PDP_WATCHDOG_POLL_INTERVAL_MS, POLL_NETSTAT_MILLIS);
            } else {
                mNetStatPollPeriod = Settings.Global.getInt(mResolver,
                        Settings.Global.PDP_WATCHDOG_LONG_POLL_INTERVAL_MS,
                        POLL_NETSTAT_SCREEN_OFF_MILLIS);
            }

            if (mNetStatPollEnabled) {
                mDataConnectionTracker.postDelayed(this, mNetStatPollPeriod);
            }
        }
    };

    private NetworkPolicyManager mNetworkPolicyManager;
    private final NetworkPolicyManager.SubscriptionCallback mSubscriptionCallback =
            new NetworkPolicyManager.SubscriptionCallback() {
        @Override
        public void onSubscriptionOverride(int subId, int overrideMask, int overrideValue,
                int[] networkTypes) {
            if (mPhone == null || mPhone.getSubId() != subId) return;

            List<Integer> tempList = new ArrayList<>();
            for (int networkType : networkTypes) {
                tempList.add(networkType);
            }

            log("Subscription override: overrideMask=" + overrideMask
                    + ", overrideValue=" + overrideValue + ", networkTypes=" + tempList);

            if (overrideMask == SUBSCRIPTION_OVERRIDE_UNMETERED) {
                mUnmeteredNetworkTypes = tempList;
                mUnmeteredOverride = overrideValue != 0;
                reevaluateUnmeteredConnections();
            } else if (overrideMask == SUBSCRIPTION_OVERRIDE_CONGESTED) {
                mCongestedNetworkTypes = tempList;
                mCongestedOverride = overrideValue != 0;
                reevaluateCongestedConnections();
            }
        }

        @Override
        public void onSubscriptionPlansChanged(int subId, SubscriptionPlan[] plans) {
            if (mPhone == null || mPhone.getSubId() != subId) return;

            mSubscriptionPlans = plans == null ? null : Arrays.asList(plans);
            if (DBG) log("SubscriptionPlans changed: " + mSubscriptionPlans);
            reevaluateUnmeteredConnections();
        }
    };

    private final SettingsObserver mSettingsObserver;

    private void registerSettingsObserver() {
        mSettingsObserver.unobserve();
        String simSuffix = "";
        if (TelephonyManager.getDefault().getSimCount() > 1) {
            simSuffix = Integer.toString(mPhone.getSubId());
        }

        mSettingsObserver.observe(
                Settings.Global.getUriFor(Settings.Global.DATA_ROAMING + simSuffix),
                DctConstants.EVENT_ROAMING_SETTING_CHANGE);
        mSettingsObserver.observe(
                Settings.Global.getUriFor(Settings.Global.DEVICE_PROVISIONED),
                DctConstants.EVENT_DEVICE_PROVISIONED_CHANGE);
    }

    /**
     * Maintain the sum of transmit and receive packets.
     *
     * The packet counts are initialized and reset to -1 and
     * remain -1 until they can be updated.
     */
    public static class TxRxSum {
        public long txPkts;
        public long rxPkts;

        public TxRxSum() {
            reset();
        }

        public TxRxSum(long txPkts, long rxPkts) {
            this.txPkts = txPkts;
            this.rxPkts = rxPkts;
        }

        public TxRxSum(TxRxSum sum) {
            txPkts = sum.txPkts;
            rxPkts = sum.rxPkts;
        }

        public void reset() {
            txPkts = -1;
            rxPkts = -1;
        }

        @Override
        public String toString() {
            return "{txSum=" + txPkts + " rxSum=" + rxPkts + "}";
        }

        /**
         * Get total Tx/Rx packet count from TrafficStats
         */
        public void updateTotalTxRxSum() {
            this.txPkts = TrafficStats.getMobileTxPackets();
            this.rxPkts = TrafficStats.getMobileRxPackets();
        }
    }

    private void onDataReconnect(ApnContext apnContextforRetry, int subId,
            @RequestNetworkType int requestType) {
        int phoneSubId = mPhone.getSubId();
        String apnType = apnContextforRetry.getApnType();
        String reason =  apnContextforRetry.getReason();

        if (!SubscriptionManager.isValidSubscriptionId(subId) || (subId != phoneSubId)) {
            log("onDataReconnect: invalid subId");
            return;
        }

        ApnContext apnContext = mApnContexts.get(apnType);

        if (DBG) {
            log("onDataReconnect: mState=" + mState + " reason=" + reason + " apnType=" + apnType
                    + " apnContext=" + apnContext);
        }

        if ((apnContext != null) && (apnContext.isEnabled())) {
            apnContext.setReason(reason);
            DctConstants.State apnContextState = apnContext.getState();
            if (DBG) {
                log("onDataReconnect: apnContext state=" + apnContextState);
            }
            if ((apnContextState == DctConstants.State.FAILED)
                    || (apnContextState == DctConstants.State.IDLE)) {
                if (DBG) {
                    log("onDataReconnect: state is FAILED|IDLE, disassociate");
                }
                apnContext.releaseDataConnection("");
            } else {
                if (DBG) log("onDataReconnect: keep associated");
            }
            // TODO: IF already associated should we send the EVENT_TRY_SETUP_DATA???
            sendMessage(obtainMessage(DctConstants.EVENT_TRY_SETUP_DATA, requestType,
                    0, apnContext));
        }
    }

    private void onActionIntentDataStallAlarm(Intent intent) {
        if (VDBG_STALL) log("onActionIntentDataStallAlarm: action=" + intent.getAction());

        int subId = intent.getIntExtra(PhoneConstants.SUBSCRIPTION_KEY,
                SubscriptionManager.INVALID_SUBSCRIPTION_ID);
        if (!SubscriptionManager.isValidSubscriptionId(subId) || (subId != mPhone.getSubId())) {
            return;
        }

        int transportType = intent.getIntExtra(INTENT_DATA_STALL_ALARM_EXTRA_TRANSPORT_TYPE, 0);
        if (transportType != mTransportType) {
            return;
        }

        Message msg = obtainMessage(DctConstants.EVENT_DATA_STALL_ALARM,
                intent.getAction());
        msg.arg1 = intent.getIntExtra(INTENT_DATA_STALL_ALARM_EXTRA_TAG, 0);
        sendMessage(msg);
    }

    private RegistrantList mAllDataDisconnectedRegistrants = new RegistrantList();

    // member variables
    protected final Phone mPhone;
    private DctConstants.Activity mActivity = DctConstants.Activity.NONE;
    private DctConstants.State mState = DctConstants.State.IDLE;
    private final Handler mDataConnectionTracker;

    private long mTxPkts;
    private long mRxPkts;
    private int mNetStatPollPeriod;
    private boolean mNetStatPollEnabled = false;

    private TxRxSum mDataStallTxRxSum = new TxRxSum(0, 0);
    // Used to track stale data stall alarms.
    private int mDataStallAlarmTag = (int) SystemClock.elapsedRealtime();
    // The current data stall alarm intent
    private PendingIntent mDataStallAlarmIntent = null;
    // Number of packets sent since the last received packet
    private long mSentSinceLastRecv;
    // Controls when a simple recovery attempt it to be tried
    private int mNoRecvPollCount = 0;
    // Reference counter for enabling fail fast
    private static int sEnableFailFastRefCounter = 0;
    // True if data stall detection is enabled
    private volatile boolean mDataStallNoRxEnabled = true;

    protected volatile boolean mFailFast = false;

    // True when in voice call
    protected boolean mInVoiceCall = false;

    /** Intent sent when the reconnect alarm fires. */
    private PendingIntent mReconnectIntent = null;

    // When false we will not auto attach and manually attaching is required.
    protected boolean mAutoAttachOnCreationConfig = false;
    private AtomicBoolean mAutoAttachEnabled = new AtomicBoolean(false);

    // State of screen
    // (TODO: Reconsider tying directly to screen, maybe this is
    //        really a lower power mode")
    private boolean mIsScreenOn = true;

    /** Allows the generation of unique Id's for DataConnection objects */
    private AtomicInteger mUniqueIdGenerator = new AtomicInteger(0);

    /** The data connections. */
    private HashMap<Integer, DataConnection> mDataConnections =
            new HashMap<Integer, DataConnection>();

    /** Convert an ApnType string to Id (TODO: Use "enumeration" instead of String for ApnType) */
    private HashMap<String, Integer> mApnToDataConnectionId = new HashMap<String, Integer>();

    /** Phone.APN_TYPE_* ===> ApnContext */
    protected ConcurrentHashMap<String, ApnContext> mApnContexts =
            new ConcurrentHashMap<String, ApnContext>();

    private SparseArray<ApnContext> mApnContextsByType = new SparseArray<ApnContext>();

    private int mDisconnectPendingCount = 0;

    private ArrayList<DataProfile> mLastDataProfileList = new ArrayList<>();

    /** RAT name ===> (downstream, upstream) bandwidth values from carrier config. */
    private ConcurrentHashMap<String, Pair<Integer, Integer>> mBandwidths =
            new ConcurrentHashMap<>();

    private boolean mConfigReady = false;

    /**
     * Handles changes to the APN db.
     */
    private class ApnChangeObserver extends ContentObserver {
        public ApnChangeObserver () {
            super(mDataConnectionTracker);
        }

        @Override
        public void onChange(boolean selfChange) {
            sendMessage(obtainMessage(DctConstants.EVENT_APN_CHANGED));
        }
    }

    //***** Instance Variables

    private boolean mReregisterOnReconnectFailure = false;


    //***** Constants

    private static final int PROVISIONING_SPINNER_TIMEOUT_MILLIS = 120 * 1000;

    static final Uri PREFERAPN_NO_UPDATE_URI_USING_SUBID =
                        Uri.parse("content://telephony/carriers/preferapn_no_update/subId/");
    static final String APN_ID = "apn_id";

    private boolean mCanSetPreferApn = false;

    private AtomicBoolean mAttached = new AtomicBoolean(false);

    /** Watches for changes to the APN db. */
    private ApnChangeObserver mApnObserver;

    private BroadcastReceiver mProvisionBroadcastReceiver;
    private ProgressDialog mProvisioningSpinner;

    private final DataServiceManager mDataServiceManager;

    @AccessNetworkConstants.TransportType
    private final int mTransportType;

    private DataStallRecoveryHandler mDsRecoveryHandler;
    private HandlerThread mHandlerThread;

    private final DataThrottler mDataThrottler;

    /**
     * Request network completion message map. Key is the APN type, value is the list of completion
     * messages to be sent. Using a list because there might be multiple network requests for
     * the same APN type.
     */
    private final Map<Integer, List<Message>> mHandoverCompletionMsgs = new HashMap<>();

    //***** Constructor
    public DcTracker(Phone phone, @TransportType int transportType) {
        super();
        mPhone = phone;
        if (DBG) log("DCT.constructor");
        mTelephonyManager = TelephonyManager.from(phone.getContext())
                .createForSubscriptionId(phone.getSubId());
        // The 'C' in tag indicates cellular, and 'I' indicates IWLAN. This is to distinguish
        // between two DcTrackers, one for each.
        String tagSuffix = "-" + ((transportType == AccessNetworkConstants.TRANSPORT_TYPE_WWAN)
                ? "C" : "I");
        tagSuffix += "-" + mPhone.getPhoneId();
        mLogTag = "DCT" + tagSuffix;

        mTransportType = transportType;
        mDataServiceManager = new DataServiceManager(phone, transportType, tagSuffix);
        mDataThrottler = new DataThrottler(mPhone, transportType);

        mResolver = mPhone.getContext().getContentResolver();
        mAlarmManager =
                (AlarmManager) mPhone.getContext().getSystemService(Context.ALARM_SERVICE);

        mDsRecoveryHandler = new DataStallRecoveryHandler();

        IntentFilter filter = new IntentFilter();
        filter.addAction(Intent.ACTION_SCREEN_ON);
        filter.addAction(Intent.ACTION_SCREEN_OFF);
        filter.addAction(INTENT_DATA_STALL_ALARM);
        filter.addAction(INTENT_PROVISIONING_APN_ALARM);
        filter.addAction(CarrierConfigManager.ACTION_CARRIER_CONFIG_CHANGED);
        filter.addAction(TelephonyManager.ACTION_SIM_CARD_STATE_CHANGED);
        filter.addAction(TelephonyManager.ACTION_SIM_APPLICATION_STATE_CHANGED);

        mDataEnabledSettings = mPhone.getDataEnabledSettings();

        mDataEnabledSettings.registerForDataEnabledChanged(this,
                DctConstants.EVENT_DATA_ENABLED_CHANGED, null);
        mDataEnabledSettings.registerForDataEnabledOverrideChanged(this,
                DctConstants.EVENT_DATA_ENABLED_OVERRIDE_RULES_CHANGED);

        mPhone.getContext().registerReceiver(mIntentReceiver, filter, null, mPhone);

        SharedPreferences sp = PreferenceManager.getDefaultSharedPreferences(mPhone.getContext());
        mAutoAttachEnabled.set(sp.getBoolean(Phone.DATA_DISABLED_ON_BOOT_KEY, false));

        mNetworkPolicyManager = (NetworkPolicyManager) mPhone.getContext()
                .getSystemService(Context.NETWORK_POLICY_SERVICE);
        mNetworkPolicyManager.registerSubscriptionCallback(mSubscriptionCallback);

        mHandlerThread = new HandlerThread("DcHandlerThread");
        mHandlerThread.start();
        Handler dcHandler = new Handler(mHandlerThread.getLooper());
        mDcc = DcController.makeDcc(mPhone, this, mDataServiceManager, dcHandler.getLooper(),
                tagSuffix);
        mDcTesterFailBringUpAll = new DcTesterFailBringUpAll(mPhone, dcHandler);

        mDataConnectionTracker = this;
        registerForAllEvents();
        mApnObserver = new ApnChangeObserver();
        phone.getContext().getContentResolver().registerContentObserver(
                Telephony.Carriers.CONTENT_URI, true, mApnObserver);

        initApnContexts();

        addDefaultApnSettingsAsNeeded();

        mSettingsObserver = new SettingsObserver(mPhone.getContext(), this);
        registerSettingsObserver();
    }

    @VisibleForTesting
    public DcTracker() {
        mLogTag = "DCT";
        mTelephonyManager = null;
        mAlarmManager = null;
        mPhone = null;
        mDataConnectionTracker = null;
        mSettingsObserver = new SettingsObserver(null, this);
        mDataEnabledSettings = null;
        mTransportType = 0;
        mDataServiceManager = null;
        mDataThrottler = null;
    }

    public void registerServiceStateTrackerEvents() {
        mPhone.getServiceStateTracker().registerForDataConnectionAttached(mTransportType, this,
                DctConstants.EVENT_DATA_CONNECTION_ATTACHED, null);
        mPhone.getServiceStateTracker().registerForDataConnectionDetached(mTransportType, this,
                DctConstants.EVENT_DATA_CONNECTION_DETACHED, null);
        mPhone.getServiceStateTracker().registerForDataRoamingOn(this,
                DctConstants.EVENT_ROAMING_ON, null);
        mPhone.getServiceStateTracker().registerForDataRoamingOff(this,
                DctConstants.EVENT_ROAMING_OFF, null, true);
        mPhone.getServiceStateTracker().registerForPsRestrictedEnabled(this,
                DctConstants.EVENT_PS_RESTRICT_ENABLED, null);
        mPhone.getServiceStateTracker().registerForPsRestrictedDisabled(this,
                DctConstants.EVENT_PS_RESTRICT_DISABLED, null);
        mPhone.getServiceStateTracker().registerForDataRegStateOrRatChanged(mTransportType, this,
                DctConstants.EVENT_DATA_RAT_CHANGED, null);
    }

    public void unregisterServiceStateTrackerEvents() {
        mPhone.getServiceStateTracker().unregisterForDataConnectionAttached(mTransportType, this);
        mPhone.getServiceStateTracker().unregisterForDataConnectionDetached(mTransportType, this);
        mPhone.getServiceStateTracker().unregisterForDataRoamingOn(this);
        mPhone.getServiceStateTracker().unregisterForDataRoamingOff(this);
        mPhone.getServiceStateTracker().unregisterForPsRestrictedEnabled(this);
        mPhone.getServiceStateTracker().unregisterForPsRestrictedDisabled(this);
        mPhone.getServiceStateTracker().unregisterForDataRegStateOrRatChanged(mTransportType, this);
        mPhone.getServiceStateTracker().unregisterForAirplaneModeChanged(this);
    }

    private void registerForAllEvents() {
        if (mTransportType == AccessNetworkConstants.TRANSPORT_TYPE_WWAN) {
            mPhone.mCi.registerForAvailable(this, DctConstants.EVENT_RADIO_AVAILABLE, null);
            mPhone.mCi.registerForOffOrNotAvailable(this,
                    DctConstants.EVENT_RADIO_OFF_OR_NOT_AVAILABLE, null);
            mPhone.mCi.registerForPcoData(this, DctConstants.EVENT_PCO_DATA_RECEIVED, null);
        }

        // Note, this is fragile - the Phone is now presenting a merged picture
        // of PS (volte) & CS and by diving into its internals you're just seeing
        // the CS data.  This works well for the purposes this is currently used for
        // but that may not always be the case.  Should probably be redesigned to
        // accurately reflect what we're really interested in (registerForCSVoiceCallEnded).
        mPhone.getCallTracker().registerForVoiceCallEnded(this,
                DctConstants.EVENT_VOICE_CALL_ENDED, null);
        mPhone.getCallTracker().registerForVoiceCallStarted(this,
                DctConstants.EVENT_VOICE_CALL_STARTED, null);
        mPhone.getDisplayInfoController().registerForTelephonyDisplayInfoChanged(this,
                DctConstants.EVENT_TELEPHONY_DISPLAY_INFO_CHANGED, null);
        registerServiceStateTrackerEvents();
        mDataServiceManager.registerForServiceBindingChanged(this,
                DctConstants.EVENT_DATA_SERVICE_BINDING_CHANGED, null);
        mDataServiceManager.registerForApnUnthrottled(this, DctConstants.EVENT_APN_UNTHROTTLED);
    }

    public void dispose() {
        if (DBG) log("DCT.dispose");

        if (mProvisionBroadcastReceiver != null) {
            mPhone.getContext().unregisterReceiver(mProvisionBroadcastReceiver);
            mProvisionBroadcastReceiver = null;
        }
        if (mProvisioningSpinner != null) {
            mProvisioningSpinner.dismiss();
            mProvisioningSpinner = null;
        }

        cleanUpAllConnectionsInternal(true, null);

        mIsDisposed = true;
        mPhone.getContext().unregisterReceiver(mIntentReceiver);
        mSettingsObserver.unobserve();

        mNetworkPolicyManager.unregisterSubscriptionCallback(mSubscriptionCallback);
        mDcTesterFailBringUpAll.dispose();

        mPhone.getContext().getContentResolver().unregisterContentObserver(mApnObserver);
        mApnContexts.clear();
        mApnContextsByType.clear();
        mPrioritySortedApnContexts.clear();
        unregisterForAllEvents();

        destroyDataConnections();
    }

    /**
     * Stop the internal handler thread
     *
     * TESTING ONLY
     */
    @VisibleForTesting
    public void stopHandlerThread() {
        mHandlerThread.quit();
    }

    private void unregisterForAllEvents() {
         //Unregister for all events
        if (mTransportType == AccessNetworkConstants.TRANSPORT_TYPE_WWAN) {
            mPhone.mCi.unregisterForAvailable(this);
            mPhone.mCi.unregisterForOffOrNotAvailable(this);
            mPhone.mCi.unregisterForPcoData(this);
        }

        mPhone.getCallTracker().unregisterForVoiceCallEnded(this);
        mPhone.getCallTracker().unregisterForVoiceCallStarted(this);
        mPhone.getDisplayInfoController().unregisterForTelephonyDisplayInfoChanged(this);
        unregisterServiceStateTrackerEvents();
        mDataServiceManager.unregisterForServiceBindingChanged(this);
        mDataEnabledSettings.unregisterForDataEnabledChanged(this);
        mDataEnabledSettings.unregisterForDataEnabledOverrideChanged(this);
        mDataServiceManager.unregisterForApnUnthrottled(this);
    }

    /**
     * Reevaluate existing data connections when conditions change.
     *
     * For example, handle reverting restricted networks back to unrestricted. If we're changing
     * user data to enabled and this makes data truly enabled (not disabled by other factors) we
     * need to reevaluate and possibly add NET_CAPABILITY_NOT_RESTRICTED capability to the data
     * connection. This allows non-privilege apps to use the network.
     *
     * Or when we brought up a unmetered data connection while data is off, we only limit this
     * data connection for unmetered use only. When data is turned back on, we need to tear that
     * down so a full capable data connection can be re-established.
     */
    private void reevaluateDataConnections() {
        for (DataConnection dataConnection : mDataConnections.values()) {
            dataConnection.reevaluateRestrictedState();
        }
    }

    public long getSubId() {
        return mPhone.getSubId();
    }

    public DctConstants.Activity getActivity() {
        return mActivity;
    }

    private void setActivity(DctConstants.Activity activity) {
        log("setActivity = " + activity);
        mActivity = activity;
        mPhone.notifyDataActivity();
    }

    /**
     * Request a network
     *
     * @param networkRequest Network request from clients
     * @param type The request type
     * @param onHandoverCompleteMsg When request type is handover, this message will be sent when
     * handover is completed. For normal request, this should be null.
     */
    public void requestNetwork(NetworkRequest networkRequest, @RequestNetworkType int type,
            Message onHandoverCompleteMsg) {
        if (type != REQUEST_TYPE_HANDOVER && onHandoverCompleteMsg != null) {
            throw new RuntimeException("request network with normal type request type but passing "
                    + "handover complete message.");
        }
        final int apnType = ApnContext.getApnTypeFromNetworkRequest(networkRequest);
        final ApnContext apnContext = mApnContextsByType.get(apnType);
        if (apnContext != null) {
            apnContext.requestNetwork(networkRequest, type, onHandoverCompleteMsg);
        }
    }

    public void releaseNetwork(NetworkRequest networkRequest, @ReleaseNetworkType int type) {
        final int apnType = ApnContext.getApnTypeFromNetworkRequest(networkRequest);
        final ApnContext apnContext = mApnContextsByType.get(apnType);
        if (apnContext != null) {
            apnContext.releaseNetwork(networkRequest, type);
        }
    }

    // Turn telephony radio on or off.
    private void setRadio(boolean on) {
        final ITelephony phone = ITelephony.Stub.asInterface(
                TelephonyFrameworkInitializer
                        .getTelephonyServiceManager()
                        .getTelephonyServiceRegisterer()
                        .get());
        try {
            phone.setRadio(on);
        } catch (Exception e) {
            // Ignore.
        }
    }

    // Class to handle Intent dispatched with user selects the "Sign-in to network"
    // notification.
    private class ProvisionNotificationBroadcastReceiver extends BroadcastReceiver {
        private final String mNetworkOperator;
        // Mobile provisioning URL.  Valid while provisioning notification is up.
        // Set prior to notification being posted as URL contains ICCID which
        // disappears when radio is off (which is the case when notification is up).
        private final String mProvisionUrl;

        public ProvisionNotificationBroadcastReceiver(String provisionUrl, String networkOperator) {
            mNetworkOperator = networkOperator;
            mProvisionUrl = provisionUrl;
        }

        private void setEnableFailFastMobileData(int enabled) {
            sendMessage(obtainMessage(DctConstants.CMD_SET_ENABLE_FAIL_FAST_MOBILE_DATA, enabled, 0));
        }

        private void enableMobileProvisioning() {
            final Message msg = obtainMessage(DctConstants.CMD_ENABLE_MOBILE_PROVISIONING);
            Bundle bundle = new Bundle(1);
            bundle.putString(DctConstants.PROVISIONING_URL_KEY, mProvisionUrl);
            msg.setData(bundle);
            sendMessage(msg);
        }

        @Override
        public void onReceive(Context context, Intent intent) {
            if (mPhone.getPhoneId() != intent.getIntExtra(EXTRA_PROVISION_PHONE_ID,
                    SubscriptionManager.INVALID_PHONE_INDEX)) {
                return;
            }
            // Turning back on the radio can take time on the order of a minute, so show user a
            // spinner so they know something is going on.
            log("onReceive : ProvisionNotificationBroadcastReceiver");
            mProvisioningSpinner = new ProgressDialog(context);
            mProvisioningSpinner.setTitle(mNetworkOperator);
            mProvisioningSpinner.setMessage(
                    // TODO: Don't borrow "Connecting..." i18n string; give Telephony a version.
                    context.getText(com.android.internal.R.string.media_route_status_connecting));
            mProvisioningSpinner.setIndeterminate(true);
            mProvisioningSpinner.setCancelable(true);
            // Allow non-Activity Service Context to create a View.
            mProvisioningSpinner.getWindow().setType(
                    WindowManager.LayoutParams.TYPE_KEYGUARD_DIALOG);
            mProvisioningSpinner.show();
            // After timeout, hide spinner so user can at least use their device.
            // TODO: Indicate to user that it is taking an unusually long time to connect?
            sendMessageDelayed(obtainMessage(DctConstants.CMD_CLEAR_PROVISIONING_SPINNER,
                    mProvisioningSpinner), PROVISIONING_SPINNER_TIMEOUT_MILLIS);
            // This code is almost identical to the old
            // ConnectivityService.handleMobileProvisioningAction code.
            setRadio(true);
            setEnableFailFastMobileData(DctConstants.ENABLED);
            enableMobileProvisioning();
        }
    }

    @Override
    protected void finalize() {
        if(DBG && mPhone != null) log("finalize");
    }

    private void initApnContexts() {
        PersistableBundle carrierConfig;
        CarrierConfigManager configManager = (CarrierConfigManager) mPhone.getContext()
                .getSystemService(Context.CARRIER_CONFIG_SERVICE);
        if (configManager != null) {
            carrierConfig = configManager.getConfigForSubId(mPhone.getSubId());
        } else {
            carrierConfig = null;
        }
        initApnContexts(carrierConfig);
    }

    //Blows away any existing apncontexts that may exist, only use in ctor.
    private void initApnContexts(PersistableBundle carrierConfig) {
        if (!mTelephonyManager.isDataCapable()) {
            log("initApnContexts: isDataCapable == false.  No Apn Contexts loaded");
            return;
        }

        log("initApnContexts: E");
        // Load device network attributes from resources
        final Collection<ApnConfigType> types =
                new ApnConfigTypeRepository(carrierConfig).getTypes();

        for (ApnConfigType apnConfigType : types) {
            ApnContext apnContext = new ApnContext(mPhone, apnConfigType.getType(), mLogTag, this,
                    apnConfigType.getPriority());
            mPrioritySortedApnContexts.add(apnContext);
            mApnContexts.put(apnContext.getApnType(), apnContext);
            mApnContextsByType.put(ApnSetting.getApnTypesBitmaskFromString(apnContext.getApnType()),
                    apnContext);

            log("initApnContexts: apnContext=" + ApnSetting.getApnTypeStringInternal(
                    apnConfigType.getType()));
        }
        mPrioritySortedApnContexts.sort((c1, c2) -> c2.getPriority() - c1.getPriority());
        logSortedApnContexts();
    }

    private void sortApnContextByPriority() {
        if (!mTelephonyManager.isDataCapable()) {
            log("sortApnContextByPriority: isDataCapable == false.  No Apn Contexts loaded");
            return;
        }

        PersistableBundle carrierConfig;
        CarrierConfigManager configManager = (CarrierConfigManager) mPhone.getContext()
                .getSystemService(Context.CARRIER_CONFIG_SERVICE);
        if (configManager != null) {
            carrierConfig = configManager.getConfigForSubId(mPhone.getSubId());
        } else {
            carrierConfig = null;
        }

        log("sortApnContextByPriority: E");
        // Load device network attributes from resources
        final Collection<ApnConfigType> types =
                new ApnConfigTypeRepository(carrierConfig).getTypes();
        for (ApnConfigType apnConfigType : types) {
            if (mApnContextsByType.contains(apnConfigType.getType())) {
                ApnContext apnContext = mApnContextsByType.get(apnConfigType.getType());
                apnContext.setPriority(apnConfigType.getPriority());
            }
        }

        //Doing sorted in a different list to keep thread safety
        ArrayList<ApnContext> prioritySortedApnContexts =
                new ArrayList<>(mPrioritySortedApnContexts);
        prioritySortedApnContexts.sort((c1, c2) -> c2.getPriority() - c1.getPriority());
        mPrioritySortedApnContexts = prioritySortedApnContexts;
        logSortedApnContexts();
    }

    public LinkProperties getLinkProperties(String apnType) {
        ApnContext apnContext = mApnContexts.get(apnType);
        if (apnContext != null) {
            DataConnection dataConnection = apnContext.getDataConnection();
            if (dataConnection != null) {
                if (DBG) log("return link properties for " + apnType);
                return dataConnection.getLinkProperties();
            }
        }
        if (DBG) log("return new LinkProperties");
        return new LinkProperties();
    }

    public NetworkCapabilities getNetworkCapabilities(String apnType) {
        ApnContext apnContext = mApnContexts.get(apnType);
        if (apnContext!=null) {
            DataConnection dataConnection = apnContext.getDataConnection();
            if (dataConnection != null) {
                if (DBG) {
                    log("get active pdp is not null, return NetworkCapabilities for " + apnType);
                }
                return dataConnection.getNetworkCapabilities();
            }
        }
        if (DBG) log("return new NetworkCapabilities");
        return new NetworkCapabilities();
    }

    // Return all active apn types
    public String[] getActiveApnTypes() {
        if (DBG) log("get all active apn types");
        ArrayList<String> result = new ArrayList<String>();

        for (ApnContext apnContext : mApnContexts.values()) {
            if (mAttached.get() && apnContext.isReady()) {
                result.add(apnContext.getApnType());
            }
        }

        return result.toArray(new String[0]);
    }

    /**
     * Get ApnTypes with connected data connections.  This is different than getActiveApnTypes()
     * which returns apn types that with active apn contexts.
     * @return apn types
     */
    public String[] getConnectedApnTypes() {
        return mApnContexts.values().stream()
                .filter(ac -> ac.getState() == DctConstants.State.CONNECTED)
                .map(ApnContext::getApnType)
                .toArray(String[]::new);
    }

    @VisibleForTesting
    public Collection<ApnContext> getApnContexts() {
        return mPrioritySortedApnContexts;
    }

    /** Return active ApnSetting of a specific apnType */
    public ApnSetting getActiveApnSetting(String apnType) {
        if (VDBG) log("get active ApnSetting for type:" + apnType);
        ApnContext apnContext = mApnContexts.get(apnType);
        return (apnContext != null) ? apnContext.getApnSetting() : null;
    }

    // Return active apn of specific apn type
    public String getActiveApnString(String apnType) {
        if (VDBG) log( "get active apn string for type:" + apnType);
        ApnSetting setting = getActiveApnSetting(apnType);
        return (setting != null) ? setting.getApnName() : null;
    }

    /**
     * Returns {@link DctConstants.State} based on the state of the {@link DataConnection} that
     * contains a {@link ApnSetting} that supported the given apn type {@code anpType}.
     *
     * <p>
     * Assumes there is less than one {@link ApnSetting} can support the given apn type.
     */
    public DctConstants.State getState(String apnType) {
        DctConstants.State state = DctConstants.State.IDLE;
        final int apnTypeBitmask = ApnSetting.getApnTypesBitmaskFromString(apnType);
        for (DataConnection dc : mDataConnections.values()) {
            ApnSetting apnSetting = dc.getApnSetting();
            if (apnSetting != null && apnSetting.canHandleType(apnTypeBitmask)) {
                if (dc.isActive()) {
                    state = getBetterConnectionState(state, DctConstants.State.CONNECTED);
                } else if (dc.isActivating()) {
                    state = getBetterConnectionState(state, DctConstants.State.CONNECTING);
                } else if (dc.isInactive()) {
                    state = getBetterConnectionState(state, DctConstants.State.IDLE);
                } else if (dc.isDisconnecting()) {
                    state = getBetterConnectionState(state, DctConstants.State.DISCONNECTING);
                }
            }
        }
        return state;
    }

    /**
     * Return a better connection state between {@code stateA} and {@code stateB}. Check
     * {@link #DATA_CONNECTION_STATE_PRIORITIES} for the details.
     * @return the better connection state between {@code stateA} and {@code stateB}.
     */
    private static DctConstants.State getBetterConnectionState(
            DctConstants.State stateA, DctConstants.State stateB) {
        int idxA = ArrayUtils.indexOf(DATA_CONNECTION_STATE_PRIORITIES, stateA);
        int idxB = ArrayUtils.indexOf(DATA_CONNECTION_STATE_PRIORITIES, stateB);
        return idxA >= idxB ? stateA : stateB;
    }

    // Return if apn type is a provisioning apn.
    private boolean isProvisioningApn(String apnType) {
        ApnContext apnContext = mApnContexts.get(apnType);
        if (apnContext != null) {
            return apnContext.isProvisioningApn();
        }
        return false;
    }

    //****** Called from ServiceStateTracker
    /**
     * Invoked when ServiceStateTracker observes a transition from GPRS
     * attach to detach.
     */
    private void onDataConnectionDetached() {
        /*
         * We presently believe it is unnecessary to tear down the PDP context
         * when GPRS detaches, but we should stop the network polling.
         */
        if (DBG) log ("onDataConnectionDetached: stop polling and notify detached");
        stopNetStatPoll();
        stopDataStallAlarm();
        mAttached.set(false);
    }

    private void onDataConnectionAttached() {
        if (DBG) log("onDataConnectionAttached");
        mAttached.set(true);
        if (isAnyDataConnected()) {
            if (DBG) log("onDataConnectionAttached: start polling notify attached");
            startNetStatPoll();
            startDataStallAlarm(DATA_STALL_NOT_SUSPECTED);
        }
        if (mAutoAttachOnCreationConfig) {
            mAutoAttachEnabled.set(true);
        }
        setupDataOnAllConnectableApns(Phone.REASON_DATA_ATTACHED, RetryFailures.ALWAYS);
    }

    /**
     * Check if it is allowed to make a data connection (without checking APN context specific
     * conditions).
     *
     * @param dataConnectionReasons Data connection allowed or disallowed reasons as the output
     *                              param. It's okay to pass null here and no reasons will be
     *                              provided.
     * @return True if data connection is allowed, otherwise false.
     */
    public boolean isDataAllowed(DataConnectionReasons dataConnectionReasons) {
        return isDataAllowed(null, REQUEST_TYPE_NORMAL, dataConnectionReasons);
    }

    /**
     * Check if it is allowed to make a data connection for a given APN type.
     *
     * @param apnContext APN context. If passing null, then will only check general but not APN
     *                   specific conditions (e.g. APN state, metered/unmetered APN).
     * @param requestType Setup data request type.
     * @param dataConnectionReasons Data connection allowed or disallowed reasons as the output
     *                              param. It's okay to pass null here and no reasons will be
     *                              provided.
     * @return True if data connection is allowed, otherwise false.
     */
    public boolean isDataAllowed(ApnContext apnContext, @RequestNetworkType int requestType,
                                 DataConnectionReasons dataConnectionReasons) {
        // Step 1: Get all environment conditions.
        // Step 2: Special handling for emergency APN.
        // Step 3. Build disallowed reasons.
        // Step 4: Determine if data should be allowed in some special conditions.

        DataConnectionReasons reasons = new DataConnectionReasons();

        int requestApnType = 0;
        if (apnContext != null) {
            requestApnType = apnContext.getApnTypeBitmask();
        }

        // Step 1: Get all environment conditions.
        final boolean internalDataEnabled = mDataEnabledSettings.isInternalDataEnabled();
        boolean attachedState = mAttached.get();
        boolean desiredPowerState = mPhone.getServiceStateTracker().getDesiredPowerState();
        boolean radioStateFromCarrier = mPhone.getServiceStateTracker().getPowerStateFromCarrier();
        // TODO: Remove this hack added by ag/641832.
        int dataRat = getDataRat();
        if (dataRat == ServiceState.RIL_RADIO_TECHNOLOGY_IWLAN) {
            desiredPowerState = true;
            radioStateFromCarrier = true;
        }

        boolean defaultDataSelected = SubscriptionManager.isValidSubscriptionId(
                SubscriptionManager.getDefaultDataSubscriptionId());

        boolean isMeteredApnType = apnContext == null
                || ApnSettingUtils.isMeteredApnType(requestApnType, mPhone);

        PhoneConstants.State phoneState = PhoneConstants.State.IDLE;
        // Note this is explicitly not using mPhone.getState.  See b/19090488.
        // mPhone.getState reports the merge of CS and PS (volte) voice call state
        // but we only care about CS calls here for data/voice concurrency issues.
        // Calling getCallTracker currently gives you just the CS side where the
        // ImsCallTracker is held internally where applicable.
        // This should be redesigned to ask explicitly what we want:
        // voiceCallStateAllowDataCall, or dataCallAllowed or something similar.
        if (mPhone.getCallTracker() != null) {
            phoneState = mPhone.getCallTracker().getState();
        }

        // Step 2: Special handling for emergency APN.
        if (apnContext != null
                && requestApnType == ApnSetting.TYPE_EMERGENCY
                && apnContext.isConnectable()) {
            // If this is an emergency APN, as long as the APN is connectable, we
            // should allow it.
            if (dataConnectionReasons != null) {
                dataConnectionReasons.add(DataAllowedReasonType.EMERGENCY_APN);
            }
            // Bail out without further checks.
            return true;
        }

        // Step 3. Build disallowed reasons.
        if (apnContext != null && !apnContext.isConnectable()) {
            DctConstants.State state = apnContext.getState();
            if (state == DctConstants.State.CONNECTED) {
                reasons.add(DataDisallowedReasonType.DATA_ALREADY_CONNECTED);
            } else if (state == DctConstants.State.DISCONNECTING) {
                reasons.add(DataDisallowedReasonType.DATA_IS_DISCONNECTING);
            } else if (state == DctConstants.State.CONNECTING) {
                reasons.add(DataDisallowedReasonType.DATA_IS_CONNECTING);
            } else {
                reasons.add(DataDisallowedReasonType.APN_NOT_CONNECTABLE);
            }
        }

        // In legacy mode, if RAT is IWLAN then don't allow default/IA PDP at all.
        // Rest of APN types can be evaluated for remaining conditions.
        if ((apnContext != null && requestApnType == ApnSetting.TYPE_DEFAULT
                || requestApnType == ApnSetting.TYPE_ENTERPRISE
                || requestApnType == ApnSetting.TYPE_IA)
                && mPhone.getTransportManager().isInLegacyMode()
                && dataRat == ServiceState.RIL_RADIO_TECHNOLOGY_IWLAN) {
            reasons.add(DataDisallowedReasonType.ON_IWLAN);
        }

        // If device is not on NR, don't allow enterprise
        if (apnContext != null && requestApnType == ApnSetting.TYPE_ENTERPRISE
                && dataRat != ServiceState.RIL_RADIO_TECHNOLOGY_NR) {
            reasons.add(DataDisallowedReasonType.NOT_ON_NR);
        }

        if (shouldRestrictDataForEcbm() || mPhone.isInEmergencyCall()) {
            reasons.add(DataDisallowedReasonType.IN_ECBM);
        }

        if (!attachedState && !shouldAutoAttach() && requestType != REQUEST_TYPE_HANDOVER) {
            reasons.add(DataDisallowedReasonType.NOT_ATTACHED);
        }
        if (mPhone.getSubId() == SubscriptionManager.INVALID_SUBSCRIPTION_ID) {
            reasons.add(DataDisallowedReasonType.SIM_NOT_READY);
        }
        if (phoneState != PhoneConstants.State.IDLE
                && !mPhone.getServiceStateTracker().isConcurrentVoiceAndDataAllowed()) {
            reasons.add(DataDisallowedReasonType.INVALID_PHONE_STATE);
            reasons.add(DataDisallowedReasonType.CONCURRENT_VOICE_DATA_NOT_ALLOWED);
        }
        if (!internalDataEnabled) {
            reasons.add(DataDisallowedReasonType.INTERNAL_DATA_DISABLED);
        }
        if (!defaultDataSelected) {
            reasons.add(DataDisallowedReasonType.DEFAULT_DATA_UNSELECTED);
        }
        if (mPhone.getServiceState().getDataRoaming() && !getDataRoamingEnabled()) {
            reasons.add(DataDisallowedReasonType.ROAMING_DISABLED);
        }
        if (mIsPsRestricted) {
            reasons.add(DataDisallowedReasonType.PS_RESTRICTED);
        }
        if (!desiredPowerState) {
            reasons.add(DataDisallowedReasonType.UNDESIRED_POWER_STATE);
        }
        if (!radioStateFromCarrier) {
            reasons.add(DataDisallowedReasonType.RADIO_DISABLED_BY_CARRIER);
        }
        if (!mDataServiceBound) {
            reasons.add(DataDisallowedReasonType.DATA_SERVICE_NOT_READY);
        }

        if (apnContext != null) {
            // If the transport has been already switched to the other transport, we should not
            // allow the data setup. The only exception is the handover case, where we setup
            // handover data connection before switching the transport.
            if (mTransportType != mPhone.getTransportManager().getCurrentTransport(
                    apnContext.getApnTypeBitmask()) && requestType != REQUEST_TYPE_HANDOVER) {
                reasons.add(DataDisallowedReasonType.ON_OTHER_TRANSPORT);
            }
        }

        boolean isDataEnabled = apnContext == null ? mDataEnabledSettings.isDataEnabled()
                : mDataEnabledSettings.isDataEnabled(requestApnType);

        if (!isDataEnabled) {
            reasons.add(DataDisallowedReasonType.DATA_DISABLED);
        }

        // If there are hard disallowed reasons, we should not allow data connection no matter what.
        if (reasons.containsHardDisallowedReasons()) {
            if (dataConnectionReasons != null) {
                dataConnectionReasons.copyFrom(reasons);
            }
            return false;
        }

        // Step 4: Determine if data should be allowed in some special conditions.

        // At this point, if data is not allowed, it must be because of the soft reasons. We
        // should start to check some special conditions that data will be allowed.
        if (!reasons.allowed()) {
            // Check if the transport is WLAN ie wifi (for AP-assisted mode devices)
            if (mTransportType == AccessNetworkConstants.TRANSPORT_TYPE_WLAN) {
                reasons.add(DataAllowedReasonType.UNMETERED_APN);
            // Or if the data is on cellular, and the APN type is determined unmetered by the
            // configuration.
            } else if (mTransportType == AccessNetworkConstants.TRANSPORT_TYPE_WWAN
                    && !isMeteredApnType && requestApnType != ApnSetting.TYPE_DEFAULT
                    && requestApnType != ApnSetting.TYPE_ENTERPRISE) {
                reasons.add(DataAllowedReasonType.UNMETERED_APN);
            }

            // If the request is restricted and there are only soft disallowed reasons (e.g. data
            // disabled, data roaming disabled) existing, we should allow the data.
            if (apnContext != null
                    && apnContext.hasRestrictedRequests(true)
                    && !reasons.allowed()) {
                reasons.add(DataAllowedReasonType.RESTRICTED_REQUEST);
            }
        } else {
            // If there is no disallowed reasons, then we should allow the data request with
            // normal reason.
            reasons.add(DataAllowedReasonType.NORMAL);
        }

        if (dataConnectionReasons != null) {
            dataConnectionReasons.copyFrom(reasons);
        }

        return reasons.allowed();
    }

    // arg for setupDataOnAllConnectableApns
    protected enum RetryFailures {
        // retry failed networks always (the old default)
        ALWAYS,
        // retry only when a substantial change has occurred.  Either:
        // 1) we were restricted by voice/data concurrency and aren't anymore
        // 2) our apn list has change
        ONLY_ON_CHANGE
    };

    protected void setupDataOnAllConnectableApns(String reason, RetryFailures retryFailures) {
        if (VDBG) log("setupDataOnAllConnectableApns: " + reason);

        if (DBG && !VDBG) {
            StringBuilder sb = new StringBuilder(120);
            for (ApnContext apnContext : mPrioritySortedApnContexts) {
                sb.append(apnContext.getApnType());
                sb.append(":[state=");
                sb.append(apnContext.getState());
                sb.append(",enabled=");
                sb.append(apnContext.isEnabled());
                sb.append("] ");
            }
            log("setupDataOnAllConnectableApns: " + reason + " " + sb);
        }

        for (ApnContext apnContext : mPrioritySortedApnContexts) {
            setupDataOnConnectableApn(apnContext, reason, retryFailures);
        }
    }

    protected void setupDataOnConnectableApn(ApnContext apnContext, String reason,
            RetryFailures retryFailures) {
        if (VDBG) log("setupDataOnAllConnectableApns: apnContext " + apnContext);

        if (apnContext.getState() == DctConstants.State.FAILED
                || apnContext.getState() == DctConstants.State.RETRYING) {
            if (retryFailures == RetryFailures.ALWAYS) {
                apnContext.releaseDataConnection(reason);
            } else if (!apnContext.isConcurrentVoiceAndDataAllowed()
                    && mPhone.getServiceStateTracker().isConcurrentVoiceAndDataAllowed()) {
                // RetryFailures.ONLY_ON_CHANGE - check if voice concurrency has changed
                apnContext.releaseDataConnection(reason);
            }
        }
        if (apnContext.isConnectable()) {
            log("isConnectable() call trySetupData");
            apnContext.setReason(reason);
            trySetupData(apnContext, REQUEST_TYPE_NORMAL, null);
        }
    }

    private boolean shouldRestrictDataForEcbm() {
        boolean isInEcm = mPhone.isInEcm();
        boolean isInImsEcm = mPhone.getImsPhone() != null && mPhone.getImsPhone().isInImsEcm();
        log("shouldRestrictDataForEcbm: isInEcm=" + isInEcm + " isInImsEcm=" + isInImsEcm);
        return isInEcm && !isInImsEcm;
    }

    private boolean isHandoverPending(@ApnType int apnType) {
        List<Message> messageList = mHandoverCompletionMsgs.get(apnType);
        return messageList != null && messageList.size() > 0;
    }

    private void trySetupData(ApnContext apnContext, @RequestNetworkType int requestType,
            @Nullable Message onHandoverCompleteMsg) {
        if (onHandoverCompleteMsg != null) {
            addHandoverCompleteMsg(onHandoverCompleteMsg, apnContext.getApnTypeBitmask());
        }

        if (mPhone.getSimulatedRadioControl() != null) {
            // Assume data is connected on the simulator
            log("trySetupData: X We're on the simulator; assuming connected retValue=true");
            return;
        }

        DataConnectionReasons dataConnectionReasons = new DataConnectionReasons();
        boolean isDataAllowed = isDataAllowed(apnContext, requestType, dataConnectionReasons);
        String logStr = "trySetupData for APN type " + apnContext.getApnType() + ", reason: "
                + apnContext.getReason() + ", requestType=" + requestTypeToString(requestType)
                + ". " + dataConnectionReasons.toString();
        if (DBG) log(logStr);
        apnContext.requestLog(logStr);
        if (!isDataAllowed) {
            StringBuilder str = new StringBuilder();

            str.append("trySetupData failed. apnContext = [type=" + apnContext.getApnType()
                    + ", mState=" + apnContext.getState() + ", apnEnabled="
                    + apnContext.isEnabled() + ", mDependencyMet="
                    + apnContext.isDependencyMet() + "] ");

            if (!mDataEnabledSettings.isDataEnabled()) {
                str.append("isDataEnabled() = false. " + mDataEnabledSettings);
            }

            // Check if it fails because of the existing data is still disconnecting.
            if (dataConnectionReasons.containsOnly(
                    DataDisallowedReasonType.DATA_IS_DISCONNECTING)
                    && isHandoverPending(apnContext.getApnTypeBitmask())) {
                // Normally we don't retry when isDataAllow() returns false, because that's consider
                // pre-condition not met, for example, data not enabled by the user, or airplane
                // mode is on. If we retry in those cases, there will be significant power impact.
                // DATA_IS_DISCONNECTING is a special case we want to retry, and for the handover
                // case only.
                log("Data is disconnecting. Will retry handover later.");
                return;
            }

            // If this is a data retry, we should set the APN state to FAILED so it won't stay
            // in RETRYING forever.
            if (apnContext.getState() == DctConstants.State.RETRYING) {
                apnContext.setState(DctConstants.State.FAILED);
                str.append(" Stop retrying.");
            }

            if (DBG) log(str.toString());
            apnContext.requestLog(str.toString());
            sendHandoverCompleteMessages(apnContext.getApnTypeBitmask(), false, false);
            return;
        }

        if (apnContext.getState() == DctConstants.State.FAILED) {
            String str = "trySetupData: make a FAILED ApnContext IDLE so its reusable";
            if (DBG) log(str);
            apnContext.requestLog(str);
            apnContext.setState(DctConstants.State.IDLE);
        }
        int radioTech = getDataRat();
        if (radioTech == ServiceState.RIL_RADIO_TECHNOLOGY_UNKNOWN && mPhone.getServiceState()
                .getState() == ServiceState.STATE_IN_SERVICE) {
            radioTech = getVoiceRat();
        }
        log("service state=" + mPhone.getServiceState());
        apnContext.setConcurrentVoiceAndDataAllowed(mPhone.getServiceStateTracker()
                .isConcurrentVoiceAndDataAllowed());
        if (apnContext.getState() == DctConstants.State.IDLE) {
            ArrayList<ApnSetting> waitingApns =
                    buildWaitingApns(apnContext.getApnType(), radioTech);
            if (waitingApns.isEmpty()) {
                String str = "trySetupData: X No APN found retValue=false";
                if (DBG) log(str);
                apnContext.requestLog(str);
                sendHandoverCompleteMessages(apnContext.getApnTypeBitmask(), false,
                        false);
                return;
            } else {
                apnContext.setWaitingApns(waitingApns);
                if (DBG) {
                    log("trySetupData: Create from mAllApnSettings : "
                                + apnListToString(mAllApnSettings));
                }
            }
        }

        if (!setupData(apnContext, radioTech, requestType)) {
            sendHandoverCompleteMessages(apnContext.getApnTypeBitmask(), false, false);
        }
    }

    /**
     * Clean up all data connections. Note this is just detach the APN context from the data
     * connection. After all APN contexts are detached from the data connection, the data
     * connection will be torn down.
     *
     * @param reason Reason for the clean up.
     */
    public void cleanUpAllConnections(String reason) {
        log("cleanUpAllConnections");
        Message msg = obtainMessage(DctConstants.EVENT_CLEAN_UP_ALL_CONNECTIONS);
        msg.obj = reason;
        sendMessage(msg);
    }

    /**
     * Clean up all data connections by detaching the APN contexts from the data connections, which
     * eventually tearing down all data connections after all APN contexts are detached from the
     * data connections.
     *
     * @param detach {@code true} if detaching APN context from the underlying data connection (when
     * no other APN context is attached to the data connection, the data connection will be torn
     * down.) {@code false} to only reset the data connection's state machine.
     *
     * @param reason reason for the clean up.
     * @return boolean - true if we did cleanup any connections, false if they
     *                   were already all disconnected.
     */
    private boolean cleanUpAllConnectionsInternal(boolean detach, String reason) {
        if (DBG) log("cleanUpAllConnectionsInternal: detach=" + detach + " reason=" + reason);
        boolean didDisconnect = false;
        boolean disableMeteredOnly = false;

        // reasons that only metered apn will be torn down
        if (!TextUtils.isEmpty(reason)) {
            disableMeteredOnly = reason.equals(Phone.REASON_DATA_SPECIFIC_DISABLED) ||
                    reason.equals(Phone.REASON_ROAMING_ON) ||
                    reason.equals(Phone.REASON_CARRIER_ACTION_DISABLE_METERED_APN);
        }

        for (ApnContext apnContext : mApnContexts.values()) {
            // Exclude the IMS APN from single data connection case.
            if (reason.equals(Phone.REASON_SINGLE_PDN_ARBITRATION)
                    && apnContext.getApnType().equals(ApnSetting.TYPE_IMS_STRING)) {
                continue;
            }

            if (shouldCleanUpConnection(apnContext, disableMeteredOnly,
                    reason.equals(Phone.REASON_SINGLE_PDN_ARBITRATION))) {
                // TODO - only do cleanup if not disconnected
                if (apnContext.isDisconnected() == false) didDisconnect = true;
                apnContext.setReason(reason);
                cleanUpConnectionInternal(detach, RELEASE_TYPE_DETACH, apnContext);
            } else if (DBG) {
                log("cleanUpAllConnectionsInternal: APN type " + apnContext.getApnType()
                        + " shouldn't be cleaned up.");
            }
        }

        stopNetStatPoll();
        stopDataStallAlarm();

        // TODO: Do we need mRequestedApnType?
        mRequestedApnType = ApnSetting.TYPE_DEFAULT;

        log("cleanUpAllConnectionsInternal: mDisconnectPendingCount = "
                + mDisconnectPendingCount);
        if (detach && mDisconnectPendingCount == 0) {
            notifyAllDataDisconnected();
        }

        return didDisconnect;
    }

    boolean shouldCleanUpConnection(ApnContext apnContext, boolean disableMeteredOnly,
            boolean singlePdn) {
        if (apnContext == null) return false;

        // If APN setting is not null and the reason is single PDN arbitration, clean up connection.
        ApnSetting apnSetting = apnContext.getApnSetting();
        if (apnSetting != null && singlePdn) return true;

        // If meteredOnly is false, clean up all connections.
        if (!disableMeteredOnly) return true;

        // If meteredOnly is true, and apnSetting is null or it's un-metered, no need to clean up.
        if (apnSetting == null || !ApnSettingUtils.isMetered(apnSetting, mPhone)) return false;

        boolean isRoaming = mPhone.getServiceState().getDataRoaming();
        boolean isDataRoamingDisabled = !getDataRoamingEnabled();
        boolean isDataDisabled = !mDataEnabledSettings.isDataEnabled(
                apnSetting.getApnTypeBitmask());

        // Should clean up if its data is disabled, or data roaming is disabled while roaming.
        return isDataDisabled || (isRoaming && isDataRoamingDisabled);
    }

    /**
     * Detach the APN context from the associated data connection. This data connection might be
     * torn down if no other APN context is attached to it.
     *
     * @param apnContext The APN context to be detached
     */
    void cleanUpConnection(ApnContext apnContext) {
        if (DBG) log("cleanUpConnection: apnContext=" + apnContext);
        Message msg = obtainMessage(DctConstants.EVENT_CLEAN_UP_CONNECTION);
        msg.arg2 = 0;
        msg.obj = apnContext;
        sendMessage(msg);
    }

    /**
     * Detach the APN context from the associated data connection. This data connection will be
     * torn down if no other APN context is attached to it.
     *
     * @param detach {@code true} if detaching APN context from the underlying data connection (when
     * no other APN context is attached to the data connection, the data connection will be torn
     * down.) {@code false} to only reset the data connection's state machine.
     * @param releaseType Data release type.
     * @param apnContext The APN context to be detached.
     */
    private void cleanUpConnectionInternal(boolean detach, @ReleaseNetworkType int releaseType,
                                           ApnContext apnContext) {
        if (apnContext == null) {
            if (DBG) log("cleanUpConnectionInternal: apn context is null");
            return;
        }

        DataConnection dataConnection = apnContext.getDataConnection();
        String str = "cleanUpConnectionInternal: detach=" + detach + " reason="
                + apnContext.getReason();
        if (VDBG) log(str + " apnContext=" + apnContext);
        apnContext.requestLog(str);
        if (detach) {
            if (apnContext.isDisconnected()) {
                // The request is detach and but ApnContext is not connected.
                // If apnContext is not enabled anymore, break the linkage to the data connection.
                apnContext.releaseDataConnection("");
            } else {
                // Connection is still there. Try to clean up.
                if (dataConnection != null) {
                    if (apnContext.getState() != DctConstants.State.DISCONNECTING) {
                        boolean disconnectAll = false;
                        if (ApnSetting.TYPE_DUN_STRING.equals(apnContext.getApnType())
                                && ServiceState.isCdma(getDataRat())) {
                            if (DBG) {
                                log("cleanUpConnectionInternal: disconnectAll DUN connection");
                            }
                            // For CDMA DUN, we need to tear it down immediately. A new data
                            // connection will be reestablished with correct profile id.
                            disconnectAll = true;
                        }
                        final int generation = apnContext.getConnectionGeneration();
                        str = "cleanUpConnectionInternal: tearing down"
                                + (disconnectAll ? " all" : "") + " using gen#" + generation;
                        if (DBG) log(str + "apnContext=" + apnContext);
                        apnContext.requestLog(str);
                        Pair<ApnContext, Integer> pair = new Pair<>(apnContext, generation);
                        Message msg = obtainMessage(DctConstants.EVENT_DISCONNECT_DONE, pair);

                        if (disconnectAll || releaseType == RELEASE_TYPE_HANDOVER) {
                            dataConnection.tearDownAll(apnContext.getReason(), releaseType, msg);
                        } else {
                            dataConnection.tearDown(apnContext, apnContext.getReason(), msg);
                        }

                        apnContext.setState(DctConstants.State.DISCONNECTING);
                        mDisconnectPendingCount++;
                    }
                } else {
                    // apn is connected but no reference to the data connection.
                    // Should not be happen, but reset the state in case.
                    apnContext.setState(DctConstants.State.IDLE);
                    apnContext.requestLog("cleanUpConnectionInternal: connected, bug no dc");
                }
            }
        } else {
            // force clean up the data connection.
            if (dataConnection != null) dataConnection.reset();
            apnContext.setState(DctConstants.State.IDLE);
            apnContext.setDataConnection(null);
        }

        // Make sure reconnection alarm is cleaned up if there is no ApnContext
        // associated to the connection.
        if (dataConnection != null) {
            cancelReconnect(apnContext);
        }
        str = "cleanUpConnectionInternal: X detach=" + detach + " reason="
                + apnContext.getReason();
        if (DBG) log(str + " apnContext=" + apnContext + " dc=" + apnContext.getDataConnection());
    }

    private Cursor getPreferredApnCursor(int subId) {
        Cursor cursor = null;
        if (subId != SubscriptionManager.INVALID_SUBSCRIPTION_ID) {
            cursor = mPhone.getContext().getContentResolver().query(
                    Uri.withAppendedPath(PREFERAPN_NO_UPDATE_URI_USING_SUBID,
                            String.valueOf(subId)), null, null, null,
                    Telephony.Carriers.DEFAULT_SORT_ORDER);
        }
        return cursor;
    }

    private ApnSetting getPreferredApnFromDB() {
        ApnSetting preferredApn = null;
        Cursor cursor = getPreferredApnCursor(mPhone.getSubId());
        if (cursor != null) {
            if (cursor.getCount() > 0) {
                cursor.moveToFirst();
                preferredApn = ApnSetting.makeApnSetting(cursor);
            }
            cursor.close();
        }
        if (VDBG) log("getPreferredApnFromDB: preferredApn=" + preferredApn);
        return preferredApn;
    }

    private void setDefaultPreferredApnIfNeeded() {
        ApnSetting defaultPreferredApn = null;
        PersistableBundle bundle = getCarrierConfig();
        String defaultPreferredApnName = bundle.getString(CarrierConfigManager
                .KEY_DEFAULT_PREFERRED_APN_NAME_STRING);

        if (TextUtils.isEmpty(defaultPreferredApnName) || getPreferredApnFromDB() != null) {
            return;
        }

        String selection = Telephony.Carriers.APN + " = \"" + defaultPreferredApnName + "\" AND "
                + Telephony.Carriers.EDITED_STATUS + " = " + Telephony.Carriers.UNEDITED;
        Cursor cursor = mPhone.getContext().getContentResolver().query(
                Uri.withAppendedPath(Telephony.Carriers.SIM_APN_URI,
                        "filtered/subId/" + mPhone.getSubId()),
                null, selection, null, Telephony.Carriers._ID);

        if (cursor != null) {
            if (cursor.getCount() > 0) {
                if (cursor.moveToFirst()) {
                    defaultPreferredApn = ApnSetting.makeApnSetting(cursor);
                }
            }
            cursor.close();
        }

        if (defaultPreferredApn != null
                && defaultPreferredApn.canHandleType(mRequestedApnType)) {
            log("setDefaultPreferredApnIfNeeded: For APN type "
                    + ApnSetting.getApnTypeStringInternal(mRequestedApnType)
                    + " found default apnSetting "
                    + defaultPreferredApn);

            setPreferredApn(defaultPreferredApn.getId(), true);
        }

        return;
    }

    /**
     * Check if preferred apn is allowed to edit by user.
     * @return {@code true} if it is allowed to edit.
     */
    @VisibleForTesting
    public boolean isPreferredApnUserEdited() {
        boolean isUserEdited = false;
        Cursor cursor = getPreferredApnCursor(mPhone.getSubId());
        if (cursor != null) {
            if (cursor.getCount() > 0) {
                if (cursor.moveToFirst()) {
                    isUserEdited = cursor.getInt(
                            cursor.getColumnIndexOrThrow(Telephony.Carriers.EDITED_STATUS))
                            == Telephony.Carriers.USER_EDITED;
                }
            }
            cursor.close();
        }
        if (VDBG) log("isPreferredApnUserEdited: isUserEdited=" + isUserEdited);
        return isUserEdited;
    }

    /**
     * Fetch the DUN apns
     * @return a list of DUN ApnSetting objects
     */
    @VisibleForTesting
    public @NonNull ArrayList<ApnSetting> fetchDunApns() {
        if (mPhone.getServiceState().getRoaming() && !isPreferredApnUserEdited()
                && getCarrierConfig().getBoolean(CarrierConfigManager
                .KEY_DISABLE_DUN_APN_WHILE_ROAMING_WITH_PRESET_APN_BOOL)) {
            if (VDBG) log("fetchDunApns: Dun apn is not used in roaming network");
            return new ArrayList<ApnSetting>(0);
        }

        int bearer = getDataRat();
        ArrayList<ApnSetting> dunCandidates = new ArrayList<ApnSetting>();
        ArrayList<ApnSetting> retDunSettings = new ArrayList<ApnSetting>();

        // Places to look for tether APN in order: TETHER_DUN_APN setting (to be deprecated soon),
        // APN database
        String apnData = Settings.Global.getString(mResolver, Settings.Global.TETHER_DUN_APN);
        if (!TextUtils.isEmpty(apnData)) {
            dunCandidates.addAll(ApnSetting.arrayFromString(apnData));
            if (VDBG) log("fetchDunApns: dunCandidates from Setting: " + dunCandidates);
        }

        if (dunCandidates.isEmpty()) {
            if (!ArrayUtils.isEmpty(mAllApnSettings)) {
                for (ApnSetting apn : mAllApnSettings) {
                    if (apn.canHandleType(ApnSetting.TYPE_DUN)) {
                        dunCandidates.add(apn);
                    }
                }
                if (VDBG) log("fetchDunApns: dunCandidates from database: " + dunCandidates);
            }
        }

        int preferredApnSetId = getPreferredApnSetId();
        ApnSetting preferredApn = getPreferredApnFromDB();
        for (ApnSetting dunSetting : dunCandidates) {
            if (dunSetting.canSupportNetworkType(
                    ServiceState.rilRadioTechnologyToNetworkType(bearer))) {
                if (preferredApnSetId == dunSetting.getApnSetId()) {
                    if (preferredApn != null && preferredApn.equals(dunSetting)) {
                        // If there is a preferred APN can handled DUN type, prepend it to list to
                        // use it preferred.
                        retDunSettings.add(0, dunSetting);
                    } else {
                        retDunSettings.add(dunSetting);
                    }
                }
            }
        }

        if (VDBG) log("fetchDunApns: dunSettings=" + retDunSettings);
        return retDunSettings;
    }

    private int getPreferredApnSetId() {
        Cursor c = mPhone.getContext().getContentResolver()
                .query(Uri.withAppendedPath(Telephony.Carriers.CONTENT_URI,
                    "preferapnset/subId/" + mPhone.getSubId()),
                        new String[] {Telephony.Carriers.APN_SET_ID}, null, null, null);
        if (c == null) {
            loge("getPreferredApnSetId: cursor is null");
            return Telephony.Carriers.NO_APN_SET_ID;
        }

        int setId;
        if (c.getCount() < 1) {
            loge("getPreferredApnSetId: no APNs found");
            setId = Telephony.Carriers.NO_APN_SET_ID;
        } else {
            c.moveToFirst();
            setId = c.getInt(0 /* index of Telephony.Carriers.APN_SET_ID */);
        }

        if (!c.isClosed()) {
            c.close();
        }
        return setId;
    }

    public boolean hasMatchedTetherApnSetting() {
        ArrayList<ApnSetting> matches = fetchDunApns();
        log("hasMatchedTetherApnSetting: APNs=" + matches);
        return matches.size() > 0;
    }

    /**
     * @return the {@link DataConnection} with the given context id {@code cid}.
     */
    public DataConnection getDataConnectionByContextId(int cid) {
        return mDcc.getActiveDcByCid(cid);
    }

    /**
     * @return the {@link DataConnection} with the given APN context. Null if no data connection
     * is found.
     */
    public @Nullable DataConnection getDataConnectionByApnType(String apnType) {
        // TODO: Clean up all APN type in string usage
        ApnContext apnContext = mApnContexts.get(apnType);
        if (apnContext != null) {
            return apnContext.getDataConnection();
        }
        return null;
    }

    boolean isPermanentFailure(@DataFailureCause int dcFailCause) {
        return (DataFailCause.isPermanentFailure(mPhone.getContext(), dcFailCause,
                mPhone.getSubId())
                && (mAttached.get() == false || dcFailCause != DataFailCause.SIGNAL_LOST));
    }

    private DataConnection findFreeDataConnection() {
        for (DataConnection dataConnection : mDataConnections.values()) {
            boolean inUse = false;
            for (ApnContext apnContext : mApnContexts.values()) {
                if (apnContext.getDataConnection() == dataConnection) {
                    inUse = true;
                    break;
                }
            }
            if (!inUse) {
                if (DBG) {
                    log("findFreeDataConnection: found free DataConnection=" + dataConnection);
                }
                return dataConnection;
            }
        }
        log("findFreeDataConnection: NO free DataConnection");
        return null;
    }

    /**
     * Setup a data connection based on given APN type.
     *
     * @param apnContext APN context
     * @param radioTech RAT of the data connection
     * @param requestType Data request type
     * @return True if successful, otherwise false.
     */
    private boolean setupData(ApnContext apnContext, int radioTech,
                              @RequestNetworkType int requestType) {
        if (DBG) {
            log("setupData: apnContext=" + apnContext + ", requestType="
                    + requestTypeToString(requestType));
        }
        apnContext.requestLog("setupData. requestType=" + requestTypeToString(requestType));
        ApnSetting apnSetting;
        DataConnection dataConnection = null;

        apnSetting = apnContext.getNextApnSetting();

        if (apnSetting == null) {
            if (DBG) log("setupData: return for no apn found!");
            return false;
        }

        // profile id is only meaningful when the profile is persistent on the modem.
        int profileId = DATA_PROFILE_INVALID;
        if (apnSetting.isPersistent()) {
            profileId = apnSetting.getProfileId();
            if (profileId == DATA_PROFILE_DEFAULT) {
                profileId = getApnProfileID(apnContext.getApnType());
            }
        }

        // On CDMA, if we're explicitly asking for DUN, we need have
        // a dun-profiled connection so we can't share an existing one
        // On GSM/LTE we can share existing apn connections provided they support
        // this type.
        // If asking for ENTERPRISE, there are no compatible data connections, so skip this check
        if ((apnContext.getApnTypeBitmask() != ApnSetting.TYPE_DUN
                || ServiceState.isGsm(getDataRat()))
                && apnContext.getApnTypeBitmask() != ApnSetting.TYPE_ENTERPRISE) {
            dataConnection = checkForCompatibleDataConnection(apnContext, apnSetting);
            if (dataConnection != null) {
                // Get the apn setting used by the data connection
                ApnSetting dataConnectionApnSetting = dataConnection.getApnSetting();
                if (dataConnectionApnSetting != null) {
                    // Setting is good, so use it.
                    apnSetting = dataConnectionApnSetting;
                }
            }
        }
        if (dataConnection == null) {
            if (isOnlySingleDcAllowed(radioTech)) {
                if (isHigherPriorityApnContextActive(apnContext)) {
                    if (DBG) {
                        log("setupData: Higher priority ApnContext active.  Ignoring call");
                    }
                    return false;
                }

                // Should not start cleanUp if the setupData is for IMS APN
                // or retry of same APN(State==RETRYING).
                if (!apnContext.getApnType().equals(ApnSetting.TYPE_IMS_STRING)
                        && (apnContext.getState() != DctConstants.State.RETRYING)) {
                    // Only lower priority calls left.  Disconnect them all in this single PDP case
                    // so that we can bring up the requested higher priority call (once we receive
                    // response for deactivate request for the calls we are about to disconnect
                    if (cleanUpAllConnectionsInternal(true, Phone.REASON_SINGLE_PDN_ARBITRATION)) {
                        // If any call actually requested to be disconnected, means we can't
                        // bring up this connection yet as we need to wait for those data calls
                        // to be disconnected.
                        if (DBG) log("setupData: Some calls are disconnecting first."
                                + " Wait and retry");
                        return false;
                    }
                }

                // No other calls are active, so proceed
                if (DBG) log("setupData: Single pdp. Continue setting up data call.");
            }

            dataConnection = findFreeDataConnection();

            if (dataConnection == null) {
                dataConnection = createDataConnection();
            }

            if (dataConnection == null) {
                if (DBG) log("setupData: No free DataConnection and couldn't create one, WEIRD");
                return false;
            }
        }
        final int generation = apnContext.incAndGetConnectionGeneration();
        if (DBG) {
            log("setupData: dc=" + dataConnection + " apnSetting=" + apnSetting + " gen#="
                    + generation);
        }

        apnContext.setDataConnection(dataConnection);
        apnContext.setApnSetting(apnSetting);
        apnContext.setState(DctConstants.State.CONNECTING);

        Message msg = obtainMessage();
        msg.what = DctConstants.EVENT_DATA_SETUP_COMPLETE;
        msg.obj = new Pair<ApnContext, Integer>(apnContext, generation);

        ApnSetting preferredApn = getPreferredApn();
        boolean isPreferredApn = apnSetting.equals(preferredApn);
        dataConnection.bringUp(apnContext, profileId, radioTech, msg, generation, requestType,
                mPhone.getSubId(), isPreferredApn);

        if (DBG) {
            if (isPreferredApn) {
                log("setupData: initing! isPreferredApn=" + isPreferredApn
                        + ", apnSetting={" + apnSetting.toString() + "}");
            } else {
                String preferredApnStr = preferredApn == null ? "null" : preferredApn.toString();
                log("setupData: initing! isPreferredApn=" + isPreferredApn
                        + ", apnSetting={" + apnSetting + "}"
                        + ", preferredApn={" + preferredApnStr + "}");
            }
        }
        return true;
    }

    // Get the allowed APN types for initial attach. The order in the returned list represent
    // the order of APN types that should be used for initial attach.
    private @NonNull @ApnType List<Integer> getAllowedInitialAttachApnTypes() {
        PersistableBundle bundle = getCarrierConfig();
        if (bundle != null) {
            String[] apnTypesArray = bundle.getStringArray(
                    CarrierConfigManager.KEY_ALLOWED_INITIAL_ATTACH_APN_TYPES_STRING_ARRAY);
            if (apnTypesArray != null) {
                return Arrays.stream(apnTypesArray)
                        .map(ApnSetting::getApnTypesBitmaskFromString)
                        .collect(Collectors.toList());
            }
        }

        return Collections.emptyList();
    }

    protected void setInitialAttachApn() {
        ApnSetting apnSetting = null;
        int preferredApnSetId = getPreferredApnSetId();
        ArrayList<ApnSetting> allApnSettings = new ArrayList<>();
        if (mPreferredApn != null) {
            // Put the preferred apn at the beginning of the list. It's okay to have a duplicate
            // when later on mAllApnSettings get added. That would not change the selection result.
            allApnSettings.add(mPreferredApn);
        }
        allApnSettings.addAll(mAllApnSettings);

        // Get the allowed APN types for initial attach. Note that if none of the APNs has the
        // allowed APN types, then the initial attach will not be performed.
        List<Integer> allowedApnTypes = getAllowedInitialAttachApnTypes();
        for (int allowedApnType : allowedApnTypes) {
            apnSetting = allApnSettings.stream()
                    .filter(apn -> apn.canHandleType(allowedApnType))
                    .filter(apn -> (apn.getApnSetId() == preferredApnSetId
                            || apn.getApnSetId() == Telephony.Carriers.MATCH_ALL_APN_SET_ID))
                    .findFirst()
                    .orElse(null);
            if (apnSetting != null) break;
        }

        if (DBG) {
            log("setInitialAttachApn: Allowed APN types=" + allowedApnTypes.stream()
                    .map(ApnSetting::getApnTypeString)
                    .collect(Collectors.joining(",")));
        }

        if (apnSetting == null) {
            if (DBG) log("setInitialAttachApn: X There in no available apn.");
        } else {
            if (DBG) log("setInitialAttachApn: X selected APN=" + apnSetting);
            mDataServiceManager.setInitialAttachApn(createDataProfile(apnSetting,
                    apnSetting.equals(getPreferredApn())),
                    mPhone.getServiceState().getDataRoamingFromRegistration(), null);
        }
    }

    /**
     * Handles changes to the APN database.
     */
    private void onApnChanged() {
        if (mPhone instanceof GsmCdmaPhone) {
            // The "current" may no longer be valid.  MMS depends on this to send properly. TBD
            ((GsmCdmaPhone)mPhone).updateCurrentCarrierInProvider();
        }

        // TODO: It'd be nice to only do this if the changed entrie(s)
        // match the current operator.
        if (DBG) log("onApnChanged: createAllApnList and cleanUpAllConnections");
        setDefaultPreferredApnIfNeeded();
        createAllApnList();
        setDataProfilesAsNeeded();
        setInitialAttachApn();
        cleanUpConnectionsOnUpdatedApns(isAnyDataConnected(), Phone.REASON_APN_CHANGED);

        // FIXME: See bug 17426028 maybe no conditional is needed.
        if (mPhone.getSubId() == SubscriptionManager.getDefaultDataSubscriptionId()) {
            setupDataOnAllConnectableApns(Phone.REASON_APN_CHANGED, RetryFailures.ALWAYS);
        }
    }

    /**
     * "Active" here means ApnContext isEnabled() and not in FAILED state
     * @param apnContext to compare with
     * @return true if higher priority active apn found
     */
    private boolean isHigherPriorityApnContextActive(ApnContext apnContext) {
        if (apnContext.getApnType().equals(ApnSetting.TYPE_IMS_STRING)) {
            return false;
        }

        for (ApnContext otherContext : mPrioritySortedApnContexts) {
            if (otherContext.getApnType().equals(ApnSetting.TYPE_IMS_STRING)) {
                continue;
            }
            if (apnContext.getApnType().equalsIgnoreCase(otherContext.getApnType())) return false;
            if (otherContext.isEnabled() && otherContext.getState() != DctConstants.State.FAILED) {
                return true;
            }
        }
        return false;
    }

    /**
     * Reports if we support multiple connections or not.
     * This is a combination of factors, based on carrier and RAT.
     * @param rilRadioTech the RIL Radio Tech currently in use
     * @return true if only single DataConnection is allowed
     */
    private boolean isOnlySingleDcAllowed(int rilRadioTech) {
        // Default single dc rats with no knowledge of carrier
        int[] singleDcRats = null;
        // get the carrier specific value, if it exists, from CarrierConfigManager.
        // generally configManager and bundle should not be null, but if they are it should be okay
        // to leave singleDcRats null as well
        CarrierConfigManager configManager = (CarrierConfigManager)
                mPhone.getContext().getSystemService(Context.CARRIER_CONFIG_SERVICE);
        if (configManager != null) {
            PersistableBundle bundle = configManager.getConfigForSubId(mPhone.getSubId());
            if (bundle != null) {
                singleDcRats = bundle.getIntArray(
                        CarrierConfigManager.KEY_ONLY_SINGLE_DC_ALLOWED_INT_ARRAY);
            }
        }
        boolean onlySingleDcAllowed = false;
        if (TelephonyUtils.IS_DEBUGGABLE
                && SystemProperties.getBoolean("persist.telephony.test.singleDc", false)) {
            onlySingleDcAllowed = true;
        }
        if (singleDcRats != null) {
            for (int i=0; i < singleDcRats.length && onlySingleDcAllowed == false; i++) {
                if (rilRadioTech == singleDcRats[i]) onlySingleDcAllowed = true;
            }
        }

        if (DBG) log("isOnlySingleDcAllowed(" + rilRadioTech + "): " + onlySingleDcAllowed);
        return onlySingleDcAllowed;
    }

    void sendRestartRadio() {
        if (DBG)log("sendRestartRadio:");
        Message msg = obtainMessage(DctConstants.EVENT_RESTART_RADIO);
        sendMessage(msg);
    }

    private void restartRadio() {
        if (DBG) log("restartRadio: ************TURN OFF RADIO**************");
        cleanUpAllConnectionsInternal(true, Phone.REASON_RADIO_TURNED_OFF);
        mPhone.getServiceStateTracker().powerOffRadioSafely();
        /* Note: no need to call setRadioPower(true).  Assuming the desired
         * radio power state is still ON (as tracked by ServiceStateTracker),
         * ServiceStateTracker will call setRadioPower when it receives the
         * RADIO_STATE_CHANGED notification for the power off.  And if the
         * desired power state has changed in the interim, we don't want to
         * override it with an unconditional power on.
         */
    }

    /**
     * Return true if data connection need to be setup after disconnected due to
     * reason.
     *
     * @param apnContext APN context
     * @return true if try setup data connection is need for this reason
     */
    private boolean retryAfterDisconnected(ApnContext apnContext) {
        boolean retry = true;
        String reason = apnContext.getReason();

        if (Phone.REASON_RADIO_TURNED_OFF.equals(reason) || (isOnlySingleDcAllowed(getDataRat())
                && isHigherPriorityApnContextActive(apnContext))) {
            retry = false;
        }
        return retry;
    }

    protected void startReconnect(long delay, ApnContext apnContext,
            @RequestNetworkType int requestType) {
        Message msg = obtainMessage(DctConstants.EVENT_DATA_RECONNECT,
                       mPhone.getSubId(), requestType, apnContext);
        cancelReconnect(apnContext);
        sendMessageDelayed(msg, delay);

        if (DBG) {
            log("startReconnect: delay=" + delay + ", apn="
                    + apnContext + ", reason=" + apnContext.getReason()
                    + ", subId=" + mPhone.getSubId() + ", request type="
                    + requestTypeToString(requestType));
        }
    }

    /**
     * Cancels the alarm associated with apnContext.
     *
     * @param apnContext on which the alarm should be stopped.
     */
    protected void cancelReconnect(ApnContext apnContext) {
        if (apnContext == null) return;

        if (DBG) {
            log("cancelReconnect: apn=" + apnContext);
        }
        removeMessages(DctConstants.EVENT_DATA_RECONNECT, apnContext);
    }

    /**
     * Read configuration. Note this must be called after carrier config is ready.
     */
    private void readConfiguration() {
        log("readConfiguration");
        if (mTransportType == AccessNetworkConstants.TRANSPORT_TYPE_WWAN) {
            // Auto attach is for cellular only.
            mAutoAttachOnCreationConfig = mPhone.getContext().getResources()
                    .getBoolean(com.android.internal.R.bool.config_auto_attach_data_on_creation);
        }

        mAutoAttachEnabled.set(false);
        setDefaultDataRoamingEnabled();
        setDefaultPreferredApnIfNeeded();
        read5GConfiguration();
        registerSettingsObserver();
        SubscriptionPlan[] plans = mNetworkPolicyManager.getSubscriptionPlans(
                mPhone.getSubId(), mPhone.getContext().getOpPackageName());
        if (plans != null) {
            mSubscriptionPlans = Arrays.asList(plans);
            if (DBG) log("SubscriptionPlans initialized: " + mSubscriptionPlans);
            reevaluateUnmeteredConnections();
        }
        mConfigReady = true;
    }

    /**
     * @return {@code true} if carrier config has been applied.
     */
    private boolean isCarrierConfigApplied() {
        CarrierConfigManager configManager = (CarrierConfigManager) mPhone.getContext()
                .getSystemService(Context.CARRIER_CONFIG_SERVICE);
        if (configManager != null) {
            PersistableBundle b = configManager.getConfigForSubId(mPhone.getSubId());
            if (b != null) {
                return CarrierConfigManager.isConfigForIdentifiedCarrier(b);
            }
        }
        return false;
    }

    private void onCarrierConfigChanged() {
        if (DBG) log("onCarrierConfigChanged");

        if (!isCarrierConfigApplied()) {
            log("onCarrierConfigChanged: Carrier config is not ready yet.");
            return;
        }

        readConfiguration();

        if (mSimState == TelephonyManager.SIM_STATE_LOADED) {
            createAllApnList();
            setDataProfilesAsNeeded();
            setInitialAttachApn();
            sortApnContextByPriority();
            cleanUpConnectionsOnUpdatedApns(true, Phone.REASON_CARRIER_CHANGE);
            setupDataOnAllConnectableApns(Phone.REASON_CARRIER_CHANGE, RetryFailures.ALWAYS);
        } else {
            log("onCarrierConfigChanged: SIM is not loaded yet.");
        }
    }

    private void onSimAbsent() {
        if (DBG) log("onSimAbsent");

        mConfigReady = false;
        cleanUpAllConnectionsInternal(true, Phone.REASON_SIM_NOT_READY);
        mAllApnSettings.clear();
        mAutoAttachOnCreationConfig = false;
        // Clear auto attach as modem is expected to do a new attach once SIM is ready
        mAutoAttachEnabled.set(false);
        // In no-sim case, we should still send the emergency APN to the modem, if there is any.
        createAllApnList();
        setDataProfilesAsNeeded();
    }

    private void onSimStateUpdated(@SimState int simState) {
        mSimState = simState;

        if (DBG) {
            log("onSimStateUpdated: state=" + SubscriptionInfoUpdater.simStateString(mSimState));
        }

        if (mSimState == TelephonyManager.SIM_STATE_ABSENT) {
            onSimAbsent();
        } else if (mSimState == TelephonyManager.SIM_STATE_LOADED) {
            if (mConfigReady) {
                createAllApnList();
                setDataProfilesAsNeeded();
                setInitialAttachApn();
                setupDataOnAllConnectableApns(Phone.REASON_SIM_LOADED, RetryFailures.ALWAYS);
            } else {
                log("onSimStateUpdated: config not ready yet.");
            }
        }
    }

    private void onApnUnthrottled(String apn) {
        if (apn != null) {
            ApnSetting apnSetting = mAllApnSettings.stream()
                    .filter(as -> apn.equals(as.getApnName()))
                    .findFirst()
                    .orElse(null);
            if (apnSetting != null) {
                @ApnType int apnTypes = apnSetting.getApnTypeBitmask();
                mDataThrottler.setRetryTime(apnTypes, RetryManager.NO_SUGGESTED_RETRY_DELAY,
                        REQUEST_TYPE_NORMAL);
                // After data unthrottled, we should see if it's possible to bring up the data
                // again.
<<<<<<< HEAD
                trySetupData(ac, REQUEST_TYPE_NORMAL, null);
=======
                setupDataOnAllConnectableApns(Phone.REASON_DATA_UNTHROTTLED, RetryFailures.ALWAYS);
>>>>>>> 903b800d
            } else {
                loge("EVENT_APN_UNTHROTTLED: Invalid APN passed: " + apn);
            }
        } else {
            loge("EVENT_APN_UNTHROTTLED: apn is null");
        }
    }

    private DataConnection checkForCompatibleDataConnection(ApnContext apnContext,
            ApnSetting nextApn) {
        int apnType = apnContext.getApnTypeBitmask();
        ArrayList<ApnSetting> dunSettings = null;

        if (ApnSetting.TYPE_DUN == apnType) {
            dunSettings = fetchDunApns();
        }
        if (DBG) {
            log("checkForCompatibleDataConnection: apnContext=" + apnContext);
        }

        DataConnection potentialDc = null;
        for (DataConnection curDc : mDataConnections.values()) {
            if (curDc != null) {
                ApnSetting apnSetting = curDc.getApnSetting();
                log("apnSetting: " + apnSetting);
                if (dunSettings != null && dunSettings.size() > 0) {
                    for (ApnSetting dunSetting : dunSettings) {
                        //This ignore network type as a check which is ok because that's checked
                        //when calculating dun candidates.
                        if (areCompatible(dunSetting, apnSetting)) {
                            if (curDc.isActive()) {
                                if (DBG) {
                                    log("checkForCompatibleDataConnection:"
                                            + " found dun conn=" + curDc);
                                }
                                return curDc;
                            } else if (curDc.isActivating()) {
                                potentialDc = curDc;
                            }
                        }
                    }
                } else if (isApnSettingCompatible(curDc, apnType)) {
                    if (curDc.isActive()) {
                        if (DBG) {
                            log("checkForCompatibleDataConnection:"
                                    + " found canHandle conn=" + curDc);
                        }
                        return curDc;
                    } else if (curDc.isActivating() || apnSetting.equals(nextApn)) {
                        potentialDc = curDc;
                    }
                }
            }
        }

        if (DBG) {
            log("checkForCompatibleDataConnection: potential dc=" + potentialDc);
        }
        return potentialDc;
    }

    private boolean isApnSettingCompatible(DataConnection dc, int apnType) {
        ApnSetting apnSetting = dc.getApnSetting();
        if (apnSetting == null) return false;

        // Nothing can be compatible with type ENTERPRISE
        for (ApnContext apnContext : dc.getApnContexts()) {
            if (apnContext.getApnTypeBitmask() == ApnSetting.TYPE_ENTERPRISE) {
                return false;
            }
        }

        return apnSetting.canHandleType(apnType);
    }

    private void addHandoverCompleteMsg(Message onCompleteMsg,
            @ApnType int apnType) {
        if (onCompleteMsg != null) {
            List<Message> messageList = mHandoverCompletionMsgs.get(apnType);
            if (messageList == null) messageList = new ArrayList<>();
            messageList.add(onCompleteMsg);
            mHandoverCompletionMsgs.put(apnType, messageList);
        }
    }

    private void sendHandoverCompleteMessages(@ApnType int apnType, boolean success,
            boolean fallbackOnFailedHandover) {
        List<Message> messageList = mHandoverCompletionMsgs.get(apnType);
        if (messageList != null) {
            for (Message msg : messageList) {
                sendHandoverCompleteMsg(msg, success, mTransportType, fallbackOnFailedHandover);
            }
            messageList.clear();
        }
    }

    private void sendHandoverCompleteMsg(Message message, boolean success,
            @TransportType int transport, boolean doFallbackOnFailedHandover) {
        if (message == null) return;

        Bundle b = message.getData();
        b.putBoolean(DATA_COMPLETE_MSG_EXTRA_SUCCESS, success);
        b.putInt(DATA_COMPLETE_MSG_EXTRA_TRANSPORT_TYPE, transport);
        b.putBoolean(DATA_COMPLETE_MSG_EXTRA_HANDOVER_FAILURE_FALLBACK, doFallbackOnFailedHandover);
        message.sendToTarget();
    }

    private static boolean shouldFallbackOnFailedHandover(
                               @HandoverFailureMode int handoverFailureMode,
                               @RequestNetworkType int requestType,
                               @DataFailureCause int cause) {
        if (requestType != REQUEST_TYPE_HANDOVER) {
            //The fallback is only relevant if the request is a handover
            return false;
        } else if (handoverFailureMode == HANDOVER_FAILURE_MODE_DO_FALLBACK) {
            return true;
        } else if (handoverFailureMode == HANDOVER_FAILURE_MODE_LEGACY) {
            return cause == DataFailCause.HANDOFF_PREFERENCE_CHANGED;
        } else {
            return false;
        }
    }

    /**
     * Calculates the new request type that will be used the next time a data connection retries
     * after a failed data call attempt.
     */
    @RequestNetworkType
    public static int calculateNewRetryRequestType(@HandoverFailureMode int handoverFailureMode,
            @RequestNetworkType int requestType,
            @DataFailureCause int cause) {
        boolean fallbackOnFailedHandover =
                shouldFallbackOnFailedHandover(handoverFailureMode, requestType, cause);
        if (requestType != REQUEST_TYPE_HANDOVER) {
            //The fallback is only relevant if the request is a handover
            return requestType;
        }

        if (fallbackOnFailedHandover) {
            // Since fallback is happening, the request type is really "NONE".
            return REQUEST_TYPE_NORMAL;
        }

        if (handoverFailureMode == HANDOVER_FAILURE_MODE_NO_FALLBACK_RETRY_SETUP_NORMAL) {
            return REQUEST_TYPE_NORMAL;
        }

        return REQUEST_TYPE_HANDOVER;
    }

    public void enableApn(@ApnType int apnType, @RequestNetworkType int requestType,
            Message onHandoverCompleteMsg) {
        sendMessage(obtainMessage(DctConstants.EVENT_ENABLE_APN, apnType, requestType,
                onHandoverCompleteMsg));
    }

    private void onEnableApn(@ApnType int apnType, @RequestNetworkType int requestType,
            Message onHandoverCompleteMsg) {
        ApnContext apnContext = mApnContextsByType.get(apnType);
        if (apnContext == null) {
            loge("onEnableApn(" + apnType + "): NO ApnContext");
            if (onHandoverCompleteMsg != null) {
                sendHandoverCompleteMsg(onHandoverCompleteMsg, false, mTransportType, false);
            }
            return;
        }

        String str = "onEnableApn: apnType=" + ApnSetting.getApnTypeStringInternal(apnType)
                + ", request type=" + requestTypeToString(requestType);
        if (DBG) log(str);
        apnContext.requestLog(str);

        if (!apnContext.isDependencyMet()) {
            apnContext.setReason(Phone.REASON_DATA_DEPENDENCY_UNMET);
            apnContext.setEnabled(true);
            str = "onEnableApn: dependency is not met.";
            if (DBG) log(str);
            apnContext.requestLog(str);
            if (onHandoverCompleteMsg != null) {
                sendHandoverCompleteMsg(onHandoverCompleteMsg, false, mTransportType, false);
            }
            return;
        }

        if (apnContext.isReady()) {
            DctConstants.State state = apnContext.getState();
            switch(state) {
                case CONNECTING:
                case CONNECTED:
                    if (DBG) log("onEnableApn: APN in " + state + " state. Exit now.");
                    if (onHandoverCompleteMsg != null) {
                        sendHandoverCompleteMsg(onHandoverCompleteMsg, false, mTransportType,
                                false);
                    }
                    return;
                case IDLE:
                case FAILED:
                case RETRYING:
                    // We're "READY" but not active so disconnect (cleanup = true) and
                    // connect (trySetup = true) to be sure we retry the connection.
                    apnContext.setReason(Phone.REASON_DATA_ENABLED);
                    break;
            }
        } else {
            if (apnContext.isEnabled()) {
                apnContext.setReason(Phone.REASON_DATA_DEPENDENCY_MET);
            } else {
                apnContext.setReason(Phone.REASON_DATA_ENABLED);
            }
            if (apnContext.getState() == DctConstants.State.FAILED) {
                apnContext.setState(DctConstants.State.IDLE);
            }
        }
        apnContext.setEnabled(true);
        apnContext.resetErrorCodeRetries();

        if (mConfigReady || apnContext.getApnTypeBitmask() == ApnSetting.TYPE_EMERGENCY) {
            trySetupData(apnContext, requestType, onHandoverCompleteMsg);
        } else {
            log("onEnableApn: config not ready yet.");
        }
    }

    public void disableApn(@ApnType int apnType, @ReleaseNetworkType int releaseType) {
        sendMessage(obtainMessage(DctConstants.EVENT_DISABLE_APN, apnType, releaseType));
    }

    private void onDisableApn(@ApnType int apnType,
                              @ReleaseNetworkType int releaseType) {
        ApnContext apnContext = mApnContextsByType.get(apnType);
        if (apnContext == null) {
            loge("disableApn(" + apnType + "): NO ApnContext");
            return;
        }

        boolean cleanup = false;
        String str = "onDisableApn: apnType=" + ApnSetting.getApnTypeStringInternal(apnType)
                + ", release type=" + releaseTypeToString(releaseType);
        if (DBG) log(str);
        apnContext.requestLog(str);

        if (apnContext.isReady()) {
            cleanup = (releaseType == RELEASE_TYPE_DETACH
                    || releaseType == RELEASE_TYPE_HANDOVER);
            if (apnContext.isDependencyMet()) {
                apnContext.setReason(Phone.REASON_DATA_DISABLED_INTERNAL);
                // If ConnectivityService has disabled this network, stop trying to bring
                // it up, but do not tear it down - ConnectivityService will do that
                // directly by talking with the DataConnection.
                //
                // This doesn't apply to DUN. When the user disable tethering, we would like to
                // detach the APN context from the data connection so the data connection can be
                // torn down if no other APN context attached to it.
                if (ApnSetting.TYPE_DUN_STRING.equals(apnContext.getApnType())
                        || apnContext.getState() != DctConstants.State.CONNECTED) {
                    str = "Clean up the connection. Apn type = " + apnContext.getApnType()
                            + ", state = " + apnContext.getState();
                    if (DBG) log(str);
                    apnContext.requestLog(str);
                    cleanup = true;
                }
            } else {
                apnContext.setReason(Phone.REASON_DATA_DEPENDENCY_UNMET);
            }
        }

        apnContext.setEnabled(false);
        if (cleanup) {
            cleanUpConnectionInternal(true, releaseType, apnContext);
        }

        if (isOnlySingleDcAllowed(getDataRat()) && !isHigherPriorityApnContextActive(apnContext)) {
            if (DBG) log("disableApn:isOnlySingleDcAllowed true & higher priority APN disabled");
            // If the highest priority APN is disabled and only single
            // data call is allowed, try to setup data call on other connectable APN.
            setupDataOnAllConnectableApns(Phone.REASON_SINGLE_PDN_ARBITRATION,
                    RetryFailures.ALWAYS);
        }
    }

    /**
     * Modify {@link android.provider.Settings.Global#DATA_ROAMING} value for user modification only
     */
    public void setDataRoamingEnabledByUser(boolean enabled) {
        mDataEnabledSettings.setDataRoamingEnabled(enabled);
        setDataRoamingFromUserAction(true);
        if (DBG) {
            log("setDataRoamingEnabledByUser: set phoneSubId=" + mPhone.getSubId()
                    + " isRoaming=" + enabled);
        }
    }

    /**
     * Return current {@link android.provider.Settings.Global#DATA_ROAMING} value.
     */
    public boolean getDataRoamingEnabled() {
        boolean isDataRoamingEnabled = mDataEnabledSettings.getDataRoamingEnabled();

        if (VDBG) {
            log("getDataRoamingEnabled: phoneSubId=" + mPhone.getSubId()
                    + " isDataRoamingEnabled=" + isDataRoamingEnabled);
        }
        return isDataRoamingEnabled;
    }

    /**
     * Set default value for {@link android.provider.Settings.Global#DATA_ROAMING}
     * if the setting is not from user actions. default value is based on carrier config and system
     * properties.
     */
    private void setDefaultDataRoamingEnabled() {
        // For single SIM phones, this is a per phone property.
        String setting = Settings.Global.DATA_ROAMING;
        boolean useCarrierSpecificDefault = false;
        if (mTelephonyManager.getSimCount() != 1) {
            setting = setting + mPhone.getSubId();
            try {
                Settings.Global.getInt(mResolver, setting);
            } catch (SettingNotFoundException ex) {
                // For msim, update to carrier default if uninitialized.
                useCarrierSpecificDefault = true;
            }
        } else if (!isDataRoamingFromUserAction()) {
            // for single sim device, update to carrier default if user action is not set
            useCarrierSpecificDefault = true;
        }
        log("setDefaultDataRoamingEnabled: useCarrierSpecificDefault "
                + useCarrierSpecificDefault);
        if (useCarrierSpecificDefault) {
            boolean defaultVal = mDataEnabledSettings.getDefaultDataRoamingEnabled();
            mDataEnabledSettings.setDataRoamingEnabled(defaultVal);
        }
    }

    private boolean isDataRoamingFromUserAction() {
        final SharedPreferences sp = PreferenceManager
                .getDefaultSharedPreferences(mPhone.getContext());
        // since we don't want to unset user preference from system update, pass true as the default
        // value if shared pref does not exist and set shared pref to false explicitly from factory
        // reset.
        if (!sp.contains(Phone.DATA_ROAMING_IS_USER_SETTING_KEY)) {
            sp.edit().putBoolean(Phone.DATA_ROAMING_IS_USER_SETTING_KEY, false).commit();
        }
        return sp.getBoolean(Phone.DATA_ROAMING_IS_USER_SETTING_KEY, true);
    }

    private void setDataRoamingFromUserAction(boolean isUserAction) {
        final SharedPreferences.Editor sp = PreferenceManager
                .getDefaultSharedPreferences(mPhone.getContext()).edit();
        sp.putBoolean(Phone.DATA_ROAMING_IS_USER_SETTING_KEY, isUserAction).commit();
    }

    // When the data roaming status changes from roaming to non-roaming.
    private void onDataRoamingOff() {
        if (DBG) log("onDataRoamingOff");

        reevaluateDataConnections();

        if (!getDataRoamingEnabled()) {
            // TODO: Remove this once all old vendor RILs are gone. We don't need to set initial apn
            // attach and send the data profile again as the modem should have both roaming and
            // non-roaming protocol in place. Modem should choose the right protocol based on the
            // roaming condition.
            setDataProfilesAsNeeded();
            setInitialAttachApn();

            // If the user did not enable data roaming, now when we transit from roaming to
            // non-roaming, we should try to reestablish the data connection.

            setupDataOnAllConnectableApns(Phone.REASON_ROAMING_OFF, RetryFailures.ALWAYS);
        }
    }

    // This method is called
    // 1. When the data roaming status changes from non-roaming to roaming.
    // 2. When allowed data roaming settings is changed by the user.
    private void onDataRoamingOnOrSettingsChanged(int messageType) {
        if (DBG) log("onDataRoamingOnOrSettingsChanged");
        // Used to differentiate data roaming turned on vs settings changed.
        boolean settingChanged = (messageType == DctConstants.EVENT_ROAMING_SETTING_CHANGE);

        // Check if the device is actually data roaming
        if (!mPhone.getServiceState().getDataRoaming()) {
            if (DBG) log("device is not roaming. ignored the request.");
            return;
        }

        checkDataRoamingStatus(settingChanged);

        if (getDataRoamingEnabled()) {
            // If the restricted data was brought up when data roaming is disabled, and now users
            // enable data roaming, we need to re-evaluate the conditions and possibly change the
            // network's capability.
            if (settingChanged) {
                reevaluateDataConnections();
            }

            if (DBG) log("onDataRoamingOnOrSettingsChanged: setup data on roaming");

            setupDataOnAllConnectableApns(Phone.REASON_ROAMING_ON, RetryFailures.ALWAYS);
        } else {
            // If the user does not turn on data roaming, when we transit from non-roaming to
            // roaming, we need to tear down the data connection otherwise the user might be
            // charged for data roaming usage.
            if (DBG) log("onDataRoamingOnOrSettingsChanged: Tear down data connection on roaming.");
            cleanUpAllConnectionsInternal(true, Phone.REASON_ROAMING_ON);
        }
    }

    // We want to track possible roaming data leakage. Which is, if roaming setting
    // is disabled, yet we still setup a roaming data connection or have a connected ApnContext
    // switched to roaming. When this happens, we log it in a local log.
    private void checkDataRoamingStatus(boolean settingChanged) {
        if (!settingChanged && !getDataRoamingEnabled()
                && mPhone.getServiceState().getDataRoaming()) {
            for (ApnContext apnContext : mApnContexts.values()) {
                if (apnContext.getState() == DctConstants.State.CONNECTED) {
                    mDataRoamingLeakageLog.log("PossibleRoamingLeakage "
                            + " connection params: " + (apnContext.getDataConnection() != null
                            ? apnContext.getDataConnection().getConnectionParams() : ""));
                }
            }
        }
    }

    private void onRadioAvailable() {
        if (DBG) log("onRadioAvailable");
        if (!areAllDataDisconnected()) {
            cleanUpConnectionInternal(true, RELEASE_TYPE_DETACH, null);
        }
    }

    private void onRadioOffOrNotAvailable() {
        // Make sure our reconnect delay starts at the initial value
        // next time the radio comes on

        mReregisterOnReconnectFailure = false;

        // Clear auto attach as modem is expected to do a new attach
        mAutoAttachEnabled.set(false);

        if (mPhone.getSimulatedRadioControl() != null) {
            // Assume data is connected on the simulator
            // FIXME  this can be improved
            log("We're on the simulator; assuming radio off is meaningless");
        } else {
            if (DBG) log("onRadioOffOrNotAvailable: is off and clean up all connections");
            cleanUpAllConnectionsInternal(false, Phone.REASON_RADIO_TURNED_OFF);
        }
    }

    private void completeConnection(ApnContext apnContext, @RequestNetworkType int type) {

        if (DBG) log("completeConnection: successful, notify the world apnContext=" + apnContext);

        if (mIsProvisioning && !TextUtils.isEmpty(mProvisioningUrl)) {
            if (DBG) {
                log("completeConnection: MOBILE_PROVISIONING_ACTION url="
                        + mProvisioningUrl);
            }
            Intent newIntent = Intent.makeMainSelectorActivity(Intent.ACTION_MAIN,
                    Intent.CATEGORY_APP_BROWSER);
            newIntent.setData(Uri.parse(mProvisioningUrl));
            newIntent.setFlags(Intent.FLAG_ACTIVITY_BROUGHT_TO_FRONT |
                    Intent.FLAG_ACTIVITY_NEW_TASK);
            try {
                mPhone.getContext().startActivity(newIntent);
            } catch (ActivityNotFoundException e) {
                loge("completeConnection: startActivityAsUser failed" + e);
            }
        }
        mIsProvisioning = false;
        mProvisioningUrl = null;
        if (mProvisioningSpinner != null) {
            sendMessage(obtainMessage(DctConstants.CMD_CLEAR_PROVISIONING_SPINNER,
                    mProvisioningSpinner));
        }

        startNetStatPoll();
        startDataStallAlarm(DATA_STALL_NOT_SUSPECTED);

        PersistableBundle b = getCarrierConfig();
        if (apnContext.getApnTypeBitmask() == ApnSetting.TYPE_DEFAULT
                && b.getBoolean(CarrierConfigManager
                .KEY_DISPLAY_NO_DATA_NOTIFICATION_ON_PERMANENT_FAILURE_BOOL)) {
            NotificationManager notificationManager = (NotificationManager)
                    mPhone.getContext().getSystemService(Context.NOTIFICATION_SERVICE);
            notificationManager.cancel(Integer.toString(mPhone.getSubId()),
                    NO_DATA_NOTIFICATION);
        }
    }

    /**
     * A SETUP (aka bringUp) has completed, possibly with an error. If
     * there is an error this method will call {@link #onDataSetupCompleteError}.
     */
    protected void onDataSetupComplete(ApnContext apnContext, boolean success,
            @DataFailureCause int cause, @RequestNetworkType int requestType,
            @HandoverFailureMode int handoverFailureMode) {
        boolean fallbackOnFailedHandover = shouldFallbackOnFailedHandover(
                handoverFailureMode, requestType, cause);

        if (success && (handoverFailureMode != DataCallResponse.HANDOVER_FAILURE_MODE_UNKNOWN
                && handoverFailureMode != DataCallResponse.HANDOVER_FAILURE_MODE_LEGACY)) {
            Log.wtf(mLogTag, "bad failure mode: "
                    + DataCallResponse.failureModeToString(handoverFailureMode));
        } else if (handoverFailureMode
                != DataCallResponse.HANDOVER_FAILURE_MODE_NO_FALLBACK_RETRY_HANDOVER) {
            sendHandoverCompleteMessages(apnContext.getApnTypeBitmask(), success,
                    fallbackOnFailedHandover);
        }

        if (success) {
            DataConnection dataConnection = apnContext.getDataConnection();

            if (RADIO_TESTS) {
                // Note: To change radio.test.onDSC.null.dcac from command line you need to
                // adb root and adb remount and from the command line you can only change the
                // value to 1 once. To change it a second time you can reboot or execute
                // adb shell stop and then adb shell start. The command line to set the value is:
                // adb shell sqlite3 /data/data/com.android.providers.settings/databases/settings.db "insert into system (name,value) values ('radio.test.onDSC.null.dcac', '1');"
                ContentResolver cr = mPhone.getContext().getContentResolver();
                String radioTestProperty = "radio.test.onDSC.null.dcac";
                if (Settings.System.getInt(cr, radioTestProperty, 0) == 1) {
                    log("onDataSetupComplete: " + radioTestProperty +
                            " is true, set dcac to null and reset property to false");
                    dataConnection = null;
                    Settings.System.putInt(cr, radioTestProperty, 0);
                    log("onDataSetupComplete: " + radioTestProperty + "=" +
                            Settings.System.getInt(mPhone.getContext().getContentResolver(),
                                    radioTestProperty, -1));
                }
            }
            if (dataConnection == null) {
                log("onDataSetupComplete: no connection to DC, handle as error");
                onDataSetupCompleteError(apnContext, requestType, false);
            } else {
                ApnSetting apn = apnContext.getApnSetting();
                if (DBG) {
                    log("onDataSetupComplete: success apn=" + (apn == null ? "unknown"
                            : apn.getApnName()));
                }

                // everything is setup
                if (TextUtils.equals(apnContext.getApnType(), ApnSetting.TYPE_DEFAULT_STRING)
                        && mCanSetPreferApn && mPreferredApn == null) {
                    if (DBG) log("onDataSetupComplete: PREFERRED APN is null");
                    mPreferredApn = apn;
                    if (mPreferredApn != null) {
                        setPreferredApn(mPreferredApn.getId());
                    }
                }

                // A connection is setup
                apnContext.setState(DctConstants.State.CONNECTED);

                checkDataRoamingStatus(false);

                boolean isProvApn = apnContext.isProvisioningApn();
                final ConnectivityManager cm = (ConnectivityManager) mPhone.getContext()
                        .getSystemService(Context.CONNECTIVITY_SERVICE);
                if (mProvisionBroadcastReceiver != null) {
                    mPhone.getContext().unregisterReceiver(mProvisionBroadcastReceiver);
                    mProvisionBroadcastReceiver = null;
                }

                if ((!isProvApn) || mIsProvisioning) {
                    if (mIsProvisioning) {
                        // Hide any notification that was showing previously
                        hideProvisioningNotification();
                    }

                    // Complete the connection normally notifying the world we're connected.
                    // We do this if this isn't a special provisioning apn or if we've been
                    // told its time to provision.
                    completeConnection(apnContext, requestType);
                } else {
                    // This is a provisioning APN that we're reporting as connected. Later
                    // when the user desires to upgrade this to a "default" connection,
                    // mIsProvisioning == true, we'll go through the code path above.
                    // mIsProvisioning becomes true when CMD_ENABLE_MOBILE_PROVISIONING
                    // is sent to the DCT.
                    if (DBG) {
                        log("onDataSetupComplete: successful, BUT send connected to prov apn as"
                                + " mIsProvisioning:" + mIsProvisioning + " == false"
                                + " && (isProvisioningApn:" + isProvApn + " == true");
                    }

                    // While radio is up, grab provisioning URL.  The URL contains ICCID which
                    // disappears when radio is off.
                    mProvisionBroadcastReceiver = new ProvisionNotificationBroadcastReceiver(
                            mPhone.getMobileProvisioningUrl(),
                            mTelephonyManager.getNetworkOperatorName());
                    mPhone.getContext().registerReceiver(mProvisionBroadcastReceiver,
                            new IntentFilter(INTENT_PROVISION));

                    // Put up user notification that sign-in is required.
                    showProvisioningNotification();

                    // Turn off radio to save battery and avoid wasting carrier resources.
                    // The network isn't usable and network validation will just fail anyhow.
                    setRadio(false);
                }
                if (DBG) {
                    log("onDataSetupComplete: SETUP complete type=" + apnContext.getApnType());
                }
                if (TelephonyUtils.IS_DEBUGGABLE) {
                    // adb shell setprop persist.radio.test.pco [pco_val]
                    String radioTestProperty = "persist.radio.test.pco";
                    int pcoVal = SystemProperties.getInt(radioTestProperty, -1);
                    if (pcoVal != -1) {
                        log("PCO testing: read pco value from persist.radio.test.pco " + pcoVal);
                        final byte[] value = new byte[1];
                        value[0] = (byte) pcoVal;
                        final Intent intent =
                                new Intent(TelephonyManager.ACTION_CARRIER_SIGNAL_PCO_VALUE);
                        intent.putExtra(TelephonyManager.EXTRA_APN_TYPE, ApnSetting.TYPE_DEFAULT);
                        intent.putExtra(TelephonyManager.EXTRA_APN_PROTOCOL,
                                ApnSetting.PROTOCOL_IPV4V6);
                        intent.putExtra(TelephonyManager.EXTRA_PCO_ID, 0xFF00);
                        intent.putExtra(TelephonyManager.EXTRA_PCO_VALUE, value);
                        mPhone.getCarrierSignalAgent().notifyCarrierSignalReceivers(intent);
                    }
                }
            }
        } else {
            if (DBG) {
                ApnSetting apn = apnContext.getApnSetting();
                log("onDataSetupComplete: error apn=" + apn.getApnName() + ", cause="
                        + DataFailCause.toString(cause) + ", requestType="
                        + requestTypeToString(requestType));
            }
            if (DataFailCause.isEventLoggable(cause)) {
                // Log this failure to the Event Logs.
                int cid = getCellLocationId();
                EventLog.writeEvent(EventLogTags.PDP_SETUP_FAIL,
                        cause, cid, mTelephonyManager.getNetworkType());
            }
            ApnSetting apn = apnContext.getApnSetting();

            // Compose broadcast intent send to the specific carrier signaling receivers
            Intent intent = new Intent(TelephonyManager
                    .ACTION_CARRIER_SIGNAL_REQUEST_NETWORK_FAILED);
            intent.putExtra(TelephonyManager.EXTRA_DATA_FAIL_CAUSE, cause);
            intent.putExtra(TelephonyManager.EXTRA_APN_TYPE,
                    ApnSetting.getApnTypesBitmaskFromString(apnContext.getApnType()));
            mPhone.getCarrierSignalAgent().notifyCarrierSignalReceivers(intent);

            if (DataFailCause.isRadioRestartFailure(mPhone.getContext(), cause, mPhone.getSubId())
                    || apnContext.restartOnError(cause)) {
                if (DBG) log("Modem restarted.");
                sendRestartRadio();
            }

            // If the data call failure cause is a permanent failure, we mark the APN as permanent
            // failed.
            if (isPermanentFailure(cause)) {
                log("cause=" + DataFailCause.toString(cause)
                        + ", mark apn as permanent failed. apn = " + apn);
                apnContext.markApnPermanentFailed(apn);

                PersistableBundle b = getCarrierConfig();
                if (apnContext.getApnTypeBitmask() == ApnSetting.TYPE_DEFAULT
                        && b.getBoolean(CarrierConfigManager
                        .KEY_DISPLAY_NO_DATA_NOTIFICATION_ON_PERMANENT_FAILURE_BOOL)) {
                    NotificationManager notificationManager = (NotificationManager)
                            mPhone.getContext().getSystemService(Context.NOTIFICATION_SERVICE);

                    CharSequence title = mPhone.getContext().getText(
                            com.android.internal.R.string.RestrictedOnDataTitle);
                    CharSequence details = mPhone.getContext().getText(
                            com.android.internal.R.string.RestrictedStateContent);

                    Notification notification = new Notification.Builder(mPhone.getContext(),
                            NotificationChannelController.CHANNEL_ID_MOBILE_DATA_STATUS)
                            .setWhen(System.currentTimeMillis())
                            .setAutoCancel(true)
                            .setSmallIcon(com.android.internal.R.drawable.stat_sys_warning)
                            .setTicker(title)
                            .setColor(mPhone.getContext().getResources().getColor(
                                    com.android.internal.R.color.system_notification_accent_color))
                            .setContentTitle(title)
                            .setStyle(new Notification.BigTextStyle().bigText(details))
                            .setContentText(details)
                            .build();
                    notificationManager.notify(Integer.toString(mPhone.getSubId()),
                            NO_DATA_NOTIFICATION, notification);
                }
            }

            int newRequestType = calculateNewRetryRequestType(handoverFailureMode, requestType,
                    cause);
            onDataSetupCompleteError(apnContext, newRequestType, fallbackOnFailedHandover);
        }
    }



    /**
     * Error has occurred during the SETUP {aka bringUP} request and the DCT
     * should either try the next waiting APN or start over from the
     * beginning if the list is empty. Between each SETUP request there will
     * be a delay defined by {@link ApnContext#getDelayForNextApn(boolean)}.
     */
    protected void onDataSetupCompleteError(ApnContext apnContext,
            @RequestNetworkType int requestType, boolean fallbackOnFailedHandover) {
        long delay = apnContext.getDelayForNextApn(mFailFast);
        // Check if we need to retry or not.
        if (delay >= 0 && delay != RetryManager.NO_RETRY && !fallbackOnFailedHandover) {
            if (DBG) {
                log("onDataSetupCompleteError: APN type=" + apnContext.getApnType()
                        + ". Request type=" + requestTypeToString(requestType) + ", Retry in "
                        + delay + "ms.");
            }
            apnContext.setState(DctConstants.State.RETRYING);
            // Wait a bit before trying the next APN, so that
            // we're not tying up the RIL command channel

            startReconnect(delay, apnContext, requestType);
        } else {
            // If we are not going to retry any APN, set this APN context to failed state.
            // This would be the final state of a data connection.
            apnContext.setState(DctConstants.State.FAILED);
            apnContext.setDataConnection(null);
            log("onDataSetupCompleteError: Stop retrying APNs. delay=" + delay
                    + ", requestType=" + requestTypeToString(requestType));
            //send request network complete messages as needed
            sendHandoverCompleteMessages(apnContext.getApnTypeBitmask(), false,
                    fallbackOnFailedHandover);
        }
    }

    /**
     * Called when EVENT_NETWORK_STATUS_CHANGED is received.
     *
     * @param status One of {@code NetworkAgent.VALID_NETWORK} or
     * {@code NetworkAgent.INVALID_NETWORK}.
     * @param cid context id {@code cid}
     * @param redirectUrl If the Internet probe was redirected, this
     * is the destination it was redirected to, otherwise {@code null}
     */
    private void onNetworkStatusChanged(int status, int cid, String redirectUrl) {
        if (!TextUtils.isEmpty(redirectUrl)) {
            Intent intent = new Intent(TelephonyManager.ACTION_CARRIER_SIGNAL_REDIRECTED);
            intent.putExtra(TelephonyManager.EXTRA_REDIRECTION_URL, redirectUrl);
            mPhone.getCarrierSignalAgent().notifyCarrierSignalReceivers(intent);
            log("Notify carrier signal receivers with redirectUrl: " + redirectUrl);
        } else {
            final boolean isValid = status == NetworkAgent.VALIDATION_STATUS_VALID;
            final DataConnection dc = getDataConnectionByContextId(cid);
            if (!mDsRecoveryHandler.isRecoveryOnBadNetworkEnabled()) {
                if (DBG) log("Skip data stall recovery on network status change with in threshold");
                return;
            }
            if (mTransportType != AccessNetworkConstants.TRANSPORT_TYPE_WWAN) {
                if (DBG) log("Skip data stall recovery on non WWAN");
                return;
            }
            if (dc != null && dc.isValidationRequired()) {
                mDsRecoveryHandler.processNetworkStatusChanged(isValid);
            }
        }
    }

    /**
     * Called when EVENT_DISCONNECT_DONE is received.
     */
    private void onDisconnectDone(ApnContext apnContext) {
        if(DBG) log("onDisconnectDone: EVENT_DISCONNECT_DONE apnContext=" + apnContext);
        apnContext.setState(DctConstants.State.IDLE);
        // if all data connection are gone, check whether Airplane mode request was
        // pending.
        if (areAllDataDisconnected()) {
            if (mPhone.getServiceStateTracker().processPendingRadioPowerOffAfterDataOff()) {
                if (DBG) log("onDisconnectDone: radio will be turned off, no retries");
                // Radio will be turned off. No need to retry data setup
                apnContext.setApnSetting(null);
                apnContext.setDataConnection(null);

                // Need to notify disconnect as well, in the case of switching Airplane mode.
                // Otherwise, it would cause 30s delayed to turn on Airplane mode.
                if (mDisconnectPendingCount > 0) {
                    mDisconnectPendingCount--;
                }

                if (mDisconnectPendingCount == 0) {
                    notifyAllDataDisconnected();
                }
                return;
            }
        }
        // If APN is still enabled, try to bring it back up automatically
        if (mAttached.get() && apnContext.isReady() && retryAfterDisconnected(apnContext)) {
            // Wait a bit before trying the next APN, so that
            // we're not tying up the RIL command channel.
            // This also helps in any external dependency to turn off the context.
            if (DBG) log("onDisconnectDone: attached, ready and retry after disconnect");

            // See if there are still handover request pending that we need to retry handover
            // after previous data gets disconnected.
            if (isHandoverPending(apnContext.getApnTypeBitmask())) {
                if (DBG) log("Handover request pending. Retry handover immediately.");
                startReconnect(0, apnContext, REQUEST_TYPE_HANDOVER);
            } else {
                long delay = apnContext.getRetryAfterDisconnectDelay();
                if (delay > 0) {
                    // Data connection is in IDLE state, so when we reconnect later, we'll rebuild
                    // the waiting APN list, which will also reset/reconfigure the retry manager.
                    startReconnect(delay, apnContext, REQUEST_TYPE_NORMAL);
                }
            }
        } else {
            boolean restartRadioAfterProvisioning = mPhone.getContext().getResources().getBoolean(
                    com.android.internal.R.bool.config_restartRadioAfterProvisioning);

            if (apnContext.isProvisioningApn() && restartRadioAfterProvisioning) {
                log("onDisconnectDone: restartRadio after provisioning");
                restartRadio();
            }
            apnContext.setApnSetting(null);
            apnContext.setDataConnection(null);
            if (isOnlySingleDcAllowed(getDataRat())) {
                if(DBG) log("onDisconnectDone: isOnlySigneDcAllowed true so setup single apn");
                setupDataOnAllConnectableApns(Phone.REASON_SINGLE_PDN_ARBITRATION,
                        RetryFailures.ALWAYS);
            } else {
                if(DBG) log("onDisconnectDone: not retrying");
            }
        }

        if (mDisconnectPendingCount > 0)
            mDisconnectPendingCount--;

        if (mDisconnectPendingCount == 0) {
            apnContext.setConcurrentVoiceAndDataAllowed(
                    mPhone.getServiceStateTracker().isConcurrentVoiceAndDataAllowed());
            notifyAllDataDisconnected();
        }

    }

    private void onVoiceCallStarted() {
        if (DBG) log("onVoiceCallStarted");
        mInVoiceCall = true;
        if (isAnyDataConnected()
                && !mPhone.getServiceStateTracker().isConcurrentVoiceAndDataAllowed()) {
            if (DBG) log("onVoiceCallStarted stop polling");
            stopNetStatPoll();
            stopDataStallAlarm();
        }
    }

    protected void onVoiceCallEnded() {
        if (DBG) log("onVoiceCallEnded");
        mInVoiceCall = false;
        if (isAnyDataConnected()) {
            if (!mPhone.getServiceStateTracker().isConcurrentVoiceAndDataAllowed()) {
                startNetStatPoll();
                startDataStallAlarm(DATA_STALL_NOT_SUSPECTED);
            } else {
                // clean slate after call end.
                resetPollStats();
            }
        }
        // reset reconnect timer
        setupDataOnAllConnectableApns(Phone.REASON_VOICE_CALL_ENDED, RetryFailures.ALWAYS);
    }
    /**
     * @return {@code true} if there is any data in connected state.
     */
    @VisibleForTesting
    public boolean isAnyDataConnected() {
        for (DataConnection dc : mDataConnections.values()) {
            if (dc.isActive()) {
                return true;
            }
        }
        return false;
    }

    /**
     * @return {@code true} if all data connections are in disconnected state.
     */
    public boolean areAllDataDisconnected() {
        for (DataConnection dc : mDataConnections.values()) {
            if (!dc.isInactive()) {
                return false;
            }
        }
        return true;
    }

    protected void setDataProfilesAsNeeded() {
        if (DBG) log("setDataProfilesAsNeeded");

        ArrayList<DataProfile> dataProfileList = new ArrayList<>();

        int preferredApnSetId = getPreferredApnSetId();
        for (ApnSetting apn : mAllApnSettings) {
            if (apn.getApnSetId() == Telephony.Carriers.MATCH_ALL_APN_SET_ID
                    || preferredApnSetId == apn.getApnSetId()) {
                DataProfile dp = createDataProfile(apn, apn.equals(getPreferredApn()));
                if (!dataProfileList.contains(dp)) {
                    dataProfileList.add(dp);
                }
            } else {
                if (VDBG) {
                    log("setDataProfilesAsNeeded: APN set id " + apn.getApnSetId()
                            + " does not match the preferred set id " + preferredApnSetId);
                }
            }
        }

        // Check if the data profiles we are sending are same as we did last time. We don't want to
        // send the redundant profiles to the modem. Also if there the list is empty, we don't
        // send it to the modem.
        if (!dataProfileList.isEmpty()
                && (dataProfileList.size() != mLastDataProfileList.size()
                || !mLastDataProfileList.containsAll(dataProfileList))) {
            mDataServiceManager.setDataProfile(dataProfileList,
                    mPhone.getServiceState().getDataRoamingFromRegistration(), null);
        }
    }

    /**
     * Based on the sim operator numeric, create a list for all possible
     * Data Connections and setup the preferredApn.
     */
    protected void createAllApnList() {
        mAllApnSettings.clear();
        String operator = mPhone.getOperatorNumeric();

        // ORDER BY Telephony.Carriers._ID ("_id")
        Cursor cursor = mPhone.getContext().getContentResolver().query(
                Uri.withAppendedPath(Telephony.Carriers.SIM_APN_URI, "filtered/subId/"
                        + mPhone.getSubId()), null, null, null, Telephony.Carriers._ID);

        if (cursor != null) {
            while (cursor.moveToNext()) {
                ApnSetting apn = ApnSetting.makeApnSetting(cursor);
                if (apn == null) {
                    continue;
                }
                mAllApnSettings.add(apn);
            }
            cursor.close();
        } else {
            if (DBG) log("createAllApnList: cursor is null");
            mApnSettingsInitializationLog.log("cursor is null for carrier, operator: "
                    + operator);
        }

        dedupeApnSettings();

        if (mAllApnSettings.isEmpty()) {
            log("createAllApnList: No APN found for carrier, operator: " + operator);
            mApnSettingsInitializationLog.log("no APN found for carrier, operator: "
                    + operator);
            mPreferredApn = null;
        } else {
            mPreferredApn = getPreferredApn();
            if (mPreferredApn != null && !mPreferredApn.getOperatorNumeric().equals(operator)) {
                mPreferredApn = null;
                setPreferredApn(-1);
            }
            if (DBG) log("createAllApnList: mPreferredApn=" + mPreferredApn);
        }

        addDefaultApnSettingsAsNeeded();
        if (DBG) log("createAllApnList: X mAllApnSettings=" + mAllApnSettings);
    }

    private void dedupeApnSettings() {
        ArrayList<ApnSetting> resultApns = new ArrayList<ApnSetting>();

        // coalesce APNs if they are similar enough to prevent
        // us from bringing up two data calls with the same interface
        int i = 0;
        while (i < mAllApnSettings.size() - 1) {
            ApnSetting first = mAllApnSettings.get(i);
            ApnSetting second = null;
            int j = i + 1;
            while (j < mAllApnSettings.size()) {
                second = mAllApnSettings.get(j);
                if (first.similar(second)) {
                    ApnSetting newApn = mergeApns(first, second);
                    mAllApnSettings.set(i, newApn);
                    first = newApn;
                    mAllApnSettings.remove(j);
                } else {
                    j++;
                }
            }
            i++;
        }
    }

    private ApnSetting mergeApns(ApnSetting dest, ApnSetting src) {
        int id = dest.getId();
        if ((src.getApnTypeBitmask() & ApnSetting.TYPE_DEFAULT) == ApnSetting.TYPE_DEFAULT) {
            id = src.getId();
        }
        final int resultApnType = src.getApnTypeBitmask() | dest.getApnTypeBitmask();
        Uri mmsc = (dest.getMmsc() == null ? src.getMmsc() : dest.getMmsc());
        String mmsProxy = TextUtils.isEmpty(dest.getMmsProxyAddressAsString())
                ? src.getMmsProxyAddressAsString() : dest.getMmsProxyAddressAsString();
        int mmsPort = dest.getMmsProxyPort() == -1 ? src.getMmsProxyPort() : dest.getMmsProxyPort();
        String proxy = TextUtils.isEmpty(dest.getProxyAddressAsString())
                ? src.getProxyAddressAsString() : dest.getProxyAddressAsString();
        int port = dest.getProxyPort() == -1 ? src.getProxyPort() : dest.getProxyPort();
        int protocol = src.getProtocol() == ApnSetting.PROTOCOL_IPV4V6 ? src.getProtocol()
                : dest.getProtocol();
        int roamingProtocol = src.getRoamingProtocol() == ApnSetting.PROTOCOL_IPV4V6
                ? src.getRoamingProtocol() : dest.getRoamingProtocol();
        int networkTypeBitmask = (dest.getNetworkTypeBitmask() == 0
                || src.getNetworkTypeBitmask() == 0)
                ? 0 : (dest.getNetworkTypeBitmask() | src.getNetworkTypeBitmask());

        return ApnSetting.makeApnSetting(id, dest.getOperatorNumeric(), dest.getEntryName(),
            dest.getApnName(), proxy, port, mmsc, mmsProxy, mmsPort, dest.getUser(),
            dest.getPassword(), dest.getAuthType(), resultApnType, protocol, roamingProtocol,
            dest.isEnabled(), networkTypeBitmask, dest.getProfileId(),
            (dest.isPersistent() || src.isPersistent()), dest.getMaxConns(),
            dest.getWaitTime(), dest.getMaxConnsTime(), dest.getMtu(), dest.getMvnoType(),
            dest.getMvnoMatchData(), dest.getApnSetId(), dest.getCarrierId(),
            dest.getSkip464Xlat());
    }

    private DataConnection createDataConnection() {
        if (DBG) log("createDataConnection E");

        int id = mUniqueIdGenerator.getAndIncrement();
        boolean doAllocatePduSessionId =
                mTransportType == AccessNetworkConstants.TRANSPORT_TYPE_WLAN;
        DataConnection dataConnection = DataConnection.makeDataConnection(mPhone, id, this,
                mDataServiceManager, mDcTesterFailBringUpAll, mDcc, doAllocatePduSessionId);
        mDataConnections.put(id, dataConnection);
        if (DBG) log("createDataConnection() X id=" + id + " dc=" + dataConnection);
        return dataConnection;
    }

    private void destroyDataConnections() {
        if(mDataConnections != null) {
            if (DBG) log("destroyDataConnections: clear mDataConnectionList");
            mDataConnections.clear();
        } else {
            if (DBG) log("destroyDataConnections: mDataConnecitonList is empty, ignore");
        }
    }

    /**
     * Build a list of APNs to be used to create PDP's.
     *
     * @param requestedApnType
     * @return waitingApns list to be used to create PDP
     *          error when waitingApns.isEmpty()
     */
    private @NonNull ArrayList<ApnSetting> buildWaitingApns(String requestedApnType,
            int radioTech) {
        if (DBG) log("buildWaitingApns: E requestedApnType=" + requestedApnType);
        ArrayList<ApnSetting> apnList = new ArrayList<ApnSetting>();

        int requestedApnTypeBitmask = ApnSetting.getApnTypesBitmaskFromString(requestedApnType);
        if (requestedApnTypeBitmask == ApnSetting.TYPE_ENTERPRISE) {
            requestedApnTypeBitmask = ApnSetting.TYPE_DEFAULT;
        }
        if (requestedApnTypeBitmask == ApnSetting.TYPE_DUN) {
            ArrayList<ApnSetting> dunApns = fetchDunApns();
            if (dunApns.size() > 0) {
                for (ApnSetting dun : dunApns) {
                    apnList.add(dun);
                    if (DBG) log("buildWaitingApns: X added APN_TYPE_DUN apnList=" + apnList);
                }
                return apnList;
            }
        }

        String operator = mPhone.getOperatorNumeric();

        // This is a workaround for a bug (7305641) where we don't failover to other
        // suitable APNs if our preferred APN fails.  On prepaid ATT sims we need to
        // failover to a provisioning APN, but once we've used their default data
        // connection we are locked to it for life.  This change allows ATT devices
        // to say they don't want to use preferred at all.
        boolean usePreferred = true;
        try {
            usePreferred = !mPhone.getContext().getResources().getBoolean(com.android
                    .internal.R.bool.config_dontPreferApn);
        } catch (Resources.NotFoundException e) {
            if (DBG) log("buildWaitingApns: usePreferred NotFoundException set to true");
            usePreferred = true;
        }
        if (usePreferred) {
            mPreferredApn = getPreferredApn();
        }
        if (DBG) {
            log("buildWaitingApns: usePreferred=" + usePreferred
                    + " canSetPreferApn=" + mCanSetPreferApn
                    + " mPreferredApn=" + mPreferredApn
                    + " operator=" + operator + " radioTech=" + radioTech);
        }

        if (usePreferred && mCanSetPreferApn && mPreferredApn != null &&
                mPreferredApn.canHandleType(requestedApnTypeBitmask)) {
            if (DBG) {
                log("buildWaitingApns: Preferred APN:" + operator + ":"
                        + mPreferredApn.getOperatorNumeric() + ":" + mPreferredApn);
            }
            if (mPreferredApn.getOperatorNumeric().equals(operator)) {
                if (mPreferredApn.canSupportNetworkType(
                        ServiceState.rilRadioTechnologyToNetworkType(radioTech))) {
                    apnList.add(mPreferredApn);
                    if (DBG) log("buildWaitingApns: X added preferred apnList=" + apnList);
                    return apnList;
                }
            }
            if (DBG) log("buildWaitingApns: no preferred APN");
            setPreferredApn(-1);
            mPreferredApn = null;
        }

        if (DBG) log("buildWaitingApns: mAllApnSettings=" + mAllApnSettings);
        int preferredApnSetId = getPreferredApnSetId();
        for (ApnSetting apn : mAllApnSettings) {
            if (apn.canHandleType(requestedApnTypeBitmask)) {
                if (apn.canSupportNetworkType(
                        ServiceState.rilRadioTechnologyToNetworkType(radioTech))) {
                    if (apn.getApnSetId() == Telephony.Carriers.MATCH_ALL_APN_SET_ID
                            || preferredApnSetId == apn.getApnSetId()) {
                        if (VDBG) log("buildWaitingApns: adding apn=" + apn);
                        apnList.add(apn);
                    } else {
                        log("buildWaitingApns: APN set id " + apn.getApnSetId()
                                + " does not match the preferred set id " + preferredApnSetId);
                    }
                } else {
                    if (DBG) {
                        log("buildWaitingApns: networkTypeBitmask:"
                                + apn.getNetworkTypeBitmask()
                                + " does not include radioTech:"
                                + ServiceState.rilRadioTechnologyToString(radioTech));
                    }
                }
            } else if (VDBG) {
                log("buildWaitingApns: couldn't handle requested ApnType="
                        + requestedApnType);
            }
        }

        if (DBG) log("buildWaitingApns: " + apnList.size() + " APNs in the list: " + apnList);
        return apnList;
    }

    private String apnListToString (ArrayList<ApnSetting> apns) {
        StringBuilder result = new StringBuilder();
        for (int i = 0, size = apns.size(); i < size; i++) {
            result.append('[')
                  .append(apns.get(i).toString())
                  .append(']');
        }
        return result.toString();
    }

    private void setPreferredApn(int pos) {
        setPreferredApn(pos, false);
    }

    private void setPreferredApn(int pos, boolean force) {
        if (!force && !mCanSetPreferApn) {
            log("setPreferredApn: X !canSEtPreferApn");
            return;
        }

        String subId = Long.toString(mPhone.getSubId());
        Uri uri = Uri.withAppendedPath(PREFERAPN_NO_UPDATE_URI_USING_SUBID, subId);
        log("setPreferredApn: delete");
        ContentResolver resolver = mPhone.getContext().getContentResolver();
        resolver.delete(uri, null, null);

        if (pos >= 0) {
            log("setPreferredApn: insert");
            ContentValues values = new ContentValues();
            values.put(APN_ID, pos);
            resolver.insert(uri, values);
        }
    }

    @Nullable
    ApnSetting getPreferredApn() {
        //Only call this method from main thread
        if (mAllApnSettings == null || mAllApnSettings.isEmpty()) {
            log("getPreferredApn: mAllApnSettings is empty");
            return null;
        }

        String subId = Long.toString(mPhone.getSubId());
        Uri uri = Uri.withAppendedPath(PREFERAPN_NO_UPDATE_URI_USING_SUBID, subId);
        Cursor cursor = mPhone.getContext().getContentResolver().query(
                uri, new String[] { "_id", "name", "apn" },
                null, null, Telephony.Carriers.DEFAULT_SORT_ORDER);

        if (cursor != null) {
            mCanSetPreferApn = true;
        } else {
            mCanSetPreferApn = false;
        }

        if (VDBG) {
            log("getPreferredApn: mRequestedApnType=" + mRequestedApnType + " cursor=" + cursor
                    + " cursor.count=" + ((cursor != null) ? cursor.getCount() : 0));
        }

        if (mCanSetPreferApn && cursor.getCount() > 0) {
            int pos;
            cursor.moveToFirst();
            pos = cursor.getInt(cursor.getColumnIndexOrThrow(Telephony.Carriers._ID));
            for(ApnSetting p : mAllApnSettings) {
                if (p.getId() == pos && p.canHandleType(mRequestedApnType)) {
                    log("getPreferredApn: For APN type "
                            + ApnSetting.getApnTypeStringInternal(mRequestedApnType)
                            + " found apnSetting " + p);
                    cursor.close();
                    return p;
                }
            }
        }

        if (cursor != null) {
            cursor.close();
        }

        log("getPreferredApn: X not found");
        return null;
    }

    @Override
    public void handleMessage (Message msg) {
        if (VDBG) log("handleMessage msg=" + msg);

        AsyncResult ar;
        Pair<ApnContext, Integer> pair;
        ApnContext apnContext;
        int generation;
        int requestType;
        int handoverFailureMode;
        switch (msg.what) {
            case DctConstants.EVENT_DATA_CONNECTION_DETACHED:
                onDataConnectionDetached();
                break;

            case DctConstants.EVENT_DATA_CONNECTION_ATTACHED:
                onDataConnectionAttached();
                break;

            case DctConstants.EVENT_DO_RECOVERY:
                mDsRecoveryHandler.doRecovery();
                break;

            case DctConstants.EVENT_APN_CHANGED:
                onApnChanged();
                break;

            case DctConstants.EVENT_PS_RESTRICT_ENABLED:
                /**
                 * We don't need to explicitly to tear down the PDP context
                 * when PS restricted is enabled. The base band will deactive
                 * PDP context and notify us with PDP_CONTEXT_CHANGED.
                 * But we should stop the network polling and prevent reset PDP.
                 */
                if (DBG) log("EVENT_PS_RESTRICT_ENABLED " + mIsPsRestricted);
                stopNetStatPoll();
                stopDataStallAlarm();
                mIsPsRestricted = true;
                break;

            case DctConstants.EVENT_PS_RESTRICT_DISABLED:
                /**
                 * When PS restrict is removed, we need setup PDP connection if
                 * PDP connection is down.
                 */
                if (DBG) log("EVENT_PS_RESTRICT_DISABLED " + mIsPsRestricted);
                mIsPsRestricted  = false;
                if (isAnyDataConnected()) {
                    startNetStatPoll();
                    startDataStallAlarm(DATA_STALL_NOT_SUSPECTED);
                } else {
                    // TODO: Should all PDN states be checked to fail?
                    if (mState == DctConstants.State.FAILED) {
                        cleanUpAllConnectionsInternal(false, Phone.REASON_PS_RESTRICT_ENABLED);
                        mReregisterOnReconnectFailure = false;
                    }
                    apnContext = mApnContextsByType.get(ApnSetting.TYPE_DEFAULT);
                    if (apnContext != null) {
                        apnContext.setReason(Phone.REASON_PS_RESTRICT_ENABLED);
                        trySetupData(apnContext, REQUEST_TYPE_NORMAL, null);
                    } else {
                        loge("**** Default ApnContext not found ****");
                        if (TelephonyUtils.IS_DEBUGGABLE) {
                            throw new RuntimeException("Default ApnContext not found");
                        }
                    }
                }
                break;

            case DctConstants.EVENT_TRY_SETUP_DATA:
                apnContext = (ApnContext) msg.obj;
                requestType = msg.arg1;
                trySetupData(apnContext, requestType, null);
                break;
            case DctConstants.EVENT_CLEAN_UP_CONNECTION:
                if (DBG) log("EVENT_CLEAN_UP_CONNECTION");
                cleanUpConnectionInternal(true, RELEASE_TYPE_DETACH, (ApnContext) msg.obj);
                break;
            case DctConstants.EVENT_CLEAN_UP_ALL_CONNECTIONS:
                if ((msg.obj != null) && (msg.obj instanceof String == false)) {
                    msg.obj = null;
                }
                cleanUpAllConnectionsInternal(true, (String) msg.obj);
                break;

            case DctConstants.EVENT_DATA_RAT_CHANGED:
                if (getDataRat() == ServiceState.RIL_RADIO_TECHNOLOGY_UNKNOWN) {
                    // unknown rat is an exception for data rat change. It's only received when out
                    // of service and is not applicable for apn bearer bitmask. We should bypass the
                    // check of waiting apn list and keep the data connection on, and no need to
                    // setup a new one.
                    break;
                }
                cleanUpConnectionsOnUpdatedApns(false, Phone.REASON_NW_TYPE_CHANGED);
                //May new Network allow setupData, so try it here
                setupDataOnAllConnectableApns(Phone.REASON_NW_TYPE_CHANGED,
                        RetryFailures.ONLY_ON_CHANGE);
                break;

            case DctConstants.CMD_CLEAR_PROVISIONING_SPINNER:
                // Check message sender intended to clear the current spinner.
                if (mProvisioningSpinner == msg.obj) {
                    mProvisioningSpinner.dismiss();
                    mProvisioningSpinner = null;
                }
                break;

            case DctConstants.EVENT_ENABLE_APN:
                onEnableApn(msg.arg1, msg.arg2, (Message) msg.obj);
                break;

            case DctConstants.EVENT_DISABLE_APN:
                onDisableApn(msg.arg1, msg.arg2);
                break;

            case DctConstants.EVENT_DATA_STALL_ALARM:
                onDataStallAlarm(msg.arg1);
                break;

            case DctConstants.EVENT_ROAMING_OFF:
                onDataRoamingOff();
                break;

            case DctConstants.EVENT_ROAMING_ON:
            case DctConstants.EVENT_ROAMING_SETTING_CHANGE:
                onDataRoamingOnOrSettingsChanged(msg.what);
                break;

            case DctConstants.EVENT_DEVICE_PROVISIONED_CHANGE:
                // Update sharedPreference to false when exits new device provisioning, indicating
                // no users modifications on the settings for new devices. Thus carrier specific
                // default roaming settings can be applied for new devices till user modification.
                final SharedPreferences sp = PreferenceManager
                        .getDefaultSharedPreferences(mPhone.getContext());
                if (!sp.contains(Phone.DATA_ROAMING_IS_USER_SETTING_KEY)) {
                    sp.edit().putBoolean(Phone.DATA_ROAMING_IS_USER_SETTING_KEY, false).commit();
                }
                break;

            case DctConstants.EVENT_NETWORK_STATUS_CHANGED:
                int status = msg.arg1;
                int cid = msg.arg2;
                String url = (String) msg.obj;
                onNetworkStatusChanged(status, cid, url);
                break;

            case DctConstants.EVENT_RADIO_AVAILABLE:
                onRadioAvailable();
                break;

            case DctConstants.EVENT_RADIO_OFF_OR_NOT_AVAILABLE:
                onRadioOffOrNotAvailable();
                break;

            case DctConstants.EVENT_DATA_SETUP_COMPLETE:
                ar = (AsyncResult) msg.obj;
                pair = (Pair<ApnContext, Integer>) ar.userObj;
                apnContext = pair.first;
                generation = pair.second;
                requestType = msg.arg1;
                handoverFailureMode = msg.arg2;
                if (apnContext.getConnectionGeneration() == generation) {
                    boolean success = true;
                    int cause = DataFailCause.UNKNOWN;
                    if (ar.exception != null) {
                        success = false;
                        cause = (int) ar.result;
                    }
                    onDataSetupComplete(apnContext, success, cause, requestType,
                            handoverFailureMode);
                } else {
                    loge("EVENT_DATA_SETUP_COMPLETE: Dropped the event because generation "
                            + "did not match.");
                }
                break;

            case DctConstants.EVENT_DATA_SETUP_COMPLETE_ERROR:
                ar = (AsyncResult) msg.obj;
                pair = (Pair<ApnContext, Integer>) ar.userObj;
                apnContext = pair.first;
                generation = pair.second;
                handoverFailureMode = msg.arg2;
                if (apnContext.getConnectionGeneration() == generation) {
                    onDataSetupCompleteError(apnContext, handoverFailureMode, false);
                } else {
                    loge("EVENT_DATA_SETUP_COMPLETE_ERROR: Dropped the event because generation "
                            + "did not match.");
                }
                break;

            case DctConstants.EVENT_DISCONNECT_DONE:
                log("EVENT_DISCONNECT_DONE msg=" + msg);
                ar = (AsyncResult) msg.obj;
                pair = (Pair<ApnContext, Integer>) ar.userObj;
                apnContext = pair.first;
                generation = pair.second;
                if (apnContext.getConnectionGeneration() == generation) {
                    onDisconnectDone(apnContext);
                } else {
                    loge("EVENT_DISCONNECT_DONE: Dropped the event because generation "
                            + "did not match.");
                }
                break;

            case DctConstants.EVENT_VOICE_CALL_STARTED:
                onVoiceCallStarted();
                break;

            case DctConstants.EVENT_VOICE_CALL_ENDED:
                onVoiceCallEnded();
                break;
            case DctConstants.CMD_SET_ENABLE_FAIL_FAST_MOBILE_DATA: {
                sEnableFailFastRefCounter += (msg.arg1 == DctConstants.ENABLED) ? 1 : -1;
                if (DBG) {
                    log("CMD_SET_ENABLE_FAIL_FAST_MOBILE_DATA: "
                            + " sEnableFailFastRefCounter=" + sEnableFailFastRefCounter);
                }
                if (sEnableFailFastRefCounter < 0) {
                    final String s = "CMD_SET_ENABLE_FAIL_FAST_MOBILE_DATA: "
                            + "sEnableFailFastRefCounter:" + sEnableFailFastRefCounter + " < 0";
                    loge(s);
                    sEnableFailFastRefCounter = 0;
                }
                final boolean enabled = sEnableFailFastRefCounter > 0;
                if (DBG) {
                    log("CMD_SET_ENABLE_FAIL_FAST_MOBILE_DATA: enabled=" + enabled
                            + " sEnableFailFastRefCounter=" + sEnableFailFastRefCounter);
                }
                if (mFailFast != enabled) {
                    mFailFast = enabled;

                    mDataStallNoRxEnabled = !enabled;
                    if (mDsRecoveryHandler.isNoRxDataStallDetectionEnabled()
                            && isAnyDataConnected()
                            && (!mInVoiceCall ||
                                    mPhone.getServiceStateTracker()
                                        .isConcurrentVoiceAndDataAllowed())) {
                        if (DBG) log("CMD_SET_ENABLE_FAIL_FAST_MOBILE_DATA: start data stall");
                        stopDataStallAlarm();
                        startDataStallAlarm(DATA_STALL_NOT_SUSPECTED);
                    } else {
                        if (DBG) log("CMD_SET_ENABLE_FAIL_FAST_MOBILE_DATA: stop data stall");
                        stopDataStallAlarm();
                    }
                }

                break;
            }
            case DctConstants.CMD_ENABLE_MOBILE_PROVISIONING: {
                Bundle bundle = msg.getData();
                if (bundle != null) {
                    try {
                        mProvisioningUrl = (String)bundle.get(DctConstants.PROVISIONING_URL_KEY);
                    } catch(ClassCastException e) {
                        loge("CMD_ENABLE_MOBILE_PROVISIONING: provisioning url not a string" + e);
                        mProvisioningUrl = null;
                    }
                }
                if (TextUtils.isEmpty(mProvisioningUrl)) {
                    loge("CMD_ENABLE_MOBILE_PROVISIONING: provisioning url is empty, ignoring");
                    mIsProvisioning = false;
                    mProvisioningUrl = null;
                } else {
                    loge("CMD_ENABLE_MOBILE_PROVISIONING: provisioningUrl=" + mProvisioningUrl);
                    mIsProvisioning = true;
                    startProvisioningApnAlarm();
                }
                break;
            }
            case DctConstants.EVENT_PROVISIONING_APN_ALARM: {
                if (DBG) log("EVENT_PROVISIONING_APN_ALARM");
                ApnContext apnCtx = mApnContextsByType.get(ApnSetting.TYPE_DEFAULT);
                if (apnCtx.isProvisioningApn() && apnCtx.isConnectedOrConnecting()) {
                    if (mProvisioningApnAlarmTag == msg.arg1) {
                        if (DBG) log("EVENT_PROVISIONING_APN_ALARM: Disconnecting");
                        mIsProvisioning = false;
                        mProvisioningUrl = null;
                        stopProvisioningApnAlarm();
                        cleanUpConnectionInternal(true, RELEASE_TYPE_DETACH, apnCtx);
                    } else {
                        if (DBG) {
                            log("EVENT_PROVISIONING_APN_ALARM: ignore stale tag,"
                                    + " mProvisioningApnAlarmTag:" + mProvisioningApnAlarmTag
                                    + " != arg1:" + msg.arg1);
                        }
                    }
                } else {
                    if (DBG) log("EVENT_PROVISIONING_APN_ALARM: Not connected ignore");
                }
                break;
            }
            case DctConstants.CMD_IS_PROVISIONING_APN: {
                if (DBG) log("CMD_IS_PROVISIONING_APN");
                boolean isProvApn;
                try {
                    String apnType = null;
                    Bundle bundle = msg.getData();
                    if (bundle != null) {
                        apnType = (String)bundle.get(DctConstants.APN_TYPE_KEY);
                    }
                    if (TextUtils.isEmpty(apnType)) {
                        loge("CMD_IS_PROVISIONING_APN: apnType is empty");
                        isProvApn = false;
                    } else {
                        isProvApn = isProvisioningApn(apnType);
                    }
                } catch (ClassCastException e) {
                    loge("CMD_IS_PROVISIONING_APN: NO provisioning url ignoring");
                    isProvApn = false;
                }
                if (DBG) log("CMD_IS_PROVISIONING_APN: ret=" + isProvApn);
                mReplyAc.replyToMessage(msg, DctConstants.CMD_IS_PROVISIONING_APN,
                        isProvApn ? DctConstants.ENABLED : DctConstants.DISABLED);
                break;
            }
            case DctConstants.EVENT_RESTART_RADIO: {
                restartRadio();
                break;
            }
            case DctConstants.CMD_NET_STAT_POLL: {
                if (msg.arg1 == DctConstants.ENABLED) {
                    handleStartNetStatPoll((DctConstants.Activity)msg.obj);
                } else if (msg.arg1 == DctConstants.DISABLED) {
                    handleStopNetStatPoll((DctConstants.Activity)msg.obj);
                }
                break;
            }
            case DctConstants.EVENT_PCO_DATA_RECEIVED: {
                handlePcoData((AsyncResult)msg.obj);
                break;
            }
            case DctConstants.EVENT_DATA_RECONNECT:
                if (DBG) {
                    log("EVENT_DATA_RECONNECT: subId=" + msg.arg1 + ", type="
                            + requestTypeToString(msg.arg2));
                }
                onDataReconnect((ApnContext) msg.obj, msg.arg1, msg.arg2);
                break;
            case DctConstants.EVENT_DATA_SERVICE_BINDING_CHANGED:
                onDataServiceBindingChanged((Boolean) ((AsyncResult) msg.obj).result);
                break;
            case DctConstants.EVENT_DATA_ENABLED_CHANGED:
                ar = (AsyncResult) msg.obj;
                if (ar.result instanceof Pair) {
                    Pair<Boolean, Integer> p = (Pair<Boolean, Integer>) ar.result;
                    boolean enabled = p.first;
                    int reason = p.second;
                    onDataEnabledChanged(enabled, reason);
                }
                break;
            case DctConstants.EVENT_DATA_ENABLED_OVERRIDE_RULES_CHANGED:
                onDataEnabledOverrideRulesChanged();
                break;
            case DctConstants.EVENT_NR_TIMER_WATCHDOG:
                mWatchdog = false;
                reevaluateUnmeteredConnections();
                break;
            case DctConstants.EVENT_TELEPHONY_DISPLAY_INFO_CHANGED:
                reevaluateCongestedConnections();
                reevaluateUnmeteredConnections();
                break;
            case DctConstants.EVENT_CARRIER_CONFIG_CHANGED:
                onCarrierConfigChanged();
                break;
            case DctConstants.EVENT_SIM_STATE_UPDATED:
                int simState = msg.arg1;
                onSimStateUpdated(simState);
                break;
            case DctConstants.EVENT_APN_UNTHROTTLED:
                ar = (AsyncResult) msg.obj;
                String apn = (String) ar.result;
                onApnUnthrottled(apn);
                break;
            default:
                Rlog.e("DcTracker", "Unhandled event=" + msg);
                break;

        }
    }

    private int getApnProfileID(String apnType) {
        if (TextUtils.equals(apnType, ApnSetting.TYPE_IMS_STRING)) {
            return RILConstants.DATA_PROFILE_IMS;
        } else if (TextUtils.equals(apnType, ApnSetting.TYPE_FOTA_STRING)) {
            return RILConstants.DATA_PROFILE_FOTA;
        } else if (TextUtils.equals(apnType, ApnSetting.TYPE_CBS_STRING)) {
            return RILConstants.DATA_PROFILE_CBS;
        } else if (TextUtils.equals(apnType, ApnSetting.TYPE_IA_STRING)) {
            return RILConstants.DATA_PROFILE_DEFAULT; // DEFAULT for now
        } else if (TextUtils.equals(apnType, ApnSetting.TYPE_DUN_STRING)) {
            return RILConstants.DATA_PROFILE_TETHERED;
        } else {
            return RILConstants.DATA_PROFILE_DEFAULT;
        }
    }

    private int getCellLocationId() {
        int cid = -1;
        CellLocation loc = mPhone.getCurrentCellIdentity().asCellLocation();

        if (loc != null) {
            if (loc instanceof GsmCellLocation) {
                cid = ((GsmCellLocation)loc).getCid();
            } else if (loc instanceof CdmaCellLocation) {
                cid = ((CdmaCellLocation)loc).getBaseStationId();
            }
        }
        return cid;
    }

    /**
     * Update link bandwidth estimate default values from carrier config.
     * @param bandwidths String array of "RAT:upstream,downstream" for each RAT
     * @param useLte For NR NSA, whether to use LTE value for upstream or not
     */
    private void updateLinkBandwidths(String[] bandwidths, boolean useLte) {
        ConcurrentHashMap<String, Pair<Integer, Integer>> temp = new ConcurrentHashMap<>();
        for (String config : bandwidths) {
            int downstream = 14;
            int upstream = 14;
            String[] kv = config.split(":");
            if (kv.length == 2) {
                String[] split = kv[1].split(",");
                if (split.length == 2) {
                    try {
                        downstream = Integer.parseInt(split[0]);
                        upstream = Integer.parseInt(split[1]);
                    } catch (NumberFormatException ignored) {
                    }
                }
                temp.put(kv[0], new Pair<>(downstream, upstream));
            }
        }
        if (useLte) {
            Pair<Integer, Integer> ltePair = temp.get(DctConstants.RAT_NAME_LTE);
            if (ltePair != null) {
                if (temp.containsKey(DctConstants.RAT_NAME_NR_NSA)) {
                    temp.put(DctConstants.RAT_NAME_NR_NSA, new Pair<>(
                            temp.get(DctConstants.RAT_NAME_NR_NSA).first, ltePair.second));
                }
                if (temp.containsKey(DctConstants.RAT_NAME_NR_NSA_MMWAVE)) {
                    temp.put(DctConstants.RAT_NAME_NR_NSA_MMWAVE, new Pair<>(
                            temp.get(DctConstants.RAT_NAME_NR_NSA_MMWAVE).first, ltePair.second));
                }
            }
        }
        mBandwidths = temp;
        for (DataConnection dc : mDataConnections.values()) {
            dc.sendMessage(DataConnection.EVENT_CARRIER_CONFIG_LINK_BANDWIDTHS_CHANGED);
        }
    }

    /**
     * Return the link upstream/downstream values from CarrierConfig for the given RAT name.
     * @param ratName RAT name from ServiceState#rilRadioTechnologyToString.
     * @return pair of downstream/upstream values (kbps), or null if the config is not defined.
     */
    public Pair<Integer, Integer> getLinkBandwidthsFromCarrierConfig(String ratName) {
        return mBandwidths.get(ratName);
    }

    @VisibleForTesting
    public boolean shouldAutoAttach() {
        if (mAutoAttachEnabled.get()) return true;

        PhoneSwitcher phoneSwitcher = PhoneSwitcher.getInstance();
        ServiceState serviceState = mPhone.getServiceState();

        if (phoneSwitcher == null || serviceState == null) return false;

        // If voice is also not in service, don't auto attach.
        if (serviceState.getState() != ServiceState.STATE_IN_SERVICE) return false;

        // If voice is on LTE or NR, don't auto attach as for LTE / NR data would be attached.
        if (serviceState.getVoiceNetworkType() == NETWORK_TYPE_LTE
                || serviceState.getVoiceNetworkType() == NETWORK_TYPE_NR) return false;

        // If phone is non default phone, modem may have detached from data for optimization.
        // If phone is in voice call, for DSDS case DDS switch may be limited so we do try our
        // best to setup data connection and allow auto-attach.
        return (mPhone.getPhoneId() != phoneSwitcher.getPreferredDataPhoneId()
                || mPhone.getState() != PhoneConstants.State.IDLE);
    }

    private void notifyAllDataDisconnected() {
        sEnableFailFastRefCounter = 0;
        mFailFast = false;
        mAllDataDisconnectedRegistrants.notifyRegistrants();
    }

    public void registerForAllDataDisconnected(Handler h, int what) {
        mAllDataDisconnectedRegistrants.addUnique(h, what, null);

        if (areAllDataDisconnected()) {
            log("notify All Data Disconnected");
            notifyAllDataDisconnected();
        }
    }

    public void unregisterForAllDataDisconnected(Handler h) {
        mAllDataDisconnectedRegistrants.remove(h);
    }

    private void onDataEnabledChanged(boolean enable,
                                      @DataEnabledChangedReason int enabledChangedReason) {
        if (DBG) {
            log("onDataEnabledChanged: enable=" + enable + ", enabledChangedReason="
                    + enabledChangedReason);
        }

        if (enable) {
            reevaluateDataConnections();
            setupDataOnAllConnectableApns(Phone.REASON_DATA_ENABLED, RetryFailures.ALWAYS);
        } else {
            String cleanupReason;
            switch (enabledChangedReason) {
                case DataEnabledSettings.REASON_INTERNAL_DATA_ENABLED:
                    cleanupReason = Phone.REASON_DATA_DISABLED_INTERNAL;
                    break;
                case DataEnabledSettings.REASON_DATA_ENABLED_BY_CARRIER:
                    cleanupReason = Phone.REASON_CARRIER_ACTION_DISABLE_METERED_APN;
                    break;
                case DataEnabledSettings.REASON_USER_DATA_ENABLED:
                case DataEnabledSettings.REASON_POLICY_DATA_ENABLED:
                case DataEnabledSettings.REASON_PROVISIONED_CHANGED:
                case DataEnabledSettings.REASON_PROVISIONING_DATA_ENABLED_CHANGED:
                default:
                    cleanupReason = Phone.REASON_DATA_SPECIFIC_DISABLED;
                    break;

            }
            cleanUpAllConnectionsInternal(true, cleanupReason);
        }
    }

    private void reevaluateCongestedConnections() {
        log("reevaluateCongestedConnections");
        int rat = mPhone.getDisplayInfoController().getTelephonyDisplayInfo().getNetworkType();
        // congested override and either network is specified or unknown and all networks specified
        boolean isCongested = mCongestedOverride && (mCongestedNetworkTypes.contains(rat)
                || mUnmeteredNetworkTypes.containsAll(Arrays.stream(
                TelephonyManager.getAllNetworkTypes()).boxed().collect(Collectors.toSet())));
        for (DataConnection dataConnection : mDataConnections.values()) {
            dataConnection.onCongestednessChanged(isCongested);
        }
    }

    private void reevaluateUnmeteredConnections() {
        log("reevaluateUnmeteredConnections");
        int rat = mPhone.getDisplayInfoController().getTelephonyDisplayInfo().getNetworkType();
        if (isNrUnmetered() && (!mPhone.getServiceState().getRoaming() || mNrNsaRoamingUnmetered)) {
            setDataConnectionUnmetered(true);
            if (!mWatchdog) {
                startWatchdogAlarm();
            }
        } else {
            stopWatchdogAlarm();
            setDataConnectionUnmetered(isNetworkTypeUnmetered(rat));
        }
    }

    private void setDataConnectionUnmetered(boolean isUnmetered) {
        // TODO: Remove this after b/176119724 is fixed. This is just a workaround to prevent
        // NET_CAPABILITY_TEMPORARILY_NOT_METERED incorrectly set on devices that are not supposed
        // to use 5G unmetered network. Currently TEMPORARILY_NOT_METERED can only happen on few
        // devices and carriers.
        if (!isUnmetered || (isUnmetered && tempNotMeteredPossible())) {
            for (DataConnection dataConnection : mDataConnections.values()) {
                dataConnection.onMeterednessChanged(isUnmetered);
            }
        } else {
            // isUnmetered=true but TEMP_NOT_METERED is not possible
            String message = "Unexpected temp not metered detected. carrier supported="
                    + isTempNotMeteredSupportedByCarrier() + ", device 5G capable="
                    + isDevice5GCapable() + ", camped on 5G=" + isCampedOn5G()
                    + ", timer active=" + mPhone.getDisplayInfoController().is5GHysteresisActive()
                    + ", display info="
                    + mPhone.getDisplayInfoController().getTelephonyDisplayInfo()
                    + ", subscription plans=" + mSubscriptionPlans
                    + ", Service state=" + mPhone.getServiceState();
            loge(message);
            AnomalyReporter.reportAnomaly(
                    UUID.fromString("9151f0fc-01df-4afb-b744-9c4529055250"), message);
        }
    }

    private boolean isNetworkTypeUnmetered(@NetworkType int networkType) {
        boolean isUnmetered;
        if (mUnmeteredNetworkTypes == null || !mUnmeteredOverride) {
            // check SubscriptionPlans if override is not defined
            isUnmetered = isNetworkTypeUnmeteredViaSubscriptionPlan(networkType);
            log("isNetworkTypeUnmeteredViaSubscriptionPlan: networkType=" + networkType
                    + ", isUnmetered=" + isUnmetered);
            return isUnmetered;
        }
        // unmetered override and either network is specified or unknown and all networks specified
        isUnmetered = mUnmeteredNetworkTypes.contains(networkType)
                || mUnmeteredNetworkTypes.containsAll(Arrays.stream(
                TelephonyManager.getAllNetworkTypes()).boxed().collect(Collectors.toSet()));
        if (DBG) {
            log("isNetworkTypeUnmetered: networkType=" + networkType
                    + ", isUnmetered=" + isUnmetered);
        }
        return isUnmetered;
    }

    private boolean isNetworkTypeUnmeteredViaSubscriptionPlan(@NetworkType int networkType) {
        if (mSubscriptionPlans == null || mSubscriptionPlans.size() == 0) {
            // safe return false if unable to get subscription plans or plans don't exist
            return false;
        }

        boolean isGeneralUnmetered = true;
        Set<Integer> allNetworkTypes = Arrays.stream(TelephonyManager.getAllNetworkTypes())
                .boxed().collect(Collectors.toSet());
        for (SubscriptionPlan plan : mSubscriptionPlans) {
            // check plan is general (applies to all network types) or specific
            if (Arrays.stream(plan.getNetworkTypes()).boxed().collect(Collectors.toSet())
                    .containsAll(allNetworkTypes)) {
                if (!isPlanUnmetered(plan)) {
                    // metered takes precedence over unmetered for safety
                    isGeneralUnmetered = false;
                }
            } else {
                // check plan applies to given network type
                if (networkType != TelephonyManager.NETWORK_TYPE_UNKNOWN) {
                    for (int planNetworkType : plan.getNetworkTypes()) {
                        if (planNetworkType == networkType) {
                            return isPlanUnmetered(plan);
                        }
                    }
                }
            }
        }
        return isGeneralUnmetered;
    }

    private boolean isPlanUnmetered(SubscriptionPlan plan) {
        return plan.getDataLimitBytes() == SubscriptionPlan.BYTES_UNLIMITED;
    }

    private boolean isNrUnmetered() {
        int rat = mPhone.getDisplayInfoController().getTelephonyDisplayInfo().getNetworkType();
        int override = mPhone.getDisplayInfoController().getTelephonyDisplayInfo()
                .getOverrideNetworkType();

        if (isNetworkTypeUnmetered(NETWORK_TYPE_NR)) {
            if (mNrNsaMmwaveUnmetered) {
                if (override == TelephonyDisplayInfo.OVERRIDE_NETWORK_TYPE_NR_NSA_MMWAVE) {
                    if (DBG) log("NR unmetered for mmwave only");
                    return true;
                }
                return false;
            } else if (mNrNsaSub6Unmetered) {
                if (override == TelephonyDisplayInfo.OVERRIDE_NETWORK_TYPE_NR_NSA) {
                    if (DBG) log("NR unmetered for sub6 only");
                    return true;
                }
                return false;
            }
            if (override == TelephonyDisplayInfo.OVERRIDE_NETWORK_TYPE_NR_NSA_MMWAVE
                    || override == TelephonyDisplayInfo.OVERRIDE_NETWORK_TYPE_NR_NSA
                    || rat == NETWORK_TYPE_NR) {
                if (DBG) log("NR unmetered for all frequencies");
                return true;
            }
            return false;
        }

        if (mNrNsaAllUnmetered) {
            if (mNrNsaMmwaveUnmetered) {
                if (override == TelephonyDisplayInfo.OVERRIDE_NETWORK_TYPE_NR_NSA_MMWAVE) {
                    if (DBG) log("NR NSA unmetered for mmwave only via carrier configs");
                    return true;
                }
                return false;
            } else if (mNrNsaSub6Unmetered) {
                if (override == TelephonyDisplayInfo.OVERRIDE_NETWORK_TYPE_NR_NSA) {
                    if (DBG) log("NR NSA unmetered for sub6 only via carrier configs");
                    return true;
                }
                return false;
            }
            if (override == TelephonyDisplayInfo.OVERRIDE_NETWORK_TYPE_NR_NSA_MMWAVE
                    || override == TelephonyDisplayInfo.OVERRIDE_NETWORK_TYPE_NR_NSA) {
                if (DBG) log("NR NSA unmetered for all frequencies via carrier configs");
                return true;
            }
            return false;
        }

        if (mNrSaAllUnmetered) {
            // TODO: add logic for mNrSaMmwaveUnmetered and mNrSaSub6Unmetered once it's defined
            // in TelephonyDisplayInfo
            if (rat == NETWORK_TYPE_NR) {
                if (DBG) log("NR SA unmetered for all frequencies via carrier configs");
                return true;
            }
            return false;
        }

        return false;
    }

    // TODO: Remove this after b/176119724 is fixed. This is just a workaround to prevent
    // NET_CAPABILITY_TEMPORARILY_NOT_METERED incorrectly set on devices that are not supposed
    // to use 5G unmetered network. Currently TEMPORARILY_NOT_METERED can only happen on few devices
    // and carriers.
    private boolean isDevice5GCapable() {
        return (mPhone.getRadioAccessFamily() & TelephonyManager.NETWORK_TYPE_BITMASK_NR) != 0;
    }

    // TODO: Remove this after b/176119724 is fixed. This is just a workaround to prevent
    // NET_CAPABILITY_TEMPORARILY_NOT_METERED incorrectly set on devices that are not supposed
    // to use 5G unmetered network. Currently TEMPORARILY_NOT_METERED can only happen on few devices
    // and carriers.
    private boolean isTempNotMeteredSupportedByCarrier() {
        CarrierConfigManager configManager =
                mPhone.getContext().getSystemService(CarrierConfigManager.class);
        if (configManager != null) {
            PersistableBundle bundle = configManager.getConfigForSubId(mPhone.getSubId());
            if (bundle != null) {
                return bundle.getBoolean(
                        CarrierConfigManager.KEY_NETWORK_TEMP_NOT_METERED_SUPPORTED_BOOL);
            }
        }

        return false;
    }

    // TODO: Remove this after b/176119724 is fixed. This is just a workaround to prevent
    // NET_CAPABILITY_TEMPORARILY_NOT_METERED incorrectly set on devices that are not supposed
    // to use 5G unmetered network. Currently TEMPORARILY_NOT_METERED can only happen on few devices
    // and carriers.
    private boolean isCampedOn5G() {
        TelephonyDisplayInfo displayInfo = mPhone.getDisplayInfoController()
                .getTelephonyDisplayInfo();
        int overrideNetworkType = displayInfo.getOverrideNetworkType();
        NetworkRegistrationInfo nri =  mPhone.getServiceState().getNetworkRegistrationInfo(
                NetworkRegistrationInfo.DOMAIN_PS, AccessNetworkConstants.TRANSPORT_TYPE_WWAN);
        int networkType = nri == null ? TelephonyManager.NETWORK_TYPE_UNKNOWN
                : nri.getAccessNetworkTechnology();

        boolean isNrSa = networkType == TelephonyManager.NETWORK_TYPE_NR;
        boolean isNrNsa = (networkType == TelephonyManager.NETWORK_TYPE_LTE
                || networkType == TelephonyManager.NETWORK_TYPE_LTE_CA)
                && (overrideNetworkType == TelephonyDisplayInfo.OVERRIDE_NETWORK_TYPE_NR_NSA
                || overrideNetworkType == TelephonyDisplayInfo.OVERRIDE_NETWORK_TYPE_NR_NSA_MMWAVE);
        boolean is5GHysteresisActive = mPhone.getDisplayInfoController().is5GHysteresisActive();

        // True if device is on NR SA or NR NSA, or neither but 5G hysteresis is active
        return isNrSa || isNrNsa || is5GHysteresisActive;
    }

    // TODO: Remove this after b/176119724 is fixed. This is just a workaround to prevent
    // NET_CAPABILITY_TEMPORARILY_NOT_METERED incorrectly set on devices that are not supposed
    // to use 5G unmetered network. Currently TEMPORARILY_NOT_METERED can only happen on few devices
    // and carriers.
    private boolean tempNotMeteredPossible() {
        return isDevice5GCapable() && isTempNotMeteredSupportedByCarrier() && isCampedOn5G();
    }

    protected void log(String s) {
        Rlog.d(mLogTag, s);
    }

    private void loge(String s) {
        Rlog.e(mLogTag, s);
    }

    private void logSortedApnContexts() {
        if (VDBG) {
            log("initApnContexts: X mApnContexts=" + mApnContexts);

            StringBuilder sb = new StringBuilder();
            sb.append("sorted apncontexts -> [");
            for (ApnContext apnContext : mPrioritySortedApnContexts) {
                sb.append(apnContext);
                sb.append(", ");

                log("sorted list");
            }
            sb.append("]");
            log(sb.toString());
        }
    }

    public void dump(FileDescriptor fd, PrintWriter pw, String[] args) {
        pw.println("DcTracker:");
        pw.println(" RADIO_TESTS=" + RADIO_TESTS);
        pw.println(" mDataEnabledSettings=" + mDataEnabledSettings);
        pw.println(" isDataAllowed=" + isDataAllowed(null));
        pw.flush();
        pw.println(" mRequestedApnType=" + mRequestedApnType);
        pw.println(" mPhone=" + mPhone.getPhoneName());
        pw.println(" mConfigReady=" + mConfigReady);
        pw.println(" mSimState=" + SubscriptionInfoUpdater.simStateString(mSimState));
        pw.println(" mActivity=" + mActivity);
        pw.println(" mState=" + mState);
        pw.println(" mTxPkts=" + mTxPkts);
        pw.println(" mRxPkts=" + mRxPkts);
        pw.println(" mNetStatPollPeriod=" + mNetStatPollPeriod);
        pw.println(" mNetStatPollEnabled=" + mNetStatPollEnabled);
        pw.println(" mDataStallTxRxSum=" + mDataStallTxRxSum);
        pw.println(" mDataStallAlarmTag=" + mDataStallAlarmTag);
        pw.println(" mDataStallNoRxEnabled=" + mDataStallNoRxEnabled);
        pw.println(" mEmergencyApn=" + mEmergencyApn);
        pw.println(" mSentSinceLastRecv=" + mSentSinceLastRecv);
        pw.println(" mNoRecvPollCount=" + mNoRecvPollCount);
        pw.println(" mResolver=" + mResolver);
        pw.println(" mReconnectIntent=" + mReconnectIntent);
        pw.println(" mAutoAttachEnabled=" + mAutoAttachEnabled.get());
        pw.println(" mIsScreenOn=" + mIsScreenOn);
        pw.println(" mUniqueIdGenerator=" + mUniqueIdGenerator);
        pw.println(" mDataServiceBound=" + mDataServiceBound);
        pw.println(" mDataRoamingLeakageLog= ");
        mDataRoamingLeakageLog.dump(fd, pw, args);
        pw.println(" mApnSettingsInitializationLog= ");
        mApnSettingsInitializationLog.dump(fd, pw, args);
        pw.flush();
        pw.println(" ***************************************");
        DcController dcc = mDcc;
        if (dcc != null) {
            if (mDataServiceBound) {
                dcc.dump(fd, pw, args);
            } else {
                pw.println(" Can't dump mDcc because data service is not bound.");
            }
        } else {
            pw.println(" mDcc=null");
        }
        pw.println(" ***************************************");
        HashMap<Integer, DataConnection> dcs = mDataConnections;
        if (dcs != null) {
            Set<Entry<Integer, DataConnection> > mDcSet = mDataConnections.entrySet();
            pw.println(" mDataConnections: count=" + mDcSet.size());
            for (Entry<Integer, DataConnection> entry : mDcSet) {
                pw.printf(" *** mDataConnection[%d] \n", entry.getKey());
                entry.getValue().dump(fd, pw, args);
            }
        } else {
            pw.println("mDataConnections=null");
        }
        pw.println(" ***************************************");
        pw.flush();
        HashMap<String, Integer> apnToDcId = mApnToDataConnectionId;
        if (apnToDcId != null) {
            Set<Entry<String, Integer>> apnToDcIdSet = apnToDcId.entrySet();
            pw.println(" mApnToDataConnectonId size=" + apnToDcIdSet.size());
            for (Entry<String, Integer> entry : apnToDcIdSet) {
                pw.printf(" mApnToDataConnectonId[%s]=%d\n", entry.getKey(), entry.getValue());
            }
        } else {
            pw.println("mApnToDataConnectionId=null");
        }
        pw.println(" ***************************************");
        pw.flush();
        ConcurrentHashMap<String, ApnContext> apnCtxs = mApnContexts;
        if (apnCtxs != null) {
            Set<Entry<String, ApnContext>> apnCtxsSet = apnCtxs.entrySet();
            pw.println(" mApnContexts size=" + apnCtxsSet.size());
            for (Entry<String, ApnContext> entry : apnCtxsSet) {
                entry.getValue().dump(fd, pw, args);
            }
            pw.println(" ***************************************");
        } else {
            pw.println(" mApnContexts=null");
        }
        pw.flush();

        pw.println(" mAllApnSettings size=" + mAllApnSettings.size());
        for (int i = 0; i < mAllApnSettings.size(); i++) {
            pw.printf(" mAllApnSettings[%d]: %s\n", i, mAllApnSettings.get(i));
        }
        pw.flush();

        pw.println(" mPreferredApn=" + mPreferredApn);
        pw.println(" mIsPsRestricted=" + mIsPsRestricted);
        pw.println(" mIsDisposed=" + mIsDisposed);
        pw.println(" mIntentReceiver=" + mIntentReceiver);
        pw.println(" mReregisterOnReconnectFailure=" + mReregisterOnReconnectFailure);
        pw.println(" canSetPreferApn=" + mCanSetPreferApn);
        pw.println(" mApnObserver=" + mApnObserver);
        pw.println(" isAnyDataConnected=" + isAnyDataConnected());
        pw.println(" mAttached=" + mAttached.get());
        mDataEnabledSettings.dump(fd, pw, args);
        pw.flush();
    }

    public String[] getPcscfAddress(String apnType) {
        log("getPcscfAddress()");
        ApnContext apnContext = null;

        if(apnType == null){
            log("apnType is null, return null");
            return null;
        }

        if (TextUtils.equals(apnType, ApnSetting.TYPE_EMERGENCY_STRING)) {
            apnContext = mApnContextsByType.get(ApnSetting.TYPE_EMERGENCY);
        } else if (TextUtils.equals(apnType, ApnSetting.TYPE_IMS_STRING)) {
            apnContext = mApnContextsByType.get(ApnSetting.TYPE_IMS);
        } else {
            log("apnType is invalid, return null");
            return null;
        }

        if (apnContext == null) {
            log("apnContext is null, return null");
            return null;
        }

        DataConnection dataConnection = apnContext.getDataConnection();
        String[] result = null;

        if (dataConnection != null) {
            result = dataConnection.getPcscfAddresses();

            if (result != null) {
                for (int i = 0; i < result.length; i++) {
                    log("Pcscf[" + i + "]: " + result[i]);
                }
            }
            return result;
        }
        return null;
    }

    /**
     * Create default apn settings for the apn type like emergency, and ims
     */
    private ApnSetting buildDefaultApnSetting(@NonNull String entry,
            @NonNull String apn, @ApnType int apnTypeBitmask) {
        return new ApnSetting.Builder()
                .setEntryName(entry)
                .setProtocol(ApnSetting.PROTOCOL_IPV4V6)
                .setRoamingProtocol(ApnSetting.PROTOCOL_IPV4V6)
                .setApnName(apn)
                .setApnTypeBitmask(apnTypeBitmask)
                .setCarrierEnabled(true)
                .setApnSetId(Telephony.Carriers.MATCH_ALL_APN_SET_ID)
                .build();
    }

    /**
     * Add default APN settings to APN settings list as needed
     */
    private void addDefaultApnSettingsAsNeeded() {
        boolean isEmergencyApnConfigured = false;
        boolean isImsApnConfigured = false;

        for (ApnSetting apn : mAllApnSettings) {
            if (apn.canHandleType(ApnSetting.TYPE_EMERGENCY)) {
                isEmergencyApnConfigured = true;
            }
            if (apn.canHandleType(ApnSetting.TYPE_IMS)) {
                isImsApnConfigured = true;
            }
            if (isEmergencyApnConfigured && isImsApnConfigured) {
                log("Both emergency and ims apn setting are already present");
                return;
            }
        }

        // Add default apn setting for emergency service if it is not present
        if (!isEmergencyApnConfigured) {
            mAllApnSettings.add(buildDefaultApnSetting(
                    "DEFAULT EIMS", "sos", ApnSetting.TYPE_EMERGENCY));
            log("default emergency apn is created");
        }

        // Only add default apn setting for ims when it is not present and sim is loaded
        if (!isImsApnConfigured && mSimState == TelephonyManager.SIM_STATE_LOADED) {
            mAllApnSettings.add(buildDefaultApnSetting(
                    "DEFAULT IMS", "ims", ApnSetting.TYPE_IMS));
            log("default ims apn is created");
        }
    }

    private void cleanUpConnectionsOnUpdatedApns(boolean detach, String reason) {
        if (DBG) log("cleanUpConnectionsOnUpdatedApns: detach=" + detach);
        if (mAllApnSettings.isEmpty()) {
            cleanUpAllConnectionsInternal(detach, Phone.REASON_APN_CHANGED);
        } else {
            if (getDataRat() == ServiceState.RIL_RADIO_TECHNOLOGY_UNKNOWN) {
                // unknown rat is an exception for data rat change. Its only received when out of
                // service and is not applicable for apn bearer bitmask. We should bypass the check
                // of waiting apn list and keep the data connection on.
                return;
            }
            for (ApnContext apnContext : mApnContexts.values()) {
                boolean cleanupRequired = true;
                if (!apnContext.isDisconnected()) {
                    ArrayList<ApnSetting> waitingApns = buildWaitingApns(
                            apnContext.getApnType(), getDataRat());
                    if (apnContext.getWaitingApns().size() != waitingApns.size()
                            || !apnContext.getWaitingApns().containsAll(waitingApns)) {
                        apnContext.setWaitingApns(waitingApns);
                    }
                    for (ApnSetting apnSetting : waitingApns) {
                        if (areCompatible(apnSetting, apnContext.getApnSetting())) {
                            cleanupRequired = false;
                            break;
                        }
                    }

                    if (cleanupRequired) {
                        if (DBG) {
                            log("cleanUpConnectionsOnUpdatedApns: APN type "
                                    + apnContext.getApnType() + " clean up is required. The new "
                                    + "waiting APN list " + waitingApns + " does not cover "
                                    + apnContext.getApnSetting());
                        }
                        apnContext.setReason(reason);
                        cleanUpConnectionInternal(true, RELEASE_TYPE_DETACH, apnContext);
                    }
                }
            }
        }

        if (!isAnyDataConnected()) {
            stopNetStatPoll();
            stopDataStallAlarm();
        }

        mRequestedApnType = ApnSetting.TYPE_DEFAULT;

        if (DBG) log("mDisconnectPendingCount = " + mDisconnectPendingCount);
        if (detach && mDisconnectPendingCount == 0) {
            notifyAllDataDisconnected();
        }
    }

    /**
     * Polling stuff
     */
    protected void resetPollStats() {
        mTxPkts = -1;
        mRxPkts = -1;
        mNetStatPollPeriod = POLL_NETSTAT_MILLIS;
    }

    protected void startNetStatPoll() {
        if (isAnyDataConnected() && !mNetStatPollEnabled) {
            if (DBG) {
                log("startNetStatPoll");
            }
            resetPollStats();
            mNetStatPollEnabled = true;
            mPollNetStat.run();
        }
        if (mPhone != null) {
            mPhone.notifyDataActivity();
        }
    }

    private void stopNetStatPoll() {
        mNetStatPollEnabled = false;
        removeCallbacks(mPollNetStat);
        if (DBG) {
            log("stopNetStatPoll");
        }

        // To sync data activity icon in the case of switching data connection to send MMS.
        if (mPhone != null) {
            mPhone.notifyDataActivity();
        }
    }

    public void sendStartNetStatPoll(DctConstants.Activity activity) {
        Message msg = obtainMessage(DctConstants.CMD_NET_STAT_POLL);
        msg.arg1 = DctConstants.ENABLED;
        msg.obj = activity;
        sendMessage(msg);
    }

    private void handleStartNetStatPoll(DctConstants.Activity activity) {
        startNetStatPoll();
        startDataStallAlarm(DATA_STALL_NOT_SUSPECTED);
        setActivity(activity);
    }

    public void sendStopNetStatPoll(DctConstants.Activity activity) {
        Message msg = obtainMessage(DctConstants.CMD_NET_STAT_POLL);
        msg.arg1 = DctConstants.DISABLED;
        msg.obj = activity;
        sendMessage(msg);
    }

    private void handleStopNetStatPoll(DctConstants.Activity activity) {
        stopNetStatPoll();
        stopDataStallAlarm();
        setActivity(activity);
    }

    private void onDataEnabledOverrideRulesChanged() {
        if (DBG) {
            log("onDataEnabledOverrideRulesChanged");
        }

        for (ApnContext apnContext : mPrioritySortedApnContexts) {
            if (isDataAllowed(apnContext, REQUEST_TYPE_NORMAL, null)) {
                if (apnContext.getDataConnection() != null) {
                    apnContext.getDataConnection().reevaluateRestrictedState();
                }
                setupDataOnConnectableApn(apnContext, Phone.REASON_DATA_ENABLED_OVERRIDE,
                        RetryFailures.ALWAYS);
            } else if (shouldCleanUpConnection(apnContext, true, false)) {
                apnContext.setReason(Phone.REASON_DATA_ENABLED_OVERRIDE);
                cleanUpConnectionInternal(true, RELEASE_TYPE_DETACH, apnContext);
            }
        }
    }

    private void updateDataActivity() {
        long sent, received;

        DctConstants.Activity newActivity;

        TxRxSum preTxRxSum = new TxRxSum(mTxPkts, mRxPkts);
        TxRxSum curTxRxSum = new TxRxSum();
        curTxRxSum.updateTotalTxRxSum();
        mTxPkts = curTxRxSum.txPkts;
        mRxPkts = curTxRxSum.rxPkts;

        if (VDBG) {
            log("updateDataActivity: curTxRxSum=" + curTxRxSum + " preTxRxSum=" + preTxRxSum);
        }

        if (mNetStatPollEnabled && (preTxRxSum.txPkts > 0 || preTxRxSum.rxPkts > 0)) {
            sent = mTxPkts - preTxRxSum.txPkts;
            received = mRxPkts - preTxRxSum.rxPkts;

            if (VDBG)
                log("updateDataActivity: sent=" + sent + " received=" + received);
            if (sent > 0 && received > 0) {
                newActivity = DctConstants.Activity.DATAINANDOUT;
            } else if (sent > 0 && received == 0) {
                newActivity = DctConstants.Activity.DATAOUT;
            } else if (sent == 0 && received > 0) {
                newActivity = DctConstants.Activity.DATAIN;
            } else {
                newActivity = (mActivity == DctConstants.Activity.DORMANT) ?
                        mActivity : DctConstants.Activity.NONE;
            }

            if (mActivity != newActivity && mIsScreenOn) {
                if (VDBG)
                    log("updateDataActivity: newActivity=" + newActivity);
                mActivity = newActivity;
                mPhone.notifyDataActivity();
            }
        }
    }

    private void handlePcoData(AsyncResult ar) {
        if (ar.exception != null) {
            loge("PCO_DATA exception: " + ar.exception);
            return;
        }
        PcoData pcoData = (PcoData)(ar.result);
        ArrayList<DataConnection> dcList = new ArrayList<>();
        DataConnection temp = mDcc.getActiveDcByCid(pcoData.cid);
        if (temp != null) {
            dcList.add(temp);
        }
        if (dcList.size() == 0) {
            loge("PCO_DATA for unknown cid: " + pcoData.cid + ", inferring");
            for (DataConnection dc : mDataConnections.values()) {
                final int cid = dc.getCid();
                if (cid == pcoData.cid) {
                    if (VDBG) log("  found " + dc);
                    dcList.clear();
                    dcList.add(dc);
                    break;
                }
                // check if this dc is still connecting
                if (cid == -1) {
                    for (ApnContext apnContext : dc.getApnContexts()) {
                        if (apnContext.getState() == DctConstants.State.CONNECTING) {
                            if (VDBG) log("  found potential " + dc);
                            dcList.add(dc);
                            break;
                        }
                    }
                }
            }
        }
        if (dcList.size() == 0) {
            loge("PCO_DATA - couldn't infer cid");
            return;
        }
        for (DataConnection dc : dcList) {
            List<ApnContext> apnContextList = dc.getApnContexts();
            if (apnContextList.size() == 0) {
                break;
            }
            // send one out for each apn type in play
            for (ApnContext apnContext : apnContextList) {
                String apnType = apnContext.getApnType();

                final Intent intent = new Intent(TelephonyManager.ACTION_CARRIER_SIGNAL_PCO_VALUE);
                intent.putExtra(TelephonyManager.EXTRA_APN_TYPE,
                        ApnSetting.getApnTypesBitmaskFromString(apnType));
                intent.putExtra(TelephonyManager.EXTRA_APN_PROTOCOL,
                        ApnSetting.getProtocolIntFromString(pcoData.bearerProto));
                intent.putExtra(TelephonyManager.EXTRA_PCO_ID, pcoData.pcoId);
                intent.putExtra(TelephonyManager.EXTRA_PCO_VALUE, pcoData.contents);
                mPhone.getCarrierSignalAgent().notifyCarrierSignalReceivers(intent);
            }
        }
    }

    /**
     * Data-Stall
     */

    // Recovery action taken in case of data stall
    @IntDef(
        value = {
            RECOVERY_ACTION_GET_DATA_CALL_LIST,
            RECOVERY_ACTION_CLEANUP,
            RECOVERY_ACTION_REREGISTER,
            RECOVERY_ACTION_RADIO_RESTART
        })
    @Retention(RetentionPolicy.SOURCE)
    public @interface RecoveryAction {};
    private static final int RECOVERY_ACTION_GET_DATA_CALL_LIST      = 0;
    private static final int RECOVERY_ACTION_CLEANUP                 = 1;
    private static final int RECOVERY_ACTION_REREGISTER              = 2;
    private static final int RECOVERY_ACTION_RADIO_RESTART           = 3;

    // Recovery handler class for cellular data stall
    private class DataStallRecoveryHandler {
        // Default minimum duration between each recovery steps
        private static final int
                DEFAULT_MIN_DURATION_BETWEEN_RECOVERY_STEPS_IN_MS = (3 * 60 * 1000); // 3 mins

        // The elapsed real time of last recovery attempted
        private long mTimeLastRecoveryStartMs;
        // Whether current network good or not
        private boolean mIsValidNetwork;

        public DataStallRecoveryHandler() {
            reset();
        }

        public void reset() {
            mTimeLastRecoveryStartMs = 0;
            putRecoveryAction(RECOVERY_ACTION_GET_DATA_CALL_LIST);
        }

        public boolean isAggressiveRecovery() {
            @RecoveryAction int action = getRecoveryAction();

            return ((action == RECOVERY_ACTION_CLEANUP)
                    || (action == RECOVERY_ACTION_REREGISTER)
                    || (action == RECOVERY_ACTION_RADIO_RESTART));
        }

        private long getMinDurationBetweenRecovery() {
            return Settings.Global.getLong(mResolver,
                Settings.Global.MIN_DURATION_BETWEEN_RECOVERY_STEPS_IN_MS,
                DEFAULT_MIN_DURATION_BETWEEN_RECOVERY_STEPS_IN_MS);
        }

        private long getElapsedTimeSinceRecoveryMs() {
            return (SystemClock.elapsedRealtime() - mTimeLastRecoveryStartMs);
        }

        @RecoveryAction
        private int getRecoveryAction() {
            @RecoveryAction int action = Settings.System.getInt(mResolver,
                    "radio.data.stall.recovery.action", RECOVERY_ACTION_GET_DATA_CALL_LIST);
            if (VDBG_STALL) log("getRecoveryAction: " + action);
            return action;
        }

        private void putRecoveryAction(@RecoveryAction int action) {
            Settings.System.putInt(mResolver, "radio.data.stall.recovery.action", action);
            if (VDBG_STALL) log("putRecoveryAction: " + action);
        }

        private void broadcastDataStallDetected(@RecoveryAction int recoveryAction) {
            Intent intent = new Intent(TelephonyManager.ACTION_DATA_STALL_DETECTED);
            SubscriptionManager.putPhoneIdAndSubIdExtra(intent, mPhone.getPhoneId());
            intent.putExtra(TelephonyManager.EXTRA_RECOVERY_ACTION, recoveryAction);
            mPhone.getContext().sendBroadcast(intent, READ_PRIVILEGED_PHONE_STATE);
        }

        private boolean isRecoveryAlreadyStarted() {
            return getRecoveryAction() != RECOVERY_ACTION_GET_DATA_CALL_LIST;
        }

        private boolean checkRecovery() {
            // To avoid back to back recovery wait for a grace period
            if (getElapsedTimeSinceRecoveryMs() < getMinDurationBetweenRecovery()) {
                if (VDBG_STALL) log("skip back to back data stall recovery");
                return false;
            }

            // Skip recovery if it can cause a call to drop
            if (mPhone.getState() != PhoneConstants.State.IDLE
                    && getRecoveryAction() > RECOVERY_ACTION_CLEANUP) {
                if (VDBG_STALL) log("skip data stall recovery as there is an active call");
                return false;
            }

            // Allow recovery if data is expected to work
            return mAttached.get() && isDataAllowed(null);
        }

        private void triggerRecovery() {
            // Updating the recovery start time early to avoid race when
            // the message is being processed in the Queue
            mTimeLastRecoveryStartMs = SystemClock.elapsedRealtime();
            sendMessage(obtainMessage(DctConstants.EVENT_DO_RECOVERY));
        }

        public void doRecovery() {
            if (isAnyDataConnected()) {
                // Go through a series of recovery steps, each action transitions to the next action
                @RecoveryAction final int recoveryAction = getRecoveryAction();
                final int signalStrength = mPhone.getSignalStrength().getLevel();
                TelephonyMetrics.getInstance().writeSignalStrengthEvent(
                        mPhone.getPhoneId(), signalStrength);
                TelephonyMetrics.getInstance().writeDataStallEvent(
                        mPhone.getPhoneId(), recoveryAction);
                DataStallRecoveryStats.onDataStallEvent(recoveryAction, mPhone);
                broadcastDataStallDetected(recoveryAction);

                switch (recoveryAction) {
                    case RECOVERY_ACTION_GET_DATA_CALL_LIST:
                        EventLog.writeEvent(EventLogTags.DATA_STALL_RECOVERY_GET_DATA_CALL_LIST,
                            mSentSinceLastRecv);
                        if (DBG) log("doRecovery() get data call list");
                        mDataServiceManager.requestDataCallList(obtainMessage());
                        putRecoveryAction(RECOVERY_ACTION_CLEANUP);
                        break;
                    case RECOVERY_ACTION_CLEANUP:
                        EventLog.writeEvent(EventLogTags.DATA_STALL_RECOVERY_CLEANUP,
                            mSentSinceLastRecv);
                        if (DBG) log("doRecovery() cleanup all connections");
                        cleanUpConnection(mApnContexts.get(ApnSetting.getApnTypeStringInternal(
                                ApnSetting.TYPE_DEFAULT)));
                        cleanUpConnection(mApnContexts.get(ApnSetting.getApnTypeStringInternal(
                                ApnSetting.TYPE_ENTERPRISE)));
                        putRecoveryAction(RECOVERY_ACTION_REREGISTER);
                        break;
                    case RECOVERY_ACTION_REREGISTER:
                        EventLog.writeEvent(EventLogTags.DATA_STALL_RECOVERY_REREGISTER,
                            mSentSinceLastRecv);
                        if (DBG) log("doRecovery() re-register");
                        mPhone.getServiceStateTracker().reRegisterNetwork(null);
                        putRecoveryAction(RECOVERY_ACTION_RADIO_RESTART);
                        break;
                    case RECOVERY_ACTION_RADIO_RESTART:
                        EventLog.writeEvent(EventLogTags.DATA_STALL_RECOVERY_RADIO_RESTART,
                            mSentSinceLastRecv);
                        if (DBG) log("restarting radio");
                        restartRadio();
                        reset();
                        break;
                    default:
                        throw new RuntimeException("doRecovery: Invalid recoveryAction="
                            + recoveryAction);
                }
                mSentSinceLastRecv = 0;
            }
        }

        public void processNetworkStatusChanged(boolean isValid) {
            if (isValid) {
                mIsValidNetwork = true;
                reset();
            } else {
                if (mIsValidNetwork || isRecoveryAlreadyStarted()) {
                    mIsValidNetwork = false;
                    // Check and trigger a recovery if network switched from good
                    // to bad or recovery is already started before.
                    if (checkRecovery()) {
                        if (DBG) log("trigger data stall recovery");
                        triggerRecovery();
                    }
                }
            }
        }

        public boolean isRecoveryOnBadNetworkEnabled() {
            return Settings.Global.getInt(mResolver,
                    Settings.Global.DATA_STALL_RECOVERY_ON_BAD_NETWORK, 1) == 1;
        }

        public boolean isNoRxDataStallDetectionEnabled() {
            return mDataStallNoRxEnabled && !isRecoveryOnBadNetworkEnabled();
        }
    }

    private void updateDataStallInfo() {
        long sent, received;

        TxRxSum preTxRxSum = new TxRxSum(mDataStallTxRxSum);
        mDataStallTxRxSum.updateTotalTxRxSum();

        if (VDBG_STALL) {
            log("updateDataStallInfo: mDataStallTxRxSum=" + mDataStallTxRxSum +
                    " preTxRxSum=" + preTxRxSum);
        }

        sent = mDataStallTxRxSum.txPkts - preTxRxSum.txPkts;
        received = mDataStallTxRxSum.rxPkts - preTxRxSum.rxPkts;

        if (RADIO_TESTS) {
            if (SystemProperties.getBoolean("radio.test.data.stall", false)) {
                log("updateDataStallInfo: radio.test.data.stall true received = 0;");
                received = 0;
            }
        }
        if ( sent > 0 && received > 0 ) {
            if (VDBG_STALL) log("updateDataStallInfo: IN/OUT");
            mSentSinceLastRecv = 0;
            mDsRecoveryHandler.reset();
        } else if (sent > 0 && received == 0) {
            if (isPhoneStateIdle()) {
                mSentSinceLastRecv += sent;
            } else {
                mSentSinceLastRecv = 0;
            }
            if (DBG) {
                log("updateDataStallInfo: OUT sent=" + sent +
                        " mSentSinceLastRecv=" + mSentSinceLastRecv);
            }
        } else if (sent == 0 && received > 0) {
            if (VDBG_STALL) log("updateDataStallInfo: IN");
            mSentSinceLastRecv = 0;
            mDsRecoveryHandler.reset();
        } else {
            if (VDBG_STALL) log("updateDataStallInfo: NONE");
        }
    }

    private boolean isPhoneStateIdle() {
        for (int i = 0; i < mTelephonyManager.getPhoneCount(); i++) {
            Phone phone = PhoneFactory.getPhone(i);
            if (phone != null && phone.getState() != PhoneConstants.State.IDLE) {
                log("isPhoneStateIdle false: Voice call active on phone " + i);
                return false;
            }
        }
        return true;
    }

    private void onDataStallAlarm(int tag) {
        if (mDataStallAlarmTag != tag) {
            if (DBG) {
                log("onDataStallAlarm: ignore, tag=" + tag + " expecting " + mDataStallAlarmTag);
            }
            return;
        }

        if (DBG) log("Data stall alarm");
        updateDataStallInfo();

        int hangWatchdogTrigger = Settings.Global.getInt(mResolver,
                Settings.Global.PDP_WATCHDOG_TRIGGER_PACKET_COUNT,
                NUMBER_SENT_PACKETS_OF_HANG);

        boolean suspectedStall = DATA_STALL_NOT_SUSPECTED;
        if (mSentSinceLastRecv >= hangWatchdogTrigger) {
            if (DBG) {
                log("onDataStallAlarm: tag=" + tag + " do recovery action="
                        + mDsRecoveryHandler.getRecoveryAction());
            }
            suspectedStall = DATA_STALL_SUSPECTED;
            sendMessage(obtainMessage(DctConstants.EVENT_DO_RECOVERY));
        } else {
            if (VDBG_STALL) {
                log("onDataStallAlarm: tag=" + tag + " Sent " + String.valueOf(mSentSinceLastRecv) +
                    " pkts since last received, < watchdogTrigger=" + hangWatchdogTrigger);
            }
        }
        startDataStallAlarm(suspectedStall);
    }

    protected void startDataStallAlarm(boolean suspectedStall) {
        int delayInMs;

        if (mDsRecoveryHandler.isNoRxDataStallDetectionEnabled() && isAnyDataConnected()) {
            // If screen is on or data stall is currently suspected, set the alarm
            // with an aggressive timeout.
            if (mIsScreenOn || suspectedStall || mDsRecoveryHandler.isAggressiveRecovery()) {
                delayInMs = Settings.Global.getInt(mResolver,
                        Settings.Global.DATA_STALL_ALARM_AGGRESSIVE_DELAY_IN_MS,
                        DATA_STALL_ALARM_AGGRESSIVE_DELAY_IN_MS_DEFAULT);
            } else {
                delayInMs = Settings.Global.getInt(mResolver,
                        Settings.Global.DATA_STALL_ALARM_NON_AGGRESSIVE_DELAY_IN_MS,
                        DATA_STALL_ALARM_NON_AGGRESSIVE_DELAY_IN_MS_DEFAULT);
            }

            mDataStallAlarmTag += 1;
            if (VDBG_STALL) {
                log("startDataStallAlarm: tag=" + mDataStallAlarmTag +
                        " delay=" + (delayInMs / 1000) + "s");
            }
            Intent intent = new Intent(INTENT_DATA_STALL_ALARM);
            intent.putExtra(INTENT_DATA_STALL_ALARM_EXTRA_TAG, mDataStallAlarmTag);
            intent.putExtra(INTENT_DATA_STALL_ALARM_EXTRA_TRANSPORT_TYPE, mTransportType);
            SubscriptionManager.putPhoneIdAndSubIdExtra(intent, mPhone.getPhoneId());
            mDataStallAlarmIntent = PendingIntent.getBroadcast(mPhone.getContext(), 0, intent,
                    PendingIntent.FLAG_UPDATE_CURRENT | PendingIntent.FLAG_IMMUTABLE);
            mAlarmManager.set(AlarmManager.ELAPSED_REALTIME,
                    SystemClock.elapsedRealtime() + delayInMs, mDataStallAlarmIntent);
        } else {
            if (VDBG_STALL) {
                log("startDataStallAlarm: NOT started, no connection tag=" + mDataStallAlarmTag);
            }
        }
    }

    private void stopDataStallAlarm() {
        if (VDBG_STALL) {
            log("stopDataStallAlarm: current tag=" + mDataStallAlarmTag +
                    " mDataStallAlarmIntent=" + mDataStallAlarmIntent);
        }
        mDataStallAlarmTag += 1;
        if (mDataStallAlarmIntent != null) {
            mAlarmManager.cancel(mDataStallAlarmIntent);
            mDataStallAlarmIntent = null;
        }
    }

    private void restartDataStallAlarm() {
        if (!isAnyDataConnected()) return;
        // To be called on screen status change.
        // Do not cancel the alarm if it is set with aggressive timeout.
        if (mDsRecoveryHandler.isAggressiveRecovery()) {
            if (DBG) log("restartDataStallAlarm: action is pending. not resetting the alarm.");
            return;
        }
        if (VDBG_STALL) log("restartDataStallAlarm: stop then start.");
        stopDataStallAlarm();
        startDataStallAlarm(DATA_STALL_NOT_SUSPECTED);
    }

    /**
     * Provisioning APN
     */
    private void onActionIntentProvisioningApnAlarm(Intent intent) {
        if (DBG) log("onActionIntentProvisioningApnAlarm: action=" + intent.getAction());
        Message msg = obtainMessage(DctConstants.EVENT_PROVISIONING_APN_ALARM,
                intent.getAction());
        msg.arg1 = intent.getIntExtra(PROVISIONING_APN_ALARM_TAG_EXTRA, 0);
        sendMessage(msg);
    }

    private void startProvisioningApnAlarm() {
        int delayInMs = Settings.Global.getInt(mResolver,
                                Settings.Global.PROVISIONING_APN_ALARM_DELAY_IN_MS,
                                PROVISIONING_APN_ALARM_DELAY_IN_MS_DEFAULT);
        if (TelephonyUtils.IS_DEBUGGABLE) {
            // Allow debug code to use a system property to provide another value
            String delayInMsStrg = Integer.toString(delayInMs);
            delayInMsStrg = System.getProperty(DEBUG_PROV_APN_ALARM, delayInMsStrg);
            try {
                delayInMs = Integer.parseInt(delayInMsStrg);
            } catch (NumberFormatException e) {
                loge("startProvisioningApnAlarm: e=" + e);
            }
        }
        mProvisioningApnAlarmTag += 1;
        if (DBG) {
            log("startProvisioningApnAlarm: tag=" + mProvisioningApnAlarmTag +
                    " delay=" + (delayInMs / 1000) + "s");
        }
        Intent intent = new Intent(INTENT_PROVISIONING_APN_ALARM);
        intent.putExtra(PROVISIONING_APN_ALARM_TAG_EXTRA, mProvisioningApnAlarmTag);
        mProvisioningApnAlarmIntent = PendingIntent.getBroadcast(mPhone.getContext(), 0, intent,
                PendingIntent.FLAG_UPDATE_CURRENT | PendingIntent.FLAG_IMMUTABLE);
        mAlarmManager.set(AlarmManager.ELAPSED_REALTIME_WAKEUP,
                SystemClock.elapsedRealtime() + delayInMs, mProvisioningApnAlarmIntent);
    }

    private void stopProvisioningApnAlarm() {
        if (DBG) {
            log("stopProvisioningApnAlarm: current tag=" + mProvisioningApnAlarmTag +
                    " mProvsioningApnAlarmIntent=" + mProvisioningApnAlarmIntent);
        }
        mProvisioningApnAlarmTag += 1;
        if (mProvisioningApnAlarmIntent != null) {
            mAlarmManager.cancel(mProvisioningApnAlarmIntent);
            mProvisioningApnAlarmIntent = null;
        }
    }

    /**
     * 5G connection reevaluation alarm
     */
    private void startWatchdogAlarm() {
        sendMessageDelayed(obtainMessage(DctConstants.EVENT_NR_TIMER_WATCHDOG), mWatchdogTimeMs);
        mWatchdog = true;
    }

    private void stopWatchdogAlarm() {
        removeMessages(DctConstants.EVENT_NR_TIMER_WATCHDOG);
        mWatchdog = false;
    }

    private static DataProfile createDataProfile(ApnSetting apn, boolean isPreferred) {
        return createDataProfile(apn, apn.getProfileId(), isPreferred);
    }

    @VisibleForTesting
    public static DataProfile createDataProfile(ApnSetting apn, int profileId,
                                                boolean isPreferred) {
        int profileType;

        int networkTypeBitmask = apn.getNetworkTypeBitmask();

        if (networkTypeBitmask == 0) {
            profileType = DataProfile.TYPE_COMMON;
        } else if ((networkTypeBitmask & TelephonyManager.NETWORK_STANDARDS_FAMILY_BITMASK_3GPP2)
                == networkTypeBitmask) {
            profileType = DataProfile.TYPE_3GPP2;
        } else if ((networkTypeBitmask & TelephonyManager.NETWORK_STANDARDS_FAMILY_BITMASK_3GPP)
                == networkTypeBitmask) {
            profileType = DataProfile.TYPE_3GPP;
        } else {
            profileType = DataProfile.TYPE_COMMON;
        }

        return new DataProfile.Builder()
                .setProfileId(profileId)
                .setApn(apn.getApnName())
                .setProtocolType(apn.getProtocol())
                .setAuthType(apn.getAuthType())
                .setUserName(apn.getUser() == null ? "" : apn.getUser())
                .setPassword(apn.getPassword() == null ? "" : apn.getPassword())
                .setType(profileType)
                .setMaxConnectionsTime(apn.getMaxConnsTime())
                .setMaxConnections(apn.getMaxConns())
                .setWaitTime(apn.getWaitTime())
                .enable(apn.isEnabled())
                .setSupportedApnTypesBitmask(apn.getApnTypeBitmask())
                .setRoamingProtocolType(apn.getRoamingProtocol())
                .setBearerBitmask(networkTypeBitmask)
                .setMtu(apn.getMtu())
                .setPersistent(apn.isPersistent())
                .setPreferred(isPreferred)
                .build();
    }

    private void onDataServiceBindingChanged(boolean bound) {
        if (!bound) {
            if (mTransportType == AccessNetworkConstants.TRANSPORT_TYPE_WLAN) {
                boolean connPersistenceOnRestart = mPhone.getContext().getResources()
                   .getBoolean(com.android
                       .internal.R.bool.config_wlan_data_service_conn_persistence_on_restart);
                if (!connPersistenceOnRestart) {
                    cleanUpAllConnectionsInternal(false, Phone.REASON_IWLAN_DATA_SERVICE_DIED);
                }
            }
        }
        mDataServiceBound = bound;
    }

    public static String requestTypeToString(@RequestNetworkType int type) {
        switch (type) {
            case REQUEST_TYPE_NORMAL: return "NORMAL";
            case REQUEST_TYPE_HANDOVER: return "HANDOVER";
        }
        return "UNKNOWN";
    }

    public static String releaseTypeToString(@ReleaseNetworkType int type) {
        switch (type) {
            case RELEASE_TYPE_NORMAL: return "NORMAL";
            case RELEASE_TYPE_DETACH: return "DETACH";
            case RELEASE_TYPE_HANDOVER: return "HANDOVER";
        }
        return "UNKNOWN";
    }

    @RilRadioTechnology
    protected int getDataRat() {
        ServiceState ss = mPhone.getServiceState();
        NetworkRegistrationInfo nrs = ss.getNetworkRegistrationInfo(
                NetworkRegistrationInfo.DOMAIN_PS, mTransportType);
        if (nrs != null) {
            return ServiceState.networkTypeToRilRadioTechnology(nrs.getAccessNetworkTechnology());
        }
        return ServiceState.RIL_RADIO_TECHNOLOGY_UNKNOWN;
    }

    @RilRadioTechnology
    private int getVoiceRat() {
        ServiceState ss = mPhone.getServiceState();
        NetworkRegistrationInfo nrs = ss.getNetworkRegistrationInfo(
                NetworkRegistrationInfo.DOMAIN_CS, mTransportType);
        if (nrs != null) {
            return ServiceState.networkTypeToRilRadioTechnology(nrs.getAccessNetworkTechnology());
        }
        return ServiceState.RIL_RADIO_TECHNOLOGY_UNKNOWN;
    }

    private void read5GConfiguration() {
        if (DBG) log("read5GConfiguration");
        String[] bandwidths = CarrierConfigManager.getDefaultConfig().getStringArray(
                CarrierConfigManager.KEY_BANDWIDTH_STRING_ARRAY);
        boolean useLte = false;
        CarrierConfigManager configManager = (CarrierConfigManager) mPhone.getContext()
                .getSystemService(Context.CARRIER_CONFIG_SERVICE);
        if (configManager != null) {
            PersistableBundle b = configManager.getConfigForSubId(mPhone.getSubId());
            if (b != null) {
                if (b.getStringArray(CarrierConfigManager.KEY_BANDWIDTH_STRING_ARRAY) != null) {
                    bandwidths = b.getStringArray(CarrierConfigManager.KEY_BANDWIDTH_STRING_ARRAY);
                }
                useLte = b.getBoolean(CarrierConfigManager
                        .KEY_BANDWIDTH_NR_NSA_USE_LTE_VALUE_FOR_UPSTREAM_BOOL);
                mWatchdogTimeMs = b.getLong(CarrierConfigManager.KEY_5G_WATCHDOG_TIME_MS_LONG);
                mNrNsaAllUnmetered = b.getBoolean(CarrierConfigManager.KEY_UNMETERED_NR_NSA_BOOL);
                mNrNsaMmwaveUnmetered = b.getBoolean(
                        CarrierConfigManager.KEY_UNMETERED_NR_NSA_MMWAVE_BOOL);
                mNrNsaSub6Unmetered = b.getBoolean(
                        CarrierConfigManager.KEY_UNMETERED_NR_NSA_SUB6_BOOL);
                mNrSaAllUnmetered = b.getBoolean(CarrierConfigManager.KEY_UNMETERED_NR_SA_BOOL);
                mNrSaMmwaveUnmetered = b.getBoolean(
                        CarrierConfigManager.KEY_UNMETERED_NR_SA_MMWAVE_BOOL);
                mNrSaSub6Unmetered = b.getBoolean(
                        CarrierConfigManager.KEY_UNMETERED_NR_SA_SUB6_BOOL);
                mNrNsaRoamingUnmetered = b.getBoolean(
                        CarrierConfigManager.KEY_UNMETERED_NR_NSA_WHEN_ROAMING_BOOL);
            }
        }
        updateLinkBandwidths(bandwidths, useLte);
    }

    /**
     * Register for physical link state (i.e. RRC state) changed event.
     *
     * @param h The handler
     * @param what The event
     */
    public void registerForPhysicalLinkStateChanged(Handler h, int what) {
        mDcc.registerForPhysicalLinkStateChanged(h, what);
    }

    /**
     * Unregister from physical link state (i.e. RRC state) changed event.
     *
     * @param h The previously registered handler
     */
    public void unregisterForPhysicalLinkStateChanged(Handler h) {
        mDcc.unregisterForPhysicalLinkStateChanged(h);
    }

    // We use a specialized equals function in Apn setting when checking if an active
    // data connection is still legitimate to use against a different apn setting.
    // This method is extracted to a function to ensure that any future changes to this check will
    // be applied to both cleanUpConnectionsOnUpdatedApns and checkForCompatibleDataConnection.
    // Fix for b/158908392.
    private boolean areCompatible(ApnSetting apnSetting1, ApnSetting apnSetting2) {
        return apnSetting1.equals(apnSetting2,
                mPhone.getServiceState().getDataRoamingFromRegistration());
    }

    @NonNull
    private PersistableBundle getCarrierConfig() {
        CarrierConfigManager configManager = (CarrierConfigManager) mPhone.getContext()
                .getSystemService(Context.CARRIER_CONFIG_SERVICE);
        if (configManager != null) {
            // If an invalid subId is used, this bundle will contain default values.
            PersistableBundle config = configManager.getConfigForSubId(mPhone.getSubId());
            if (config != null) {
                return config;
            }
        }
        // Return static default defined in CarrierConfigManager.
        return CarrierConfigManager.getDefaultConfig();
    }

    /**
     * @return The data service manager.
     */
    public @NonNull DataServiceManager getDataServiceManager() {
        return mDataServiceManager;
    }

    /**
     * @return The data throttler
     */
    public @NonNull DataThrottler getDataThrottler() {
        return mDataThrottler;
    }

    private void showProvisioningNotification() {
        final Intent intent = new Intent(DcTracker.INTENT_PROVISION);
        intent.putExtra(DcTracker.EXTRA_PROVISION_PHONE_ID, mPhone.getPhoneId());
        final PendingIntent pendingIntent = PendingIntent.getBroadcast(
                mPhone.getContext(), 0 /* requestCode */, intent, PendingIntent.FLAG_IMMUTABLE);

        final Resources r = mPhone.getContext().getResources();
        final String title = r.getString(R.string.network_available_sign_in, 0);
        final String details = mTelephonyManager.getNetworkOperator(mPhone.getSubId());
        final Notification.Builder builder = new Notification.Builder(mPhone.getContext())
                .setWhen(System.currentTimeMillis())
                .setSmallIcon(R.drawable.stat_notify_rssi_in_range)
                .setChannelId(NotificationChannelController.CHANNEL_ID_MOBILE_DATA_STATUS)
                .setAutoCancel(true)
                .setTicker(title)
                .setColor(mPhone.getContext().getColor(
                        com.android.internal.R.color.system_notification_accent_color))
                .setContentTitle(title)
                .setContentText(details)
                .setContentIntent(pendingIntent)
                .setLocalOnly(true)
                .setOnlyAlertOnce(true);

        final Notification notification = builder.build();
        try {
            getNotificationManager().notify(NOTIFICATION_TAG, mPhone.getPhoneId(), notification);
        } catch (final NullPointerException npe) {
            Log.e(mLogTag, "showProvisioningNotification: error showing notification", npe);
        }
    }

    private void hideProvisioningNotification() {
        try {
            getNotificationManager().cancel(NOTIFICATION_TAG, mPhone.getPhoneId());
        } catch (final NullPointerException npe) {
            Log.e(mLogTag, "hideProvisioningNotification: error hiding notification", npe);
        }
    }

    private NotificationManager getNotificationManager() {
        return (NotificationManager) mPhone.getContext()
                .createContextAsUser(UserHandle.ALL, 0 /* flags */)
                .getSystemService(Context.NOTIFICATION_SERVICE);
    }
}<|MERGE_RESOLUTION|>--- conflicted
+++ resolved
@@ -2500,11 +2500,7 @@
                         REQUEST_TYPE_NORMAL);
                 // After data unthrottled, we should see if it's possible to bring up the data
                 // again.
-<<<<<<< HEAD
-                trySetupData(ac, REQUEST_TYPE_NORMAL, null);
-=======
                 setupDataOnAllConnectableApns(Phone.REASON_DATA_UNTHROTTLED, RetryFailures.ALWAYS);
->>>>>>> 903b800d
             } else {
                 loge("EVENT_APN_UNTHROTTLED: Invalid APN passed: " + apn);
             }
