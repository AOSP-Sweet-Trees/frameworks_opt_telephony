--- conflicted
+++ resolved
@@ -482,23 +482,13 @@
 
                 // Update set of enabled carrier apps now that the privilege rules may have changed.
                 CarrierAppUtils.disableCarrierAppsUntilPrivileged(mContext.getOpPackageName(),
-                        mPackageManager, TelephonyManager.getDefault(), mCurrentlyActiveUserId);
+                        mPackageManager, TelephonyManager.getDefault(),
+                        mContext.getContentResolver(), mCurrentlyActiveUserId);
 
                 broadcastSimStateChanged(slotId, IccCardConstants.INTENT_VALUE_ICC_LOADED, null);
                 updateCarrierServices(slotId, IccCardConstants.INTENT_VALUE_ICC_LOADED);
             }
         }
-<<<<<<< HEAD
-=======
-
-        // Update set of enabled carrier apps now that the privilege rules may have changed.
-        CarrierAppUtils.disableCarrierAppsUntilPrivileged(mContext.getOpPackageName(),
-                mPackageManager, TelephonyManager.getDefault(), mContext.getContentResolver(),
-                mCurrentlyActiveUserId);
-
-        broadcastSimStateChanged(slotId, IccCardConstants.INTENT_VALUE_ICC_LOADED, null);
-        updateCarrierServices(slotId, IccCardConstants.INTENT_VALUE_ICC_LOADED);
->>>>>>> b2f61d53
     }
 
     private void updateCarrierServices(int slotId, String simState) {
