--- conflicted
+++ resolved
@@ -84,23 +84,12 @@
 
     public void setCarrierInfoForImsiEncryption(int subId, String callingPackage,
                                                 ImsiEncryptionInfo imsiEncryptionInfo) {
-<<<<<<< HEAD
-        Phone phone = getPhone(subId);
-        if (phone != null) {
-            enforceModifyPermission();
-            phone.setCarrierInfoForImsiEncryption(imsiEncryptionInfo);
-        } else {
-            loge("setCarrierInfoForImsiEncryption phone is null for Subscription:" + subId);
-            return;
-        }
-=======
         callPhoneMethodForSubIdWithModifyCheck(subId, callingPackage,
                 "setCarrierInfoForImsiEncryption",
                 (phone)-> {
                     phone.setCarrierInfoForImsiEncryption(imsiEncryptionInfo);
                     return null;
                 });
->>>>>>> b3ae2646
     }
 
     /**
