--- conflicted
+++ resolved
@@ -125,16 +125,9 @@
     }
 
     public String getSubscriberIdForSubscriber(int subId, String callingPackage) {
-<<<<<<< HEAD
-        Phone thePhone = getPhone(subId);
-        String message = "getSubscriberId";
-        if (thePhone != null) {
-            return callPhoneMethodForSubIdWithReadCheck(subId, callingPackage,
-=======
         String message = "getSubscriberId";
         if (SubscriptionController.getInstance().isActiveSubId(subId, callingPackage)) {
             return callPhoneMethodForSubIdWithReadSubscriberIdentifiersCheck(subId, callingPackage,
->>>>>>> 9ad588da
                     message, (phone) -> phone.getSubscriberId());
         } else {
             if (!TelephonyPermissions.checkCallingOrSelfReadSubscriberIdentifiers(
@@ -143,11 +136,7 @@
             }
             final long identity = Binder.clearCallingIdentity();
             try {
-<<<<<<< HEAD
-                return SubscriptionController.getInstance().getImsi(subId);
-=======
                 return SubscriptionController.getInstance().getImsiPrivileged(subId);
->>>>>>> 9ad588da
             } finally {
                 Binder.restoreCallingIdentity(identity);
             }
