--- conflicted
+++ resolved
@@ -1283,12 +1283,8 @@
         int count = call.mConnections.size();
         for (int i = 0; i < count; i++) {
             GsmCdmaConnection cn = (GsmCdmaConnection)call.mConnections.get(i);
-<<<<<<< HEAD
             if (!cn.mDisconnected && cn.getGsmCdmaIndex() == index) {
-=======
-            if (cn.getGsmCdmaIndex() == index) {
                 mMetrics.writeRilHangup(mPhone.getPhoneId(), cn, cn.getGsmCdmaIndex());
->>>>>>> e8bc7318
                 mCi.hangupConnection(index, obtainCompleteMessage());
                 return;
             }
@@ -1302,14 +1298,10 @@
             int count = call.mConnections.size();
             for (int i = 0; i < count; i++) {
                 GsmCdmaConnection cn = (GsmCdmaConnection)call.mConnections.get(i);
-<<<<<<< HEAD
                 if (!cn.mDisconnected) {
+                    mMetrics.writeRilHangup(mPhone.getPhoneId(), cn, cn.getGsmCdmaIndex());
                     mCi.hangupConnection(cn.getGsmCdmaIndex(), obtainCompleteMessage());
                 }
-=======
-                mMetrics.writeRilHangup(mPhone.getPhoneId(), cn, cn.getGsmCdmaIndex());
-                mCi.hangupConnection(cn.getGsmCdmaIndex(), obtainCompleteMessage());
->>>>>>> e8bc7318
             }
         } catch (CallStateException ex) {
             Rlog.e(LOG_TAG, "hangupConnectionByIndex caught " + ex);
