--- conflicted
+++ resolved
@@ -312,11 +312,7 @@
     }
 
     public int getNumberOfModemsWithSimultaneousDataConnections() {
-<<<<<<< HEAD
-        return mStaticCapability.getMaxActiveInternetData();
-=======
         return mStaticCapability.getMaxActiveDataSubscriptions();
->>>>>>> 81f6c947
     }
 
     private void notifyCapabilityChanged() {
