/*
 * Copyright (C) 2021 The Android Open Source Project
 *
 * Licensed under the Apache License, Version 2.0 (the "License");
 * you may not use this file except in compliance with the License.
 * You may obtain a copy of the License at
 *
 *      http://www.apache.org/licenses/LICENSE-2.0
 *
 * Unless required by applicable law or agreed to in writing, software
 * distributed under the License is distributed on an "AS IS" BASIS,
 * WITHOUT WARRANTIES OR CONDITIONS OF ANY KIND, either express or implied.
 * See the License for the specific language governing permissions and
 * limitations under the License.
 */

package com.android.internal.telephony;

import android.hardware.radio.RadioError;
import android.hardware.radio.RadioResponseInfo;
import android.hardware.radio.data.IRadioDataResponse;
import android.telephony.data.DataCallResponse;
import android.telephony.data.NetworkSlicingConfig;

import com.android.internal.telephony.data.KeepaliveStatus;

import java.util.ArrayList;

/**
 * Interface declaring response functions to solicited radio requests for data APIs.
 */
public class DataResponse extends IRadioDataResponse.Stub {
    private final RIL mRil;

    public DataResponse(RIL ril) {
        mRil = ril;
    }

    /**
     * Acknowledge the receipt of radio request sent to the vendor. This must be sent only for
     * radio request which take long time to respond.
     * For more details, refer https://source.android.com/devices/tech/connect/ril.html
     * @param serial Serial no. of the request whose acknowledgement is sent.
     */
    public void acknowledgeRequest(int serial) {
        mRil.processRequestAck(serial);
    }

    /**
     * @param responseInfo Response info struct containing response type, serial no. and error
     * @param id The pdu session id allocated
     */
    public void allocatePduSessionIdResponse(RadioResponseInfo responseInfo, int id) {
        RILRequest rr = mRil.processResponse(RIL.DATA_SERVICE, responseInfo);
        if (rr != null) {
            if (responseInfo.error == RadioError.NONE) {
                RadioResponse.sendMessageResponse(rr.mResult, id);
            }
            mRil.processResponseDone(rr, responseInfo, id);
        }
    }

    /**
     * @param responseInfo Response info struct containing response type, serial no. and error
     */
    public void cancelHandoverResponse(RadioResponseInfo responseInfo) {
        RadioResponse.responseVoid(RIL.DATA_SERVICE, mRil, responseInfo);
    }

    /**
     * @param responseInfo Response info struct containing response type, serial no. and error
     */
    public void deactivateDataCallResponse(RadioResponseInfo responseInfo) {
<<<<<<< HEAD
        RILRequest rr = mRil.processResponse(RIL.DATA_SERVICE, responseInfo);

        if (rr != null) {
            int response = responseInfo.error;
            if (responseInfo.error == RadioError.NONE) {
                RadioResponse.sendMessageResponse(rr.mResult, response);
            }
            mRil.processResponseDone(rr, responseInfo, response);
        }
=======
        RadioResponse.responseVoid(RIL.DATA_SERVICE, mRil, responseInfo);
>>>>>>> 00ba20d5
    }

    /**
     * @param responseInfo Response info struct containing response type, serial no. and error
     * @param dataCallResultList Response to get data call list as defined by SetupDataCallResult
     */
    public void getDataCallListResponse(RadioResponseInfo responseInfo,
            android.hardware.radio.data.SetupDataCallResult[] dataCallResultList) {
        RILRequest rr = mRil.processResponse(RIL.DATA_SERVICE, responseInfo);

        if (rr != null) {
            ArrayList<DataCallResponse> response =
                    RILUtils.convertHalDataCallResultList(dataCallResultList);
            if (responseInfo.error == RadioError.NONE) {
                RadioResponse.sendMessageResponse(rr.mResult, response);
            }
            mRil.processResponseDone(rr, responseInfo, response);
        }
    }

    /**
     * @param responseInfo Response info struct containing response type, serial no. and error
     * @param slicingConfig Current slicing configuration
     */
    public void getSlicingConfigResponse(RadioResponseInfo responseInfo,
                android.hardware.radio.data.SlicingConfig slicingConfig) {
        RILRequest rr = mRil.processResponse(RIL.DATA_SERVICE, responseInfo);

        if (rr != null) {
            NetworkSlicingConfig ret = RILUtils.convertHalSlicingConfig(slicingConfig);
            if (responseInfo.error == RadioError.NONE) {
                RadioResponse.sendMessageResponse(rr.mResult, ret);
            }
            mRil.processResponseDone(rr, responseInfo, ret);
        }
    }

    /**
     * @param responseInfo Response info struct containing response type, serial no. and error
     */
    public void releasePduSessionIdResponse(RadioResponseInfo responseInfo) {
        RadioResponse.responseVoid(RIL.DATA_SERVICE, mRil, responseInfo);
    }

    /**
     * @param responseInfo Response info struct containing response type, serial no. and error
     */
    public void setDataAllowedResponse(RadioResponseInfo responseInfo) {
        RadioResponse.responseVoid(RIL.DATA_SERVICE, mRil, responseInfo);
    }

    /**
     * @param responseInfo Response info struct containing response type, serial no. and error
     */
    public void setDataProfileResponse(RadioResponseInfo responseInfo) {
        RadioResponse.responseVoid(RIL.DATA_SERVICE, mRil, responseInfo);
    }

    /**
     * @param responseInfo Response info struct containing response type, serial no. and error
     */
    public void setDataThrottlingResponse(RadioResponseInfo responseInfo) {
        RadioResponse.responseVoid(RIL.DATA_SERVICE, mRil, responseInfo);
    }

    /**
     * @param responseInfo Response info struct containing response type, serial no. and error
     */
    public void setInitialAttachApnResponse(RadioResponseInfo responseInfo) {
        RadioResponse.responseVoid(RIL.DATA_SERVICE, mRil, responseInfo);
    }

    /**
     * @param responseInfo Response info struct containing response type, serial no. and error
     * @param setupDataCallResult Response to data call setup as defined by SetupDataCallResult
     */
    public void setupDataCallResponse(RadioResponseInfo responseInfo,
            android.hardware.radio.data.SetupDataCallResult setupDataCallResult) {
        RILRequest rr = mRil.processResponse(RIL.DATA_SERVICE, responseInfo);

        if (rr != null) {
            DataCallResponse response = RILUtils.convertHalDataCallResult(setupDataCallResult);
            if (responseInfo.error == RadioError.NONE) {
                RadioResponse.sendMessageResponse(rr.mResult, response);
            }
            mRil.processResponseDone(rr, responseInfo, response);
        }
    }

    /**
     * @param responseInfo Response info struct containing response type, serial no. and error
     */
    public void startHandoverResponse(RadioResponseInfo responseInfo) {
        RadioResponse.responseVoid(RIL.DATA_SERVICE, mRil, responseInfo);
    }

    /**
     * @param responseInfo Response info struct containing response type, serial no. and error
     * @param keepaliveStatus status of the keepalive with a handle for the session
     */
    public void startKeepaliveResponse(RadioResponseInfo responseInfo,
            android.hardware.radio.data.KeepaliveStatus keepaliveStatus) {

        RILRequest rr = mRil.processResponse(RIL.DATA_SERVICE, responseInfo);
        if (rr == null) return;

        KeepaliveStatus ret = null;
        try {
            switch(responseInfo.error) {
                case RadioError.NONE:
                    int convertedStatus = RILUtils.convertHalKeepaliveStatusCode(
                            keepaliveStatus.code);
                    if (convertedStatus < 0) {
                        ret = new KeepaliveStatus(KeepaliveStatus.ERROR_UNSUPPORTED);
                    } else {
                        ret = new KeepaliveStatus(
                                keepaliveStatus.sessionHandle, convertedStatus);
                    }
                    // If responseInfo.error is NONE, response function sends the response message
                    // even if result is actually an error.
                    RadioResponse.sendMessageResponse(rr.mResult, ret);
                    break;
                case RadioError.REQUEST_NOT_SUPPORTED:
                    ret = new KeepaliveStatus(KeepaliveStatus.ERROR_UNSUPPORTED);
                    break;
                case RadioError.NO_RESOURCES:
                    ret = new KeepaliveStatus(KeepaliveStatus.ERROR_NO_RESOURCES);
                    break;
                default:
                    ret = new KeepaliveStatus(KeepaliveStatus.ERROR_UNKNOWN);
                    break;
            }
        } finally {
            // If responseInfo.error != NONE, the processResponseDone sends the response message.
            mRil.processResponseDone(rr, responseInfo, ret);
        }
    }

    /**
     * @param responseInfo Response info struct containing response type, serial no. and error
     */
    public void stopKeepaliveResponse(RadioResponseInfo responseInfo) {
        RILRequest rr = mRil.processResponse(RIL.DATA_SERVICE, responseInfo);
        if (rr == null) return;

        try {
            if (responseInfo.error == RadioError.NONE) {
                RadioResponse.sendMessageResponse(rr.mResult, null);
            } else {
                //TODO: Error code translation
            }
        } finally {
            mRil.processResponseDone(rr, responseInfo, null);
        }
    }
}<|MERGE_RESOLUTION|>--- conflicted
+++ resolved
@@ -71,19 +71,7 @@
      * @param responseInfo Response info struct containing response type, serial no. and error
      */
     public void deactivateDataCallResponse(RadioResponseInfo responseInfo) {
-<<<<<<< HEAD
-        RILRequest rr = mRil.processResponse(RIL.DATA_SERVICE, responseInfo);
-
-        if (rr != null) {
-            int response = responseInfo.error;
-            if (responseInfo.error == RadioError.NONE) {
-                RadioResponse.sendMessageResponse(rr.mResult, response);
-            }
-            mRil.processResponseDone(rr, responseInfo, response);
-        }
-=======
-        RadioResponse.responseVoid(RIL.DATA_SERVICE, mRil, responseInfo);
->>>>>>> 00ba20d5
+        RadioResponse.responseVoid(RIL.DATA_SERVICE, mRil, responseInfo);
     }
 
     /**
