--- conflicted
+++ resolved
@@ -244,11 +244,8 @@
         cm.unSetOnNITZTime(this);
         cr.unregisterContentObserver(this.mAutoTimeObserver);
         cr.unregisterContentObserver(this.mAutoTimeZoneObserver);
-<<<<<<< HEAD
+        phone.getContext().unregisterReceiver(mIntentReceiver);
         super.dispose();
-=======
-        phone.getContext().unregisterReceiver(mIntentReceiver);
->>>>>>> d9d3f48c
     }
 
     protected void finalize() {
