/*
 * Copyright 2021 The Android Open Source Project
 *
 * Licensed under the Apache License, Version 2.0 (the "License");
 * you may not use this file except in compliance with the License.
 * You may obtain a copy of the License at
 *
 *      http://www.apache.org/licenses/LICENSE-2.0
 *
 * Unless required by applicable law or agreed to in writing, software
 * distributed under the License is distributed on an "AS IS" BASIS,
 * WITHOUT WARRANTIES OR CONDITIONS OF ANY KIND, either express or implied.
 * See the License for the specific language governing permissions and
 * limitations under the License.
 */

package com.android.internal.telephony.data;

import android.annotation.NonNull;
import android.net.NetworkAgent;
import android.net.NetworkRequest;
import android.os.Handler;
import android.os.Looper;
import android.os.Message;
import android.os.RegistrantList;
import android.telephony.AccessNetworkConstants;
import android.telephony.data.DataProfile;
import android.util.IndentingPrintWriter;
import android.util.LocalLog;
import android.util.Log;
import android.util.SparseArray;

import com.android.internal.annotations.VisibleForTesting;
import com.android.internal.telephony.Phone;
import com.android.internal.telephony.dataconnection.AccessNetworksManager;
import com.android.telephony.Rlog;

import java.io.FileDescriptor;
import java.io.PrintWriter;
import java.util.ArrayList;
import java.util.LinkedList;
import java.util.List;

/**
 * DataNetworkController in the central module of the telephony data stack. It is responsible to
 * create and manage all the mobile data networks.
 */
public class DataNetworkController extends Handler {
    private final boolean VDBG;

    /** Event for data config updated. */
    private static final int EVENT_DATA_CONFIG_UPDATED = 1;

    /** Event for adding a network request. */
    private static final int EVENT_ADD_NETWORK_REQUEST = 2;

    /** Event for removing a network request. */
    private static final int EVENT_REMOVE_NETWORK_REQUEST = 3;

    /** Event for satisfying a single network request. */
    private static final int EVENT_SATISFY_NETWORK_REQUEST = 4;

    /** Event for setup a data network. */
    private static final int EVENT_SETUP_DATA_NETWORK = 5;

    /** Event for data stall action reestablish. */
    private static final int EVENT_DATA_STALL_ACTION_REESTABLISH = 6;

    private final Phone mPhone;
    private final String mLogTag;
    private final LocalLog mLocalLog = new LocalLog(128);

    private final @NonNull DataConfigManager mDataConfigManager;
    private final @NonNull DataSettingsManager mDataSettingsManager;
    private final @NonNull DataProfileManager mDataProfileManager;
    private final @NonNull DataStallRecoveryManager mDataStallRecoveryManager;
    private final @NonNull DataTaskManager mDataTaskManager;
    private final @NonNull AccessNetworksManager mAccessNetworksManager;
    private final @NonNull SparseArray<DataServiceManager> mDataServiceManagers =
            new SparseArray<>();

    /**
     * The list of all network requests.
     */
    private final @NonNull NetworkRequestList mNetworkRequestList = new NetworkRequestList();

    /**
     * The current data network list, including the ones that are connected, connecting, or
     * disconnecting.
     */
    private final @NonNull List<DataNetwork> mDataNetworkList = new ArrayList<>();

    /**
     * Contain the last 10 data networks that were connected. This is for debugging purposes only.
     */
    private final @NonNull List<DataNetwork> mHistoricalDataNetworkList = new ArrayList<>();

    /**
     * This network request list is for unsatisfied network requests. Telephony will not attempt
     * to satisfy those network requests unless there is an environmental changes, such as airplane
     * mode changes, carrier config changes, SIM state changes, RAT or registration state changes,
     * etc....
     */
    private final @NonNull NetworkRequestList mUnsatisfiedNetworkRequestList =
            new NetworkRequestList();

    /**
     * This network request list is for actively being processed network requests. Network requests
     * in this list are all scheduled with a timer that telephony will attempt to satisfy them soon.
     * Network requests will be removed from this list once they attach to a data network, or
     * telephony decides not to retry them anymore and put them into
     * {@link #mUnsatisfiedNetworkRequestList}.
     */
    private final @NonNull NetworkRequestList mActivelyProcessedNetworkRequestList =
            new NetworkRequestList();

    private final RegistrantList mInternetValidationStatusRegistrants = new RegistrantList();

    /**
     * The sorted network request list by priority. The highest priority network request stays at
     * the head of the list. The highest priority is 100, the lowest is 0.
     *
     * Note this list is not thread-safe. Do not access the list from different threads.
     */
    @VisibleForTesting
    public static class NetworkRequestList extends LinkedList<TelephonyNetworkRequest> {
        /**
         * Add the network request to the list. Note that the item will be inserted to the position
         * based on the priority.
         *
         * @param newRequest The network request to be added.
         * @return {@code true} if added successfully. {@code false} if the request already exists.
         */
        @Override
        public boolean add(@NonNull TelephonyNetworkRequest newRequest) {
            int index = 0;
            while (index < size()) {
                TelephonyNetworkRequest tnr = get(index);
                if (tnr.equals(newRequest)) {
                    return false;   // Do not allow duplicate
                }
                if (newRequest.getPriority() > tnr.getPriority()) {
                    break;
                }
                index++;
            }
            add(index, newRequest);
            return true;
        }

        /**
         * Dump the priority queue.
         *
         * @param pw print writer.
         */
        public void dump(IndentingPrintWriter pw) {
            pw.increaseIndent();
            for (TelephonyNetworkRequest tnr : this) {
                pw.println(tnr);
            }
            pw.decreaseIndent();
        }
    }

    /**
     * Constructor
     *
     * @param phone The phone instance.
     * @param looper The looper to be used by the handler. Currently the handler thread is the
     * phone process's main thread.
     */
    public DataNetworkController(@NonNull Phone phone, @NonNull Looper looper) {
        super(looper);
        mPhone = phone;
        mLogTag = "DNC-" + mPhone.getPhoneId();
        VDBG = Rlog.isLoggable(mLogTag, Log.VERBOSE);
        log("DataNetworkController created.");

        mAccessNetworksManager = phone.getAccessNetworksManager();
        mDataServiceManagers.put(AccessNetworkConstants.TRANSPORT_TYPE_WWAN,
                new DataServiceManager(mPhone, looper, AccessNetworkConstants.TRANSPORT_TYPE_WWAN));
        if (!mAccessNetworksManager.isInLegacyMode()) {
            mDataServiceManagers.put(AccessNetworkConstants.TRANSPORT_TYPE_WLAN,
                    new DataServiceManager(mPhone, looper,
                            AccessNetworkConstants.TRANSPORT_TYPE_WWAN));
        }
        mDataConfigManager = new DataConfigManager(mPhone, looper);
        mDataSettingsManager = new DataSettingsManager(mPhone, looper);
        mDataProfileManager = new DataProfileManager(mPhone, looper);
        mDataStallRecoveryManager = new DataStallRecoveryManager(mPhone, this, mDataServiceManagers
                .get(AccessNetworkConstants.TRANSPORT_TYPE_WWAN), looper);
        mDataTaskManager = new DataTaskManager(mPhone, looper);

        registerAllEvents();
    }

    /**
     * Register for all events that data network controller is interested.
     */
    private void registerAllEvents() {
        mDataConfigManager.registerForConfigUpdate(this, EVENT_DATA_CONFIG_UPDATED);
        mDataStallRecoveryManager.registerForDataStallReestablishEvent(this,
                EVENT_DATA_STALL_ACTION_REESTABLISH);
    }

    @Override
    public void handleMessage(@NonNull Message msg) {
        switch (msg.what) {
            case EVENT_DATA_CONFIG_UPDATED:
                onDataConfigUpdated();
                break;
            case EVENT_ADD_NETWORK_REQUEST:
                onAddNetworkRequest((TelephonyNetworkRequest) msg.obj);
                break;
            case EVENT_SATISFY_NETWORK_REQUEST:
                onSatisfyNetworkRequest((TelephonyNetworkRequest) msg.obj);
                break;
            case EVENT_REMOVE_NETWORK_REQUEST:
                onRemoveNetworkRequest((NetworkRequest) msg.obj);
                break;
            case EVENT_SETUP_DATA_NETWORK:
                onSetupDataNetwork((DataProfile) msg.obj);
                break;
            case EVENT_DATA_STALL_ACTION_REESTABLISH:
                onDataStallActionReestablish();
                break;
            default:
                loge("Unexpected event " + msg.what);
        }
    }

    /**
     * Add a network request, which is originated from the apps. Note that add a network request
     * is not necessarily setting up a net {@link DataNetwork}.
     *
     * @param networkRequest Network request
     */
    public void addNetworkRequest(@NonNull NetworkRequest networkRequest) {
        // TODO: TelephonyNetworkRequest should be created in TelephonyNetworkFactory after
        //       DcTracker and other legacy data stacks are removed.
        sendMessage(obtainMessage(EVENT_ADD_NETWORK_REQUEST,
                new TelephonyNetworkRequest(networkRequest, mPhone)));
    }

    private void onAddNetworkRequest(@NonNull TelephonyNetworkRequest networkRequest) {
        if (!mNetworkRequestList.add(networkRequest)) {
            loge("onAddNetworkRequest: Duplicate network request. " + networkRequest);
            return;
        }
        logv("onAddNetworkRequest: added " + networkRequest);
        sendMessage(obtainMessage(EVENT_SATISFY_NETWORK_REQUEST, networkRequest));
    }

    private void onSatisfyNetworkRequest(@NonNull TelephonyNetworkRequest networkRequest) {
        // Check if the existing data network can satisfy this network request or not. If yes, just
        // attach the network request to the data network (even though it is connecting or
        // disconnecting).
        for (DataNetwork dataNetwork : mDataNetworkList) {
            if (networkRequest.canBeSatisfiedBy(dataNetwork.getNetworkCapabilities())) {
                if (dataNetwork.attachNetworkRequest(networkRequest)) {
                    mUnsatisfiedNetworkRequestList.remove(networkRequest);
                    mActivelyProcessedNetworkRequestList.remove(networkRequest);
                    log("Found existing data network " + dataNetwork.getLogTag() + " can satisfy"
                            + " network request " + networkRequest);
                } else {
                    log(dataNetwork.getLogTag() + " cannot be attached at this point. Put the "
                            + "network request into unsatisfied pool. " + networkRequest);
                    mUnsatisfiedNetworkRequestList.add(networkRequest);
                }
                return;
            }
        }

        // TODO: There are a more works needed to be done here.
        //   1. Check if the environment is allowed to satisfy this network request.
        //   2. Check if we can find a data profile that can satisfy this network request.

        // Can't find any way to satisfy the network request. Add it to the unsatisfied pool. We'll
        // deal with it later.
        log("Add network request to the unsatisfied list. " + networkRequest);
        mUnsatisfiedNetworkRequestList.add(networkRequest);
    }

    /**
     * Remove a network request, which is originated from the apps. Note that remove a network
     * will not result in tearing down the network. The tear down request directly comes from
     * {@link com.android.server.ConnectivityService} through
     * {@link NetworkAgent#onNetworkUnwanted()}.
     *
     * @param networkRequest Network request
     */
    // TODO: TelephonyNetworkRequest should be used after DcTracker and other legacy data stacks are
    //  removed.
    public void removeNetworkRequest(@NonNull NetworkRequest networkRequest) {
        sendMessage(obtainMessage(EVENT_REMOVE_NETWORK_REQUEST, networkRequest));
    }

    private void onRemoveNetworkRequest(@NonNull NetworkRequest networkRequest) {
        // TODO: TelephonyNetworkRequest should be used after DcTracker and other legacy data stacks
        //  are removed.
        // temp solution: find the original telephony network request.
        TelephonyNetworkRequest tnr = mNetworkRequestList.stream()
                .filter(nr -> nr.getNativeNetworkRequest().equals(networkRequest))
                .findFirst()
                .orElse(null);
        if (tnr == null) {
            loge("onRemoveNetworkRequest: Can't find original network request. "
                    + networkRequest);
            return;
        }

        if (!mNetworkRequestList.remove(tnr)) {
            loge("onRemoveNetworkRequest: Network request does not exist. " + tnr);
            return;
        }
        logv("onRemoveNetworkRequest: Removed " + tnr);

        mUnsatisfiedNetworkRequestList.remove(tnr);
        mActivelyProcessedNetworkRequestList.remove(tnr);

        for (DataNetwork dataNetwork : mDataNetworkList) {
            if (dataNetwork.detachNetworkRequest(tnr)) {
                return;
            }
        }
    }

    /**
     * Called when data config was updated.
     */
    private void onDataConfigUpdated() {
        updateNetworkRequestsPriority();
    }

    /**
     * Update each network request's priority.
     */
    private void updateNetworkRequestsPriority() {
        for (TelephonyNetworkRequest networkRequest : mNetworkRequestList) {
            networkRequest.updatePriority();
        }
    }

    /**
     * Handle setup data network event.
     *
     * @param dataProfile The data profile to setup the data network.
     */
    private void onSetupDataNetwork(@NonNull DataProfile dataProfile) {
        log("onSetupDataNetwork: dataProfile=" + dataProfile);
        for (DataNetwork dataNetwork : mDataNetworkList) {
            if (dataNetwork.getDataProfile().equals(dataProfile)) {
                log("onSetupDataNetwork: Found existing data network " + dataNetwork.getLogTag()
                        + " has the same data profile.");
                return;
            }
        }
    }

    /**
     * Handle data stall action reestablish event.
<<<<<<< HEAD
     */
    private void onDataStallActionReestablish() {
    }

    /**
     * @return Data config manager instance.
=======
>>>>>>> b8e2f149
     */
    private void onDataStallActionReestablish() {
    }

    /**
     * @return Data config manager instance.
     */
    public @NonNull DataConfigManager getDataConfigManager() {
        return mDataConfigManager;
    }

    /**
     * Register for internet data network validation status changed event.
     *
     * @param handler The handler to handle the event.
     * @param what The event.
     */
    public void registerForInternetValidationStatusChanged(@NonNull Handler handler, int what) {
        mInternetValidationStatusRegistrants.addUnique(handler, what, null);
    }

    /**
     * Log debug messages.
     * @param s debug messages
     */
    private void log(@NonNull String s) {
        Rlog.d(mLogTag, s);
    }

    /**
     * Log error messages.
     * @param s error messages
     */
    private void loge(@NonNull String s) {
        Rlog.e(mLogTag, s);
    }

    /**
     * Log verbose messages.
     * @param s debug messages.
     */
    private void logv(@NonNull String s) {
        if (VDBG) Rlog.v(mLogTag, s);
    }

    /**
     * Log debug messages and also log into the local log.
     * @param s debug messages
     */
    private void logl(@NonNull String s) {
        log(s);
        mLocalLog.log(s);
    }

    /**
     * Dump the state of DataNetworkController
     *
     * @param fd File descriptor
     * @param printWriter Print writer
     * @param args Arguments
     */
    public void dump(FileDescriptor fd, PrintWriter printWriter, String[] args) {
        IndentingPrintWriter pw = new IndentingPrintWriter(printWriter, "  ");
        pw.println(DataNetworkController.class.getSimpleName() + "-" + mPhone.getPhoneId() + ":");
        pw.increaseIndent();
        pw.println("Current data networks:");
        pw.increaseIndent();
        for (DataNetwork dn : mDataNetworkList) {
            dn.dump(fd, printWriter, args);
        }
        pw.decreaseIndent();
        pw.println("Historical connected data networks:");
        pw.increaseIndent();
        for (DataNetwork dn: mHistoricalDataNetworkList) {
            // Do not print networks which is already in current network list.
            if (!mDataNetworkList.contains(dn)) {
                dn.dump(fd, printWriter, args);
            }
        }
        pw.decreaseIndent();
        pw.println("Unsatisfied network requests in priority order.");
        mUnsatisfiedNetworkRequestList.dump(pw);
        pw.println("Actively processed network requests in priority order.");
        mActivelyProcessedNetworkRequestList.dump(pw);


        pw.println("Local logs:");
        pw.increaseIndent();
        mLocalLog.dump(fd, pw, args);
        pw.decreaseIndent();

        pw.println("-------------------------------------");
        mDataProfileManager.dump(fd, pw, args);
        pw.println("-------------------------------------");
        mDataTaskManager.dump(fd, pw, args);
        pw.println("-------------------------------------");
        mDataSettingsManager.dump(fd, pw, args);
        pw.println("-------------------------------------");
        mDataStallRecoveryManager.dump(fd, pw, args);
        pw.println("-------------------------------------");
        mDataConfigManager.dump(fd, pw, args);

        pw.decreaseIndent();
    }
}<|MERGE_RESOLUTION|>--- conflicted
+++ resolved
@@ -359,15 +359,6 @@
 
     /**
      * Handle data stall action reestablish event.
-<<<<<<< HEAD
-     */
-    private void onDataStallActionReestablish() {
-    }
-
-    /**
-     * @return Data config manager instance.
-=======
->>>>>>> b8e2f149
      */
     private void onDataStallActionReestablish() {
     }
