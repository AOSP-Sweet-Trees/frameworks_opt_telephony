/*
 * Copyright 2021 The Android Open Source Project
 *
 * Licensed under the Apache License, Version 2.0 (the "License");
 * you may not use this file except in compliance with the License.
 * You may obtain a copy of the License at
 *
 *      http://www.apache.org/licenses/LICENSE-2.0
 *
 * Unless required by applicable law or agreed to in writing, software
 * distributed under the License is distributed on an "AS IS" BASIS,
 * WITHOUT WARRANTIES OR CONDITIONS OF ANY KIND, either express or implied.
 * See the License for the specific language governing permissions and
 * limitations under the License.
 */

package com.android.internal.telephony.data;

import android.annotation.CallbackExecutor;
import android.annotation.IntDef;
import android.annotation.NonNull;
import android.annotation.Nullable;
import android.content.Intent;
import android.net.ConnectivityManager;
import android.net.LinkAddress;
import android.net.LinkProperties;
import android.net.NetworkAgent;
import android.net.NetworkAgentConfig;
import android.net.NetworkCapabilities;
import android.net.NetworkFactory;
import android.net.NetworkProvider;
import android.net.NetworkScore;
import android.net.ProxyInfo;
import android.net.RouteInfo;
import android.net.TelephonyNetworkSpecifier;
import android.net.Uri;
import android.net.vcn.VcnManager;
import android.net.vcn.VcnManager.VcnNetworkPolicyChangeListener;
import android.net.vcn.VcnNetworkPolicyResult;
import android.os.AsyncResult;
import android.os.Looper;
import android.os.Message;
import android.os.Process;
import android.os.SystemClock;
import android.provider.Telephony;
import android.telephony.AccessNetworkConstants;
import android.telephony.AccessNetworkConstants.AccessNetworkType;
import android.telephony.AccessNetworkConstants.TransportType;
import android.telephony.Annotation.DataFailureCause;
import android.telephony.Annotation.DataState;
import android.telephony.Annotation.NetCapability;
import android.telephony.Annotation.NetworkType;
import android.telephony.Annotation.ValidationStatus;
import android.telephony.AnomalyReporter;
import android.telephony.DataFailCause;
import android.telephony.DataSpecificRegistrationInfo;
import android.telephony.LinkCapacityEstimate;
import android.telephony.NetworkRegistrationInfo;
import android.telephony.PcoData;
import android.telephony.PreciseDataConnectionState;
import android.telephony.ServiceState;
import android.telephony.SubscriptionManager;
import android.telephony.SubscriptionPlan;
import android.telephony.TelephonyDisplayInfo;
import android.telephony.TelephonyManager;
import android.telephony.data.ApnSetting;
import android.telephony.data.DataCallResponse;
import android.telephony.data.DataCallResponse.HandoverFailureMode;
import android.telephony.data.DataCallResponse.LinkStatus;
import android.telephony.data.DataProfile;
import android.telephony.data.DataService;
import android.telephony.data.DataServiceCallback;
import android.telephony.data.NetworkSliceInfo;
import android.telephony.data.QosBearerSession;
import android.telephony.data.TrafficDescriptor;
import android.telephony.data.TrafficDescriptor.OsAppId;
import android.text.TextUtils;
import android.util.ArrayMap;
import android.util.IndentingPrintWriter;
import android.util.LocalLog;
import android.util.SparseArray;
import android.util.SparseIntArray;

import com.android.internal.telephony.CarrierSignalAgent;
import com.android.internal.telephony.CommandsInterface;
import com.android.internal.telephony.Phone;
import com.android.internal.telephony.PhoneConstants;
import com.android.internal.telephony.PhoneFactory;
import com.android.internal.telephony.RIL;
import com.android.internal.telephony.data.DataConfigManager.DataConfigManagerCallback;
import com.android.internal.telephony.data.DataEvaluation.DataAllowedReason;
import com.android.internal.telephony.data.DataNetworkController.NetworkRequestList;
import com.android.internal.telephony.data.DataRetryManager.DataHandoverRetryEntry;
import com.android.internal.telephony.data.DataRetryManager.DataRetryEntry;
import com.android.internal.telephony.data.LinkBandwidthEstimator.LinkBandwidthEstimatorCallback;
import com.android.internal.telephony.data.TelephonyNetworkAgent.TelephonyNetworkAgentCallback;
import com.android.internal.telephony.metrics.DataCallSessionStats;
import com.android.internal.telephony.metrics.TelephonyMetrics;
import com.android.internal.util.ArrayUtils;
import com.android.internal.util.IState;
import com.android.internal.util.State;
import com.android.internal.util.StateMachine;
import com.android.net.module.util.LinkPropertiesUtils;
import com.android.net.module.util.NetUtils;
import com.android.net.module.util.NetworkCapabilitiesUtils;
import com.android.telephony.Rlog;

import java.io.FileDescriptor;
import java.io.PrintWriter;
import java.math.BigInteger;
import java.net.InetAddress;
import java.util.ArrayList;
import java.util.Arrays;
import java.util.Collections;
import java.util.Comparator;
import java.util.List;
import java.util.Map;
import java.util.Objects;
import java.util.Set;
import java.util.UUID;
import java.util.concurrent.Executor;
import java.util.concurrent.TimeUnit;
import java.util.function.Consumer;
import java.util.stream.Collectors;

/**
 * DataNetwork class represents a single PDN (Packet Data Network).
 *
 * The life cycle of a data network starts from {@link ConnectingState}. If setup data request
 * succeeds, then it enters {@link ConnectedState}, otherwise it enters
 * {@link DisconnectedState}.
 *
 * When data network is in {@link ConnectingState}, it can enter {@link HandoverState} if handover
 * between IWLAN and cellular occurs. After handover completes or fails, it return back to
 * {@link ConnectedState}. When the data network is about to be disconnected, it first enters
 * {@link DisconnectingState} when performing graceful tear down or when sending the data
 * deactivation request. At the end, it enters {@link DisconnectedState} when {@link DataService}
 * notifies data disconnected. Note that an unsolicited disconnected event from {@link DataService}
 * or any vendor HAL failure response can immediately move data network from {@link ConnectedState}
 * to {@link DisconnectedState}. {@link DisconnectedState} is the final state of a data network.
 *
 * State machine diagram:
 *
 *
 *                                  ┌─────────┐
 *                                  │Handover │
 *                                  └─▲────┬──┘
 *                                    │    │
 *             ┌───────────┐        ┌─┴────▼──┐        ┌──────────────┐
 *             │Connecting ├────────►Connected├────────►Disconnecting │
 *             └─────┬─────┘        └────┬────┘        └───────┬──────┘
 *                   │                   │                     │
 *                   │             ┌─────▼──────┐              │
 *                   └─────────────►Disconnected◄──────────────┘
 *                                 └────────────┘
 *
 */
public class DataNetwork extends StateMachine {
    private static final boolean VDBG = false;
    /** Event for data config updated. */
    private static final int EVENT_DATA_CONFIG_UPDATED = 1;

    /** Event for attaching a network request. */
    private static final int EVENT_ATTACH_NETWORK_REQUEST = 2;

    /** Event for detaching a network request. */
    private static final int EVENT_DETACH_NETWORK_REQUEST = 3;

    /** Event when detect radio not available. */
    private static final int  EVENT_RADIO_NOT_AVAILABLE = 4;

    /** Event for allocating PDU session id response. */
    private static final int EVENT_ALLOCATE_PDU_SESSION_ID_RESPONSE = 5;

    /** Event for setup data network response. */
    private static final int EVENT_SETUP_DATA_NETWORK_RESPONSE = 6;

    /** Event for tearing down data network. */
    private static final int EVENT_TEAR_DOWN_NETWORK = 7;

    /** Event triggered by {@link DataServiceCallback#onDataCallListChanged(List)}. */
    private static final int EVENT_DATA_STATE_CHANGED = 8;

    /** Data network service state changed event. */
    private static final int EVENT_SERVICE_STATE_CHANGED = 9;

    /** Event for detaching all network requests. */
    private static final int EVENT_DETACH_ALL_NETWORK_REQUESTS = 10;

    /** Event for bandwidth estimation from the modem changed. */
    private static final int EVENT_BANDWIDTH_ESTIMATE_FROM_MODEM_CHANGED = 11;

    /** Event for display info changed. This is for getting 5G NSA or mmwave information. */
    private static final int EVENT_DISPLAY_INFO_CHANGED = 13;

    /** Event for setup data call (for handover) response from the data service. */
    private static final int EVENT_HANDOVER_RESPONSE = 15;

    /** Event for subscription plan changed or unmetered/congested override set. */
    private static final int EVENT_SUBSCRIPTION_PLAN_OVERRIDE = 16;

    /** Event for PCO data received from network. */
    private static final int EVENT_PCO_DATA_RECEIVED = 17;

    /** Event for carrier privileged UIDs changed. */
    private static final int EVENT_CARRIER_PRIVILEGED_UIDS_CHANGED = 18;

    /** Event for deactivate data network response. */
    private static final int EVENT_DEACTIVATE_DATA_NETWORK_RESPONSE = 19;

    /**
     * Event for data network stuck in transient (i.e. connecting/disconnecting/handover) state for
     * too long time. Timeout value specified in
     * {@link DataConfigManager#getAnomalyNetworkConnectingTimeoutMs()},
     * {@link DataConfigManager#getAnomalyNetworkDisconnectingTimeoutMs()},
     * {@link DataConfigManager#getNetworkHandoverTimeoutMs()}.
     */
    private static final int EVENT_STUCK_IN_TRANSIENT_STATE = 20;

    /**
     * Event for waiting for tearing down condition met. This will cause data network entering
     * disconnecting state.
     */
    private static final int EVENT_WAITING_FOR_TEARING_DOWN_CONDITION_MET = 21;

    /** Event for call started. */
    private static final int EVENT_VOICE_CALL_STARTED = 22;

    /** Event for call ended. */
    private static final int EVENT_VOICE_CALL_ENDED = 23;

    /** Event for CSS indicator changed. */
    private static final int EVENT_CSS_INDICATOR_CHANGED = 24;

    /**
     * Event for notifying source transport that handover is about to be initiated on target
     * transport.
     */
    private static final int EVENT_NOTIFY_HANDOVER_STARTED = 25;

    /**
     * Event for the response of notifying source transport that handover is about to be initiated
     * on target transport.
     */
    private static final int EVENT_NOTIFY_HANDOVER_STARTED_RESPONSE = 26;

    /**
     * Event for the response of notifying source transport that handover is cancelled/failed on the
     * target transport.
     */
    private static final int EVENT_NOTIFY_HANDOVER_CANCELLED_RESPONSE = 27;

    /** Invalid context id. */
    private static final int INVALID_CID = -1;

    /**
     * The data network providing default internet will have a higher score of 50. Other network
     * will have a slightly lower score of 45. The intention is other connections will not cause
     * connectivity service to tear down default internet connection. For example, to validate
     * internet connection on non-default data SIM, we'll set up a temporary internet network on
     * that data SIM. In this case, score of 45 is assigned so connectivity service will not replace
     * the default internet network with it.
     */
    private static final int DEFAULT_INTERNET_NETWORK_SCORE = 50;
    private static final int OTHER_NETWORK_SCORE = 45;

    @IntDef(prefix = {"TEAR_DOWN_REASON_"},
            value = {
                    TEAR_DOWN_REASON_NONE,
                    TEAR_DOWN_REASON_CONNECTIVITY_SERVICE_UNWANTED,
                    TEAR_DOWN_REASON_SIM_REMOVAL,
                    TEAR_DOWN_REASON_AIRPLANE_MODE_ON,
                    TEAR_DOWN_REASON_DATA_DISABLED,
                    TEAR_DOWN_REASON_NO_LIVE_REQUEST,
                    TEAR_DOWN_REASON_RAT_NOT_ALLOWED,
                    TEAR_DOWN_REASON_ROAMING_DISABLED,
                    TEAR_DOWN_REASON_CONCURRENT_VOICE_DATA_NOT_ALLOWED,
                    TEAR_DOWN_REASON_DATA_SERVICE_NOT_READY,
                    TEAR_DOWN_REASON_POWER_OFF_BY_CARRIER,
                    TEAR_DOWN_REASON_DATA_STALL,
                    TEAR_DOWN_REASON_HANDOVER_FAILED,
                    TEAR_DOWN_REASON_HANDOVER_NOT_ALLOWED,
                    TEAR_DOWN_REASON_VCN_REQUESTED,
                    TEAR_DOWN_REASON_VOPS_NOT_SUPPORTED,
                    TEAR_DOWN_REASON_DEFAULT_DATA_UNSELECTED,
                    TEAR_DOWN_REASON_NOT_IN_SERVICE,
                    TEAR_DOWN_REASON_DATA_CONFIG_NOT_READY,
                    TEAR_DOWN_REASON_PENDING_TEAR_DOWN_ALL,
                    TEAR_DOWN_REASON_NO_SUITABLE_DATA_PROFILE,
                    TEAR_DOWN_REASON_CDMA_EMERGENCY_CALLBACK_MODE,
                    TEAR_DOWN_REASON_RETRY_SCHEDULED,
                    TEAR_DOWN_REASON_DATA_THROTTLED,
                    TEAR_DOWN_REASON_DATA_PROFILE_INVALID,
                    TEAR_DOWN_REASON_DATA_PROFILE_NOT_PREFERRED,
                    TEAR_DOWN_REASON_NOT_ALLOWED_BY_POLICY,
                    TEAR_DOWN_REASON_ILLEGAL_STATE,
                    TEAR_DOWN_REASON_ONLY_ALLOWED_SINGLE_NETWORK,
                    TEAR_DOWN_REASON_PREFERRED_DATA_SWITCHED,
            })
    public @interface TearDownReason {}

    /** Data network was not torn down. */
    public static final int TEAR_DOWN_REASON_NONE = 0;

    /** Data network tear down requested by connectivity service. */
    public static final int TEAR_DOWN_REASON_CONNECTIVITY_SERVICE_UNWANTED = 1;

    /** Data network tear down due to SIM removal. */
    public static final int TEAR_DOWN_REASON_SIM_REMOVAL = 2;

    /** Data network tear down due to airplane mode turned on. */
    public static final int TEAR_DOWN_REASON_AIRPLANE_MODE_ON = 3;

    /** Data network tear down due to data disabled (by user, policy, carrier, etc...). */
    public static final int TEAR_DOWN_REASON_DATA_DISABLED = 4;

    /** Data network tear down due to no live network request. */
    public static final int TEAR_DOWN_REASON_NO_LIVE_REQUEST = 5;

    /** Data network tear down due to current RAT is not allowed by the data profile. */
    public static final int TEAR_DOWN_REASON_RAT_NOT_ALLOWED = 6;

    /** Data network tear down due to data roaming not enabled. */
    public static final int TEAR_DOWN_REASON_ROAMING_DISABLED = 7;

    /** Data network tear down due to concurrent voice/data not allowed. */
    public static final int TEAR_DOWN_REASON_CONCURRENT_VOICE_DATA_NOT_ALLOWED = 8;



    /** Data network tear down due to data service unbound. */
    public static final int TEAR_DOWN_REASON_DATA_SERVICE_NOT_READY = 10;

    /** Data network tear down due to radio turned off by the carrier. */
    public static final int TEAR_DOWN_REASON_POWER_OFF_BY_CARRIER = 11;

    /** Data network tear down due to data stall. */
    public static final int TEAR_DOWN_REASON_DATA_STALL = 12;

    /** Data network tear down due to handover failed. */
    public static final int TEAR_DOWN_REASON_HANDOVER_FAILED = 13;

    /** Data network tear down due to handover not allowed. */
    public static final int TEAR_DOWN_REASON_HANDOVER_NOT_ALLOWED = 14;

    /** Data network tear down due to VCN service requested. */
    public static final int TEAR_DOWN_REASON_VCN_REQUESTED = 15;

    /** Data network tear down due to VOPS no longer supported. */
    public static final int TEAR_DOWN_REASON_VOPS_NOT_SUPPORTED = 16;

    /** Data network tear down due to default data unselected. */
    public static final int TEAR_DOWN_REASON_DEFAULT_DATA_UNSELECTED = 17;

    /** Data network tear down due to device not in service. */
    public static final int TEAR_DOWN_REASON_NOT_IN_SERVICE = 18;

    /** Data network tear down due to data config not ready. */
    public static final int TEAR_DOWN_REASON_DATA_CONFIG_NOT_READY = 19;

    /** Data network tear down due to tear down all pending. */
    public static final int TEAR_DOWN_REASON_PENDING_TEAR_DOWN_ALL = 20;

    /** Data network tear down due to no suitable data profile. */
    public static final int TEAR_DOWN_REASON_NO_SUITABLE_DATA_PROFILE = 21;

    /** Data network tear down due to CDMA ECBM. */
    public static final int TEAR_DOWN_REASON_CDMA_EMERGENCY_CALLBACK_MODE = 22;

    /** Data network tear down due to retry scheduled. */
    public static final int TEAR_DOWN_REASON_RETRY_SCHEDULED = 23;

    /** Data network tear down due to data throttled. */
    public static final int TEAR_DOWN_REASON_DATA_THROTTLED = 24;

    /** Data network tear down due to data profile invalid. */
    public static final int TEAR_DOWN_REASON_DATA_PROFILE_INVALID = 25;

    /** Data network tear down due to data profile not preferred. */
    public static final int TEAR_DOWN_REASON_DATA_PROFILE_NOT_PREFERRED = 26;

    /** Data network tear down due to handover not allowed by policy. */
    public static final int TEAR_DOWN_REASON_NOT_ALLOWED_BY_POLICY = 27;

    /** Data network tear down due to illegal state. */
    public static final int TEAR_DOWN_REASON_ILLEGAL_STATE = 28;

    /** Data network tear down due to only allowed single network. */
    public static final int TEAR_DOWN_REASON_ONLY_ALLOWED_SINGLE_NETWORK = 29;

    /** Data network tear down due to preferred data switched to another phone. */
    public static final int TEAR_DOWN_REASON_PREFERRED_DATA_SWITCHED = 30;

    @IntDef(prefix = {"BANDWIDTH_SOURCE_"},
            value = {
                    BANDWIDTH_SOURCE_UNKNOWN,
                    BANDWIDTH_SOURCE_MODEM,
                    BANDWIDTH_SOURCE_CARRIER_CONFIG,
                    BANDWIDTH_SOURCE_BANDWIDTH_ESTIMATOR,
            })
    public @interface BandwidthEstimationSource {}

    /** Indicates the bandwidth estimation source is unknown. This must be a configuration error. */
    public static final int BANDWIDTH_SOURCE_UNKNOWN = 0;

    /** Indicates the bandwidth estimation source is from the modem. */
    public static final int BANDWIDTH_SOURCE_MODEM = 1;

    /** Indicates the bandwidth estimation source is from the static carrier config. */
    public static final int BANDWIDTH_SOURCE_CARRIER_CONFIG = 2;

    /** Indicates the bandwidth estimation source is from {@link LinkBandwidthEstimator}. */
    public static final int BANDWIDTH_SOURCE_BANDWIDTH_ESTIMATOR = 3;

    /**
     * The capabilities that are allowed to changed dynamically during the life cycle of network.
     * This is copied from {@code NetworkCapabilities#MUTABLE_CAPABILITIES}. There is no plan to
     * make this a connectivity manager API since in the future, immutable network capabilities
     * would be allowed to changed dynamically. (i.e. not immutable anymore.)
     */
    private static final List<Integer> MUTABLE_CAPABILITIES = List.of(
            NetworkCapabilities.NET_CAPABILITY_TRUSTED,
            NetworkCapabilities.NET_CAPABILITY_VALIDATED,
            NetworkCapabilities.NET_CAPABILITY_CAPTIVE_PORTAL,
            NetworkCapabilities.NET_CAPABILITY_NOT_ROAMING,
            NetworkCapabilities.NET_CAPABILITY_FOREGROUND,
            NetworkCapabilities.NET_CAPABILITY_NOT_CONGESTED,
            NetworkCapabilities.NET_CAPABILITY_NOT_SUSPENDED,
            NetworkCapabilities.NET_CAPABILITY_PARTIAL_CONNECTIVITY,
            NetworkCapabilities.NET_CAPABILITY_TEMPORARILY_NOT_METERED,
            NetworkCapabilities.NET_CAPABILITY_NOT_VCN_MANAGED,
            NetworkCapabilities.NET_CAPABILITY_HEAD_UNIT,
            // Connectivity service will support NOT_METERED as a mutable and requestable
            // capability.
            NetworkCapabilities.NET_CAPABILITY_NOT_METERED,
            // Even though MMTEL is an immutable capability, we still make it an mutable capability
            // here before we have a better solution to deal with network transition from VoPS
            // to non-VoPS network.
            NetworkCapabilities.NET_CAPABILITY_MMTEL
    );

    /** The parent state. Any messages not handled by the child state fallback to this. */
    private final DefaultState mDefaultState = new DefaultState();

    /**
     * The connecting state. This is the initial state of a data network.
     *
     * @see DataNetwork for the state machine diagram.
     */
    private final ConnectingState mConnectingState = new ConnectingState();

    /**
     * The connected state. This is the state when data network becomes usable.
     *
     * @see DataNetwork for the state machine diagram.
     */
    private final ConnectedState mConnectedState = new ConnectedState();

    /**
     * The handover state. This is the state when data network handover between IWLAN and cellular.
     *
     * @see DataNetwork for the state machine diagram.
     */
    private final HandoverState mHandoverState = new HandoverState();

    /**
     * The disconnecting state. This is the state when data network is about to be disconnected.
     * The network is still usable in this state, but the clients should be prepared to lose the
     * network in any moment. This state is particular useful for IMS graceful tear down, where
     * the network enters disconnecting state while waiting for IMS de-registration signal.
     *
     * @see DataNetwork for the state machine diagram.
     */
    private final DisconnectingState mDisconnectingState = new DisconnectingState();

    /**
     * The disconnected state. This is the final state of a data network.
     *
     * @see DataNetwork for the state machine diagram.
     */
    private final DisconnectedState mDisconnectedState = new DisconnectedState();

    /** The phone instance. */
    private final @NonNull Phone mPhone;

    /**
     * The subscription id. This is assigned when the network is created, and not supposed to
     * change afterwards.
     */
    private final int mSubId;

    /** The network score of this network. */
    private int mNetworkScore;

    /**
     * Indicates that
     * {@link DataService.DataServiceProvider#deactivateDataCall(int, int, DataServiceCallback)}
     * has been called. This flag can be only changed from {@code false} to {@code true}.
     */
    private boolean mInvokedDataDeactivation = false;

    /**
     * Indicates that if the data network has ever entered {@link ConnectedState}.
     */
    private boolean mEverConnected = false;

    /** RIL interface. */
    private final @NonNull CommandsInterface mRil;

    /** Local log. */
    private final LocalLog mLocalLog = new LocalLog(128);

    /** The callback to receives data network state update. */
    private final @NonNull DataNetworkCallback mDataNetworkCallback;

    /** The log tag. */
    private String mLogTag;

    /** Metrics of per data network connection. */
    private final DataCallSessionStats mDataCallSessionStats;

    /**
     * The unique context id assigned by the data service in {@link DataCallResponse#getId()}. One
     * for {@link AccessNetworkConstants#TRANSPORT_TYPE_WWAN} and one for
     * {@link AccessNetworkConstants#TRANSPORT_TYPE_WLAN}. The reason for storing both is that
     * during handover, both cid will be used.
     */
    private final SparseIntArray mCid = new SparseIntArray(2);

    /**
     * The initial network agent id. The network agent can be re-created due to immutable capability
     * changed. This is to preserve the initial network agent id so the id in the logging tag won't
     * change for the entire life cycle of data network.
     */
    private int mInitialNetworkAgentId;

    /** PDU session id. */
    private int mPduSessionId = DataCallResponse.PDU_SESSION_ID_NOT_SET;

    /**
     * Data service managers for accessing {@link AccessNetworkConstants#TRANSPORT_TYPE_WWAN} and
     * {@link AccessNetworkConstants#TRANSPORT_TYPE_WLAN} data services.
     */
    private final @NonNull SparseArray<DataServiceManager> mDataServiceManagers;

    /** Access networks manager. */
    private final @NonNull AccessNetworksManager mAccessNetworksManager;

    /** Data network controller. */
    private final @NonNull DataNetworkController mDataNetworkController;

    /** Data network controller callback. */
    private final @NonNull DataNetworkController.DataNetworkControllerCallback
            mDataNetworkControllerCallback;

    /** Data config manager. */
    private final @NonNull DataConfigManager mDataConfigManager;

    /** VCN manager. */
    private final @Nullable VcnManager mVcnManager;

    /** VCN policy changed listener. */
    private @Nullable VcnNetworkPolicyChangeListener mVcnPolicyChangeListener;

    /** The network agent associated with this data network. */
    private @NonNull TelephonyNetworkAgent mNetworkAgent;

    /** QOS callback tracker. This is only created after network connected on WWAN. */
    private @Nullable QosCallbackTracker mQosCallbackTracker;

    /** NAT keepalive tracker. */
    private @Nullable KeepaliveTracker mKeepaliveTracker;

    /** The data profile used to establish this data network. */
    private @NonNull DataProfile mDataProfile;

    /**
     * The data profile used for data handover. Some carriers might use different data profile
     * between IWLAN and cellular. Only set before handover started.
     */
    private @Nullable DataProfile mHandoverDataProfile;

    /** The network capabilities of this data network. */
    private @NonNull NetworkCapabilities mNetworkCapabilities;

    /** The matched traffic descriptor returned from setup data call request. */
    private final @NonNull List<TrafficDescriptor> mTrafficDescriptors = new ArrayList<>();

    /** The link properties of this data network. */
    private @NonNull LinkProperties mLinkProperties;

    /** The network slice info. */
    private @Nullable NetworkSliceInfo mNetworkSliceInfo;

    /** The link status (i.e. RRC state). */
    private @LinkStatus int mLinkStatus = DataCallResponse.LINK_STATUS_UNKNOWN;

    /** The network bandwidth. */
    private @NonNull NetworkBandwidth mNetworkBandwidth = new NetworkBandwidth(14, 14);

    /** The TCP buffer sizes config. */
    private @NonNull String mTcpBufferSizes;

    /** The telephony display info. */
    private @NonNull TelephonyDisplayInfo mTelephonyDisplayInfo;

    /** Whether {@link NetworkCapabilities#NET_CAPABILITY_TEMPORARILY_NOT_METERED} is supported. */
    private boolean mTempNotMeteredSupported = false;

    /** Whether the current data network is temporarily not metered. */
    private boolean mTempNotMetered = false;

    /** Whether the current data network is congested. */
    private boolean mCongested = false;

    /** The network requests associated with this data network */
    private final @NonNull NetworkRequestList mAttachedNetworkRequestList =
            new NetworkRequestList();

    /**
     * The latest data call response received from either
     * {@link DataServiceCallback#onSetupDataCallComplete(int, DataCallResponse)} or
     * {@link DataServiceCallback#onDataCallListChanged(List)}. The very first update must be
     * from {@link DataServiceCallback#onSetupDataCallComplete(int, DataCallResponse)}.
     */
    private @Nullable DataCallResponse mDataCallResponse = null;

    /**
     * The fail cause from either setup data failure or unsolicited disconnect reported by data
     * service.
     */
    private @DataFailureCause int mFailCause = DataFailCause.NONE;

    /**
     * The tear down reason if the data call is voluntarily deactivated, not due to failure.
     */
    private @TearDownReason int mTearDownReason = TEAR_DOWN_REASON_NONE;

    /**
     * The retry delay in milliseconds from setup data failure.
     */
    private long mRetryDelayMillis = DataCallResponse.RETRY_DURATION_UNDEFINED;

    /**
     * Indicates if data network is suspended. Note this is slightly different from the
     * {@link TelephonyManager#DATA_SUSPENDED}, which is only possible when data network is in
     * connected state. This flag reflects to the
     * {@link NetworkCapabilities#NET_CAPABILITY_NOT_SUSPENDED} which can happen when data network
     * is in connected or disconnecting state.
     */
    private boolean mSuspended = false;

    /**
     * The current transport of the data network. For handover, the current transport will be set
     * after handover completes.
     */
    private @TransportType int mTransport;

    /**
     * The last known data network type.
     */
    private @NetworkType int mLastKnownDataNetworkType;

    /** The reason that why setting up this data network is allowed. */
    private @NonNull DataAllowedReason mDataAllowedReason;

    /**
     * PCO (Protocol Configuration Options) data received from the network. The first key is the
     * cid of the PCO data, the second key is the PCO id, the value is the PCO data.
     */
    private final @NonNull Map<Integer, Map<Integer, PcoData>> mPcoData = new ArrayMap<>();

    /** The QOS bearer sessions. */
    private final @NonNull List<QosBearerSession> mQosBearerSessions = new ArrayList<>();

    /**
     * The UIDs of packages that have carrier privilege.
     */
    private @NonNull int[] mAdministratorUids = new int[0];

    /** Carrier privileges callback to monitor administrator UID change. */
    private @Nullable TelephonyManager.CarrierPrivilegesCallback mCarrierPrivilegesCallback;

    /**
     * Carrier service package uid. This UID will not change through the life cycle of data network.
     */
    private int mCarrierServicePackageUid = Process.INVALID_UID;

    /**
     * Link bandwidth estimator callback for receiving latest link bandwidth information.
     */
    private @Nullable LinkBandwidthEstimatorCallback mLinkBandwidthEstimatorCallback;

    /**
     * Data config callback for carrier config update.
     */
    private @Nullable DataConfigManagerCallback mDataConfigManagerCallback;

    /**
     * The network bandwidth.
     */
    public static class NetworkBandwidth {
        /** The downlink bandwidth in Kbps. */
        public final int downlinkBandwidthKbps;

        /** The uplink Bandwidth in Kbps. */
        public final int uplinkBandwidthKbps;

        /**
         * Constructor.
         *
         * @param downlinkBandwidthKbps The downlink bandwidth in Kbps.
         * @param uplinkBandwidthKbps The uplink Bandwidth in Kbps.
         */
        public NetworkBandwidth(int downlinkBandwidthKbps, int uplinkBandwidthKbps) {
            this.downlinkBandwidthKbps = downlinkBandwidthKbps;
            this.uplinkBandwidthKbps = uplinkBandwidthKbps;
        }

        @Override
        public String toString() {
            return String.format("NetworkBandwidth=[downlink=%d, uplink=%d]",
                    downlinkBandwidthKbps, uplinkBandwidthKbps);
        }
    }

    /**
     * Data network callback. Should only be used by {@link DataNetworkController}.
     */
    public abstract static class DataNetworkCallback extends DataCallback {
        /**
         * Constructor
         *
         * @param executor The executor of the callback.
         */
        public DataNetworkCallback(@NonNull @CallbackExecutor Executor executor) {
            super(executor);
        }

        /**
         * Called when data setup failed.
         *
         * @param dataNetwork The data network.
         * @param requestList The network requests attached to this data network.
         * @param cause The fail cause of setup data network.
         * @param retryDurationMillis The network suggested data retry duration in milliseconds as
         * specified in 3GPP TS 24.302 section 8.2.9.1. The {@link DataProfile} associated to this
         * data network will be throttled for the specified duration unless
         * {@link DataServiceCallback#onApnUnthrottled} is called. {@link Long#MAX_VALUE} indicates
         * data retry should not occur. {@link DataCallResponse#RETRY_DURATION_UNDEFINED} indicates
         * network did not suggest any retry duration.
         */
        public abstract void onSetupDataFailed(@NonNull DataNetwork dataNetwork,
                @NonNull NetworkRequestList requestList, @DataFailureCause int cause,
                long retryDurationMillis);

        /**
         * Called when data network enters {@link ConnectedState}.
         *
         * @param dataNetwork The data network.
         */
        public abstract void onConnected(@NonNull DataNetwork dataNetwork);

        /**
         * Called when data network validation status changed.
         *
         * @param dataNetwork The data network.
         * @param status one of {@link NetworkAgent#VALIDATION_STATUS_VALID} or
         * {@link NetworkAgent#VALIDATION_STATUS_NOT_VALID}.
         * @param redirectUri If internet connectivity is being redirected (e.g., on a captive
         * portal), this is the destination the probes are being redirected to, otherwise
         * {@code null}.
         */
        public abstract void onValidationStatusChanged(@NonNull DataNetwork dataNetwork,
                @ValidationStatus int status, @Nullable Uri redirectUri);

        /**
         * Called when data network suspended state changed.
         *
         * @param dataNetwork The data network.
         * @param suspended {@code true} if data is suspended.
         */
        public abstract void onSuspendedStateChanged(@NonNull DataNetwork dataNetwork,
                boolean suspended);

        /**
         * Called when network requests were failed to attach to the data network.
         *
         * @param dataNetwork The data network.
         * @param requestList The requests failed to attach.
         */
        public abstract void onAttachFailed(@NonNull DataNetwork dataNetwork,
                @NonNull NetworkRequestList requestList);

        /**
         * Called when data network enters {@link DisconnectedState}. Note this is only called
         * when the data network was previously connected. For setup data network failed,
         * {@link #onSetupDataFailed(DataNetwork, NetworkRequestList, int, long)} is called.
         *
         * @param dataNetwork The data network.
         * @param cause The disconnect cause.
         * @param tearDownReason The reason the network was torn down
         */
        public abstract void onDisconnected(@NonNull DataNetwork dataNetwork,
                @DataFailureCause int cause, @TearDownReason int tearDownReason);

        /**
         * Called when handover between IWLAN and cellular network succeeded.
         *
         * @param dataNetwork The data network.
         */
        public abstract void onHandoverSucceeded(@NonNull DataNetwork dataNetwork);

        /**
         * Called when data network handover between IWLAN and cellular network failed.
         *
         * @param dataNetwork The data network.
         * @param cause The fail cause.
         * @param retryDurationMillis Network suggested retry time in milliseconds.
         * {@link Long#MAX_VALUE} indicates data retry should not occur.
         * {@link DataCallResponse#RETRY_DURATION_UNDEFINED} indicates network did not suggest any
         * retry duration.
         * @param handoverFailureMode The handover failure mode that determine the behavior of
         * how frameworks should handle the handover failure.
         */
        public abstract void onHandoverFailed(@NonNull DataNetwork dataNetwork,
                @DataFailureCause int cause, long retryDurationMillis,
                @HandoverFailureMode int handoverFailureMode);

        /**
         * Called when data network link status (i.e. RRC state) changed.
         *
         * @param dataNetwork The data network.
         * @param linkStatus The link status (i.e. RRC state).
         */
        public abstract void onLinkStatusChanged(@NonNull DataNetwork dataNetwork,
                @LinkStatus int linkStatus);

        /**
         * Called when PCO data changed.
         *
         * @param dataNetwork The data network.
         */
        public abstract void onPcoDataChanged(@NonNull DataNetwork dataNetwork);

        /**
         * Called when network capabilities changed.
         *
         * @param dataNetwork The data network.
         */
        public abstract void onNetworkCapabilitiesChanged(@NonNull DataNetwork dataNetwork);

        /**
         * Called when attempt to tear down a data network
         *
         * @param dataNetwork The data network.
         */
        public abstract void onTrackNetworkUnwanted(@NonNull DataNetwork dataNetwork);

        /**
         * Called when a network request is detached after no longer satisfied.
         *
         * @param networkRequest The detached network request.
         */
        public abstract void onRetryUnsatisfiedNetworkRequest(
                @NonNull TelephonyNetworkRequest networkRequest);
    }

    /**
     * Constructor
     *
     * @param phone The phone instance.
     * @param looper The looper to be used by the state machine. Currently the handler thread is the
     * phone process's main thread.
     * @param dataServiceManagers Data service managers.
     * @param dataProfile The data profile for establishing the data network.
     * @param networkRequestList The initial network requests attached to this data network.
     * @param transport The initial transport of the data network.
     * @param dataAllowedReason The reason that why setting up this data network is allowed.
     * @param callback The callback to receives data network state update.
     */
    public DataNetwork(@NonNull Phone phone, @NonNull Looper looper,
            @NonNull SparseArray<DataServiceManager> dataServiceManagers,
            @NonNull DataProfile dataProfile,
            @NonNull NetworkRequestList networkRequestList,
            @TransportType int transport,
            @NonNull DataAllowedReason dataAllowedReason,
            @NonNull DataNetworkCallback callback) {
        super("DataNetwork", looper);
        // State machine should be initialized at the top of constructor. log() can be only used
        // after state machine initialized (because getCurrentState() crashes if state machine has
        // not started.)
        initializeStateMachine();

        mPhone = phone;
        mSubId = phone.getSubId();
        mRil = mPhone.mCi;
        mLinkProperties = new LinkProperties();
        mDataServiceManagers = dataServiceManagers;
        mAccessNetworksManager = phone.getAccessNetworksManager();
        mVcnManager = mPhone.getContext().getSystemService(VcnManager.class);
        mDataNetworkController = phone.getDataNetworkController();
        mDataNetworkControllerCallback = new DataNetworkController.DataNetworkControllerCallback(
                getHandler()::post) {
            @Override
            public void onSubscriptionPlanOverride() {
                sendMessage(EVENT_SUBSCRIPTION_PLAN_OVERRIDE);
            }};
        mDataNetworkController.registerDataNetworkControllerCallback(
                mDataNetworkControllerCallback);
        mDataConfigManager = mDataNetworkController.getDataConfigManager();
        mDataCallSessionStats = new DataCallSessionStats(mPhone);
        mDataNetworkCallback = callback;
        mDataProfile = dataProfile;
        if (dataProfile.getTrafficDescriptor() != null) {
            // The initial traffic descriptor is from the data profile. After that traffic
            // descriptors will be updated by modem through setup data call response and data call
            // list changed event.
            mTrafficDescriptors.add(dataProfile.getTrafficDescriptor());
        }
        mTransport = transport;
        mLastKnownDataNetworkType = getDataNetworkType();
        mDataAllowedReason = dataAllowedReason;
        dataProfile.setLastSetupTimestamp(SystemClock.elapsedRealtime());
        mAttachedNetworkRequestList.addAll(networkRequestList);
        mCid.put(AccessNetworkConstants.TRANSPORT_TYPE_WWAN, INVALID_CID);
        mCid.put(AccessNetworkConstants.TRANSPORT_TYPE_WLAN, INVALID_CID);
        mTelephonyDisplayInfo = mPhone.getDisplayInfoController().getTelephonyDisplayInfo();
        mTcpBufferSizes = mDataConfigManager.getTcpConfigString(mTelephonyDisplayInfo);

        for (TelephonyNetworkRequest networkRequest : networkRequestList) {
            networkRequest.setAttachedNetwork(DataNetwork.this);
            networkRequest.setState(TelephonyNetworkRequest.REQUEST_STATE_SATISFIED);
        }

        // Update the capabilities in the constructor is to make sure the data network has initial
        // capability immediately after created. Doing this connecting state creates the window that
        // DataNetworkController might check if existing data network's capability can satisfy the
        // next network request within this window.
        updateNetworkCapabilities();
    }

    /**
     * Initialize and start the state machine.
     */
    private void initializeStateMachine() {
        addState(mDefaultState);
        addState(mConnectingState, mDefaultState);
        addState(mConnectedState, mDefaultState);
        addState(mHandoverState, mDefaultState);
        addState(mDisconnectingState, mDefaultState);
        addState(mDisconnectedState, mDefaultState);
        setInitialState(mConnectingState);
        start();
    }

    /**
     * @return {@code true} if 464xlat should be skipped.
     */
    private boolean shouldSkip464Xlat() {
        if (mDataProfile.getApnSetting() != null) {
            switch (mDataProfile.getApnSetting().getSkip464Xlat()) {
                case Telephony.Carriers.SKIP_464XLAT_ENABLE:
                    return true;
                case Telephony.Carriers.SKIP_464XLAT_DISABLE:
                    return false;
                case Telephony.Carriers.SKIP_464XLAT_DEFAULT:
                default:
                    break;
            }
        }

        // As default, return true if ims and no internet
        final NetworkCapabilities nc = getNetworkCapabilities();
        return nc.hasCapability(NetworkCapabilities.NET_CAPABILITY_IMS)
                && !nc.hasCapability(NetworkCapabilities.NET_CAPABILITY_INTERNET);
    }

    /**
     * Create the telephony network agent.
     *
     * @return The telephony network agent.
     */
    private @NonNull TelephonyNetworkAgent createNetworkAgent() {
        final NetworkAgentConfig.Builder configBuilder = new NetworkAgentConfig.Builder();
        configBuilder.setLegacyType(ConnectivityManager.TYPE_MOBILE);
        configBuilder.setLegacyTypeName("MOBILE");
        int networkType = getDataNetworkType();
        configBuilder.setLegacySubType(networkType);
        configBuilder.setLegacySubTypeName(TelephonyManager.getNetworkTypeName(networkType));
        if (mDataProfile.getApnSetting() != null) {
            configBuilder.setLegacyExtraInfo(mDataProfile.getApnSetting().getApnName());
        }

        final CarrierSignalAgent carrierSignalAgent = mPhone.getCarrierSignalAgent();
        if (carrierSignalAgent.hasRegisteredReceivers(TelephonyManager
                .ACTION_CARRIER_SIGNAL_REDIRECTED)) {
            // carrierSignal Receivers will place the carrier-specific provisioning notification
            configBuilder.setProvisioningNotificationEnabled(false);
        }

        // Fill the IMSI
        final String subscriberId = mPhone.getSubscriberId();
        if (!TextUtils.isEmpty(subscriberId)) {
            configBuilder.setSubscriberId(subscriberId);
        }

        // set skip464xlat if it is not default otherwise
        if (shouldSkip464Xlat()) {
            configBuilder.setNat64DetectionEnabled(false);
        }

        final NetworkFactory factory = PhoneFactory.getNetworkFactory(
                mPhone.getPhoneId());
        final NetworkProvider provider = (null == factory) ? null : factory.getProvider();

        mNetworkScore = getNetworkScore();
        return new TelephonyNetworkAgent(mPhone, getHandler().getLooper(), this,
                new NetworkScore.Builder().setLegacyInt(mNetworkScore).build(),
                configBuilder.build(), provider,
                new TelephonyNetworkAgentCallback(getHandler()::post) {
                    @Override
                    public void onValidationStatus(@ValidationStatus int status,
                            @Nullable Uri redirectUri) {
                        mDataNetworkCallback.invokeFromExecutor(
                                () -> mDataNetworkCallback.onValidationStatusChanged(
                                        DataNetwork.this, status, redirectUri));
                    }
                });
    }

    /**
     * The default state. Any events that were not handled by the child states fallback to this
     * state.
     *
     * @see DataNetwork for the state machine diagram.
     */
    private final class DefaultState extends State {
        @Override
        public void enter() {
            logv("Registering all events.");
            mDataConfigManagerCallback = new DataConfigManagerCallback(getHandler()::post) {
                @Override
                public void onCarrierConfigChanged() {
                    sendMessage(EVENT_DATA_CONFIG_UPDATED);
                }
            };
            mRil.registerForPcoData(getHandler(), EVENT_PCO_DATA_RECEIVED, null);

            mDataConfigManager.registerCallback(mDataConfigManagerCallback);
            mPhone.getDisplayInfoController().registerForTelephonyDisplayInfoChanged(
                    getHandler(), EVENT_DISPLAY_INFO_CHANGED, null);
            mPhone.getServiceStateTracker().registerForServiceStateChanged(getHandler(),
                    EVENT_SERVICE_STATE_CHANGED, null);
            for (int transport : mAccessNetworksManager.getAvailableTransports()) {
                mDataServiceManagers.get(transport)
                        .registerForDataCallListChanged(getHandler(), EVENT_DATA_STATE_CHANGED);
            }

            mCarrierPrivilegesCallback =
                    (Set<String> privilegedPackageNames, Set<Integer> privilegedUids) -> {
                        log("onCarrierPrivilegesChanged, Uids=" + privilegedUids.toString());
                        Message message = obtainMessage(EVENT_CARRIER_PRIVILEGED_UIDS_CHANGED);
                        AsyncResult.forMessage(
                                message,
                                privilegedUids.stream().mapToInt(i -> i).toArray(),
                                null /* ex */);
<<<<<<< HEAD
                        message.sendToTarget();
=======
                        sendMessage(message);
>>>>>>> f9cfd7b8
                    };
            TelephonyManager tm = mPhone.getContext().getSystemService(TelephonyManager.class);
            if (tm != null) {
                tm.registerCarrierPrivilegesCallback(
                        mPhone.getPhoneId(), getHandler()::post, mCarrierPrivilegesCallback);
            }

            mPhone.getServiceStateTracker().registerForCssIndicatorChanged(
                    getHandler(), EVENT_CSS_INDICATOR_CHANGED, null);
            mPhone.getCallTracker().registerForVoiceCallStarted(
                    getHandler(), EVENT_VOICE_CALL_STARTED, null);
            mPhone.getCallTracker().registerForVoiceCallEnded(
                    getHandler(), EVENT_VOICE_CALL_ENDED, null);
            // Check null for devices not supporting FEATURE_TELEPHONY_IMS.
            if (mPhone.getImsPhone() != null) {
                mPhone.getImsPhone().getCallTracker().registerForVoiceCallStarted(
                        getHandler(), EVENT_VOICE_CALL_STARTED, null);
                mPhone.getImsPhone().getCallTracker().registerForVoiceCallEnded(
                        getHandler(), EVENT_VOICE_CALL_ENDED, null);
            }

            // Only add symmetric code here, for example, registering and unregistering.
            // DefaultState.enter() is the starting point in the life cycle of the DataNetwork,
            // and DefaultState.exit() is the end. For non-symmetric initializing works, put them
            // in ConnectingState.enter().
        }

        @Override
        public void exit() {
            logv("Unregistering all events.");
            // Check null for devices not supporting FEATURE_TELEPHONY_IMS.
            if (mPhone.getImsPhone() != null) {
                mPhone.getImsPhone().getCallTracker().unregisterForVoiceCallStarted(getHandler());
                mPhone.getImsPhone().getCallTracker().unregisterForVoiceCallEnded(getHandler());
            }
            mPhone.getCallTracker().unregisterForVoiceCallStarted(getHandler());
            mPhone.getCallTracker().unregisterForVoiceCallEnded(getHandler());

            mPhone.getServiceStateTracker().unregisterForCssIndicatorChanged(getHandler());
            TelephonyManager tm = mPhone.getContext().getSystemService(TelephonyManager.class);
            if (tm != null && mCarrierPrivilegesCallback != null) {
                tm.unregisterCarrierPrivilegesCallback(mCarrierPrivilegesCallback);
            }
            for (int transport : mAccessNetworksManager.getAvailableTransports()) {
                mDataServiceManagers.get(transport)
                        .unregisterForDataCallListChanged(getHandler());
            }
            mPhone.getServiceStateTracker().unregisterForServiceStateChanged(getHandler());
            mPhone.getDisplayInfoController().unregisterForTelephonyDisplayInfoChanged(
                    getHandler());
            mRil.unregisterForPcoData(getHandler());
            mDataConfigManager.unregisterCallback(mDataConfigManagerCallback);
        }

        @Override
        public boolean processMessage(Message msg) {
            switch (msg.what) {
                case EVENT_DATA_CONFIG_UPDATED:
                    onCarrierConfigUpdated();
                    break;
                case EVENT_SERVICE_STATE_CHANGED: {
                    int networkType = getDataNetworkType();
                    mDataCallSessionStats.onDrsOrRatChanged(networkType);
                    if (networkType != TelephonyManager.NETWORK_TYPE_UNKNOWN) {
                        mLastKnownDataNetworkType = networkType;
                    }
                    updateSuspendState();
                    updateNetworkCapabilities();
                    break;
                }
                case EVENT_ATTACH_NETWORK_REQUEST: {
                    onAttachNetworkRequests((NetworkRequestList) msg.obj);
                    updateNetworkScore();
                    break;
                }
                case EVENT_DETACH_NETWORK_REQUEST: {
                    onDetachNetworkRequest((TelephonyNetworkRequest) msg.obj,
                            msg.arg1 != 0 /* shouldRetry */);
                    updateNetworkScore();
                    break;
                }
                case EVENT_DETACH_ALL_NETWORK_REQUESTS: {
                    for (TelephonyNetworkRequest networkRequest : mAttachedNetworkRequestList) {
                        networkRequest.setState(TelephonyNetworkRequest.REQUEST_STATE_UNSATISFIED);
                        networkRequest.setAttachedNetwork(null);
                    }
                    log("All network requests detached.");
                    mAttachedNetworkRequestList.clear();
                    break;
                }
                case EVENT_DATA_STATE_CHANGED: {
                    AsyncResult ar = (AsyncResult) msg.obj;
                    int transport = (int) ar.userObj;
                    onDataStateChanged(transport, (List<DataCallResponse>) ar.result);
                    break;
                }
                case EVENT_CARRIER_PRIVILEGED_UIDS_CHANGED: {
                    AsyncResult asyncResult = (AsyncResult) msg.obj;
                    int[] administratorUids = (int[]) asyncResult.result;
                    mAdministratorUids = Arrays.copyOf(administratorUids, administratorUids.length);
                    updateNetworkCapabilities();
                    break;
                }
                case EVENT_PCO_DATA_RECEIVED: {
                    AsyncResult ar = (AsyncResult) msg.obj;
                    onPcoDataReceived((PcoData) ar.result);
                    break;
                }
                case EVENT_NOTIFY_HANDOVER_CANCELLED_RESPONSE:
                    log("Notified handover cancelled.");
                    break;
                case EVENT_BANDWIDTH_ESTIMATE_FROM_MODEM_CHANGED:
                case EVENT_TEAR_DOWN_NETWORK:
                case EVENT_STUCK_IN_TRANSIENT_STATE:
                case EVENT_DISPLAY_INFO_CHANGED:
                case EVENT_WAITING_FOR_TEARING_DOWN_CONDITION_MET:
                case EVENT_CSS_INDICATOR_CHANGED:
                case EVENT_VOICE_CALL_STARTED:
                case EVENT_VOICE_CALL_ENDED:
                    // Ignore the events when not in the correct state.
                    log("Ignored " + eventToString(msg.what));
                    break;
                case EVENT_NOTIFY_HANDOVER_STARTED_RESPONSE:
                case EVENT_NOTIFY_HANDOVER_STARTED:
                    // We reach here if network is not in the right state.
                    if (msg.obj != null) {
                        // Cancel it because it's either HO in progress or will soon disconnect.
                        // Either case we want to clean up obsolete retry attempts.
                        DataHandoverRetryEntry retryEntry = (DataHandoverRetryEntry) msg.obj;
                        retryEntry.setState(DataRetryEntry.RETRY_STATE_CANCELLED);
                    }
                    log("Ignore handover to " + AccessNetworkConstants
                            .transportTypeToString(msg.arg1) + " request.");
                    break;
                case EVENT_RADIO_NOT_AVAILABLE:
                    mFailCause = DataFailCause.RADIO_NOT_AVAILABLE;
                    loge(eventToString(msg.what) + ": transition to disconnected state");
                    transitionTo(mDisconnectedState);
                    break;
                default:
                    loge("Unhandled event " + eventToString(msg.what));
                    break;
            }
            return HANDLED;
        }
    }

    /**
     * The connecting state. This is the initial state of a data network.
     *
     * @see DataNetwork for the state machine diagram.
     */
    private final class ConnectingState extends State {
        @Override
        public void enter() {
            sendMessageDelayed(EVENT_STUCK_IN_TRANSIENT_STATE,
                    mDataConfigManager.getAnomalyNetworkConnectingTimeoutMs());
            mNetworkAgent = createNetworkAgent();
            mInitialNetworkAgentId = mNetworkAgent.getId();
            mLogTag = "DN-" + mInitialNetworkAgentId + "-"
                    + ((mTransport == AccessNetworkConstants.TRANSPORT_TYPE_WWAN) ? "C" : "I");

            // Get carrier config package uid. Note that this uid will not change through the life
            // cycle of this data network. So there is no need to listen to the change event.
            mCarrierServicePackageUid = mPhone.getCarrierPrivilegesTracker()
                    .getCarrierServicePackageUid();

            notifyPreciseDataConnectionState();
            if (mTransport == AccessNetworkConstants.TRANSPORT_TYPE_WLAN) {
                // Defer setupData until we get the PDU session ID response
                allocatePduSessionId();
                return;
            }

            setupData();
        }

        @Override
        public void exit() {
            removeMessages(EVENT_STUCK_IN_TRANSIENT_STATE);
        }

        @Override
        public boolean processMessage(Message msg) {
            logv("event=" + eventToString(msg.what));
            switch (msg.what) {
                case EVENT_ALLOCATE_PDU_SESSION_ID_RESPONSE:
                    AsyncResult ar = (AsyncResult) msg.obj;
                    if (ar.exception == null) {
                        mPduSessionId = (int) ar.result;
                        log("Set PDU session id to " + mPduSessionId);
                    } else {
                        loge("Failed to allocate PDU session id. e=" + ar.exception);
                    }
                    setupData();
                    break;
                case EVENT_SETUP_DATA_NETWORK_RESPONSE:
                    int resultCode = msg.arg1;
                    DataCallResponse dataCallResponse =
                            msg.getData().getParcelable(DataServiceManager.DATA_CALL_RESPONSE);
                    onSetupResponse(resultCode, dataCallResponse);
                    break;
                case EVENT_NOTIFY_HANDOVER_STARTED:
                case EVENT_TEAR_DOWN_NETWORK:
                case EVENT_WAITING_FOR_TEARING_DOWN_CONDITION_MET:
                    // Defer the request until connected or disconnected.
                    log("Defer message " + eventToString(msg.what));
                    deferMessage(msg);
                    break;
                case EVENT_STUCK_IN_TRANSIENT_STATE:
                    reportAnomaly("Data network stuck in connecting state for "
                            + TimeUnit.MILLISECONDS.toSeconds(
                            mDataConfigManager.getAnomalyNetworkConnectingTimeoutMs())
                            + " seconds.", "58c56403-7ea7-4e56-a0c7-e467114d09b8");
                    // Setup data failed. Use the retry logic defined in
                    // CarrierConfigManager.KEY_TELEPHONY_DATA_SETUP_RETRY_RULES_STRING_ARRAY.
                    mRetryDelayMillis = DataCallResponse.RETRY_DURATION_UNDEFINED;
                    mFailCause = DataFailCause.NO_RETRY_FAILURE;
                    transitionTo(mDisconnectedState);
                    break;
                default:
                    return NOT_HANDLED;
            }
            return HANDLED;
        }
    }

    /**
     * The connected state. This is the state when data network becomes usable.
     *
     * @see DataNetwork for the state machine diagram.
     */
    private final class ConnectedState extends State {
        @Override
        public void enter() {
            // Note that reaching here could mean from connecting -> connected, or from
            // handover -> connected.
            if (!mEverConnected) {
                // Transited from ConnectingState
                log("network connected.");
                mEverConnected = true;
                mNetworkAgent.markConnected();
                mDataNetworkCallback.invokeFromExecutor(
                        () -> mDataNetworkCallback.onConnected(DataNetwork.this));

                mQosCallbackTracker = new QosCallbackTracker(mNetworkAgent, mPhone);
                mQosCallbackTracker.updateSessions(mQosBearerSessions);
                mKeepaliveTracker = new KeepaliveTracker(mPhone,
                        getHandler().getLooper(), DataNetwork.this, mNetworkAgent);
                if (mTransport == AccessNetworkConstants.TRANSPORT_TYPE_WWAN) {
                    registerForWwanEvents();
                }

                // Create the VCN policy changed listener. When the policy changed, we might need
                // to tear down the VCN-managed network.
                if (mVcnManager != null) {
                    mVcnPolicyChangeListener = () -> {
                        log("VCN policy changed.");
                        if (mVcnManager.applyVcnNetworkPolicy(mNetworkCapabilities, mLinkProperties)
                                .isTeardownRequested()) {
                            tearDown(TEAR_DOWN_REASON_VCN_REQUESTED);
                        } else {
                            updateNetworkCapabilities();
                        }
                    };
                    mVcnManager.addVcnNetworkPolicyChangeListener(
                            getHandler()::post, mVcnPolicyChangeListener);
                }
            }

            // If we've ever received PCO data before connected, now it's the time to
            // process it.
            mPcoData.getOrDefault(mCid.get(mTransport), Collections.emptyMap())
                    .forEach((pcoId, pcoData) -> {
                        onPcoDataChanged(pcoData);
                    });

            notifyPreciseDataConnectionState();
            updateSuspendState();
        }

        @Override
        public boolean processMessage(Message msg) {
            logv("event=" + eventToString(msg.what));
            switch (msg.what) {
                case EVENT_TEAR_DOWN_NETWORK:
                    if (mInvokedDataDeactivation) {
                        log("Ignore tear down request because network is being torn down.");
                        break;
                    }

                    int tearDownReason = msg.arg1;

                    removeMessages(EVENT_TEAR_DOWN_NETWORK);
                    removeDeferredMessages(EVENT_TEAR_DOWN_NETWORK);
                    transitionTo(mDisconnectingState);
                    onTearDown(tearDownReason);
                    break;
                case EVENT_BANDWIDTH_ESTIMATE_FROM_MODEM_CHANGED:
                    AsyncResult ar = (AsyncResult) msg.obj;
                    if (ar.exception != null) {
                        log("EVENT_BANDWIDTH_ESTIMATE_FROM_MODEM_CHANGED: error ignoring, e="
                                + ar.exception);
                        break;
                    }
                    onBandwidthUpdatedFromModem((List<LinkCapacityEstimate>) ar.result);
                    break;
                case EVENT_DISPLAY_INFO_CHANGED:
                    onDisplayInfoChanged();
                    break;
                case EVENT_NOTIFY_HANDOVER_STARTED:
                    // Notify source transport that handover is about to start. Note this will not
                    // initiate the handover process on target transport, but more for notifying
                    // the source transport so that PDU session id can be preserved if network
                    // notifies PDN lost during handover. The real handover process will kick off
                    // after receiving EVENT_NOTIFY_HANDOVER_STARTED_RESPONSE.
                    log("Notifying source transport "
                            + AccessNetworkConstants.transportTypeToString(mTransport)
                            + " that handover is about to start.");
                    mDataServiceManagers.get(mTransport).startHandover(mCid.get(mTransport),
                            obtainMessage(EVENT_NOTIFY_HANDOVER_STARTED_RESPONSE, 0, msg.arg2,
                                    msg.obj));
                    // We enter handover state here because this is the first action we do for
                    // handover.
                    transitionTo(mHandoverState);
                    break;
                case EVENT_SUBSCRIPTION_PLAN_OVERRIDE:
                    updateMeteredAndCongested();
                    break;
                case EVENT_DEACTIVATE_DATA_NETWORK_RESPONSE:
                    int resultCode = msg.arg1;
                    onDeactivateResponse(resultCode);
                    break;
                case EVENT_WAITING_FOR_TEARING_DOWN_CONDITION_MET:
                    transitionTo(mDisconnectingState);
                    sendMessageDelayed(EVENT_TEAR_DOWN_NETWORK, msg.arg1, msg.arg2);
                    break;
                case EVENT_VOICE_CALL_STARTED:
                case EVENT_VOICE_CALL_ENDED:
                case EVENT_CSS_INDICATOR_CHANGED:
                    updateSuspendState();
                    updateNetworkCapabilities();
                    break;
                default:
                    return NOT_HANDLED;
            }
            return HANDLED;
        }
    }

    /**
     * The handover state. This is the state when data network handover between IWLAN and cellular.
     *
     * @see DataNetwork for the state machine diagram.
     */
    private final class HandoverState extends State {
        @Override
        public void enter() {
            sendMessageDelayed(EVENT_STUCK_IN_TRANSIENT_STATE,
                    mDataConfigManager.getNetworkHandoverTimeoutMs());
            notifyPreciseDataConnectionState();
        }

        @Override
        public void exit() {
            removeMessages(EVENT_STUCK_IN_TRANSIENT_STATE);
        }

        @Override
        public boolean processMessage(Message msg) {
            logv("event=" + eventToString(msg.what));
            switch (msg.what) {
                case EVENT_DATA_STATE_CHANGED:
                    // The data call list changed event should be conditionally deferred.
                    // Otherwise the deferred message might be incorrectly treated as "disconnected"
                    // signal. So we only defer the related data call list changed event, and drop
                    // the unrelated.
                    AsyncResult ar = (AsyncResult) msg.obj;
                    int transport = (int) ar.userObj;
                    List<DataCallResponse> responseList = (List<DataCallResponse>) ar.result;
                    if (transport != mTransport) {
                        log("Dropped unrelated "
                                + AccessNetworkConstants.transportTypeToString(transport)
                                + " data call list changed event. " + responseList);
                    } else {
                        log("Defer message " + eventToString(msg.what) + ":" + responseList);
                        deferMessage(msg);
                    }
                    break;
                case EVENT_WAITING_FOR_TEARING_DOWN_CONDITION_MET:
                case EVENT_DISPLAY_INFO_CHANGED:
                case EVENT_TEAR_DOWN_NETWORK:
                case EVENT_CSS_INDICATOR_CHANGED:
                case EVENT_VOICE_CALL_ENDED:
                case EVENT_VOICE_CALL_STARTED:
                    // Defer the request until handover succeeds or fails.
                    log("Defer message " + eventToString(msg.what));
                    deferMessage(msg);
                    break;
                case EVENT_NOTIFY_HANDOVER_STARTED_RESPONSE:
                    onStartHandover(msg.arg2, (DataHandoverRetryEntry) msg.obj);
                    break;
                case EVENT_HANDOVER_RESPONSE:
                    int resultCode = msg.arg1;
                    DataCallResponse dataCallResponse =
                            msg.getData().getParcelable(DataServiceManager.DATA_CALL_RESPONSE);
                    onHandoverResponse(resultCode, dataCallResponse,
                            (DataHandoverRetryEntry) msg.obj);
                    break;
                case EVENT_STUCK_IN_TRANSIENT_STATE:
                    // enable detection only for valid timeout range
                    reportAnomaly("Data service did not respond the handover request within "
                                    + TimeUnit.MILLISECONDS.toSeconds(
                            mDataConfigManager.getNetworkHandoverTimeoutMs()) + " seconds.",
                            "1afe68cb-8b41-4964-a737-4f34372429ea");
                    // Handover failed. Use the retry logic defined in
                    // CarrierConfigManager.KEY_TELEPHONY_DATA_HANDOVER_RETRY_RULES_STRING_ARRAY.
                    long retry = DataCallResponse.RETRY_DURATION_UNDEFINED;
                    int handoverFailureMode =
                            DataCallResponse.HANDOVER_FAILURE_MODE_NO_FALLBACK_RETRY_SETUP_NORMAL;
                    mFailCause = DataFailCause.ERROR_UNSPECIFIED;
                    mDataNetworkCallback.invokeFromExecutor(
                            () -> mDataNetworkCallback.onHandoverFailed(DataNetwork.this,
                                    mFailCause, retry, handoverFailureMode));
                    // No matter handover succeeded or not, transit back to connected state.
                    transitionTo(mConnectedState);
                    break;
                default:
                    return NOT_HANDLED;
            }
            return HANDLED;
        }
    }

    /**
     * The disconnecting state. This is the state when data network is about to be disconnected.
     * The network is still usable in this state, but the clients should be prepared to lose the
     * network in any moment. This state is particular useful for IMS graceful tear down, where
     * the network enters disconnecting state while waiting for IMS de-registration signal.
     *
     * @see DataNetwork for the state machine diagram.
     */
    private final class DisconnectingState extends State {
        @Override
        public void enter() {
            sendMessageDelayed(EVENT_STUCK_IN_TRANSIENT_STATE,
                    mDataConfigManager.getAnomalyNetworkDisconnectingTimeoutMs());
            notifyPreciseDataConnectionState();
        }

        @Override
        public void exit() {
            removeMessages(EVENT_STUCK_IN_TRANSIENT_STATE);
        }

        @Override
        public boolean processMessage(Message msg) {
            logv("event=" + eventToString(msg.what));
            switch (msg.what) {
                case EVENT_TEAR_DOWN_NETWORK:
                    if (mInvokedDataDeactivation) {
                        log("Ignore tear down request because network is being torn down.");
                        break;
                    }
                    removeMessages(EVENT_TEAR_DOWN_NETWORK);
                    removeDeferredMessages(EVENT_TEAR_DOWN_NETWORK);
                    onTearDown(msg.arg1);
                    break;
                case EVENT_DEACTIVATE_DATA_NETWORK_RESPONSE:
                    int resultCode = msg.arg1;
                    onDeactivateResponse(resultCode);
                    break;
                case EVENT_STUCK_IN_TRANSIENT_STATE:
                    // After frameworks issues deactivate data call request, RIL should report
                    // data disconnected through data call list changed event subsequently.

                    reportAnomaly("RIL did not send data call list changed event after "
                            + "deactivate data call request within "
                            + TimeUnit.MILLISECONDS.toSeconds(
                            mDataConfigManager.getAnomalyNetworkDisconnectingTimeoutMs())
                            + " seconds.", "d0e4fa1c-c57b-4ba5-b4b6-8955487012cc");
                    mFailCause = DataFailCause.LOST_CONNECTION;
                    transitionTo(mDisconnectedState);
                    break;
                case EVENT_DISPLAY_INFO_CHANGED:
                    onDisplayInfoChanged();
                    break;
                case EVENT_CSS_INDICATOR_CHANGED:
                case EVENT_VOICE_CALL_STARTED:
                case EVENT_VOICE_CALL_ENDED:
                    updateSuspendState();
                    updateNetworkCapabilities();
                    break;
                default:
                    return NOT_HANDLED;
            }
            return HANDLED;
        }
    }

    /**
     * The disconnected state. This is the final state of a data network.
     *
     * @see DataNetwork for the state machine diagram.
     */
    private final class DisconnectedState extends State {
        @Override
        public void enter() {
            logl("Data network disconnected. mEverConnected=" + mEverConnected);
            // Preserve the list for onSetupDataFailed callback, because we need to pass that list
            // back to DataNetworkController, but after EVENT_DETACH_ALL_NETWORK_REQUESTS gets
            // processed, the network request list would become empty.
            NetworkRequestList requestList = new NetworkRequestList(mAttachedNetworkRequestList);

            // The detach all network requests must be the last message to handle.
            sendMessage(EVENT_DETACH_ALL_NETWORK_REQUESTS);
            // Gracefully handle all the un-processed events then quit the state machine.
            // quit() throws a QUIT event to the end of message queue. All the events before quit()
            // will be processed. Events after quit() will not be processed.
            quit();

            //************************************************************//
            // DO NOT POST ANY EVENTS AFTER HERE.                         //
            // THE STATE MACHINE WONT PROCESS EVENTS AFTER QUIT.          //
            // ONLY CLEANUP SHOULD BE PERFORMED AFTER THIS.               //
            //************************************************************//

            if (mEverConnected) {
                mDataNetworkCallback.invokeFromExecutor(() -> mDataNetworkCallback
                        .onDisconnected(DataNetwork.this, mFailCause, mTearDownReason));
                if (mTransport == AccessNetworkConstants.TRANSPORT_TYPE_WWAN) {
                    unregisterForWwanEvents();
                }
            } else {
                mDataNetworkCallback.invokeFromExecutor(() -> mDataNetworkCallback
                        .onSetupDataFailed(DataNetwork.this,
                                requestList, mFailCause, mRetryDelayMillis));
            }
            notifyPreciseDataConnectionState();
            mNetworkAgent.unregister();
            mDataNetworkController.unregisterDataNetworkControllerCallback(
                    mDataNetworkControllerCallback);
            mDataCallSessionStats.onDataCallDisconnected(mFailCause);

            if (mTransport == AccessNetworkConstants.TRANSPORT_TYPE_WLAN
                    && mPduSessionId != DataCallResponse.PDU_SESSION_ID_NOT_SET) {
                mRil.releasePduSessionId(null, mPduSessionId);
            }

            if (mVcnManager != null && mVcnPolicyChangeListener != null) {
                mVcnManager.removeVcnNetworkPolicyChangeListener(mVcnPolicyChangeListener);
            }
        }

        @Override
        public boolean processMessage(Message msg) {
            logv("event=" + eventToString(msg.what));
            return NOT_HANDLED;
        }
    }

    /**
     * Register for events that can only happen on cellular networks.
     */
    private void registerForWwanEvents() {
        registerForBandwidthUpdate();
        mKeepaliveTracker.registerForKeepaliveStatus();
        mRil.registerForNotAvailable(this.getHandler(), EVENT_RADIO_NOT_AVAILABLE, null);
    }

    /**
     * Unregister for events that can only happen on cellular networks.
     */
    private void unregisterForWwanEvents() {
        unregisterForBandwidthUpdate();
        mKeepaliveTracker.unregisterForKeepaliveStatus();
        mRil.unregisterForNotAvailable(this.getHandler());
    }

    @Override
    protected void unhandledMessage(Message msg) {
        IState state = getCurrentState();
        loge("Unhandled message " + msg.what + " in state "
                + (state == null ? "null" : state.getName()));
    }

    /**
     * Attempt to attach the network request list to this data network. Whether the network can
     * satisfy the request or not will be checked when EVENT_ATTACH_NETWORK_REQUEST is processed.
     * If the request can't be attached, {@link DataNetworkCallback#onAttachFailed(
     * DataNetwork, NetworkRequestList)}.
     *
     * @param requestList Network request list to attach.
     * @return {@code false} if the network is already disconnected. {@code true} means the request
     * has been scheduled to attach to the network. If attach succeeds, the network request's state
     * will be set to {@link TelephonyNetworkRequest#REQUEST_STATE_SATISFIED}. If failed, the
     * callback {@link DataNetworkCallback#onAttachFailed(DataNetwork, NetworkRequestList)} will
     * be called.
     */
    public boolean attachNetworkRequests(@NonNull NetworkRequestList requestList) {
        // If the network is already ended, we still attach the network request to the data network,
        // so it can be retried later by data network controller.
        if (getCurrentState() == null || isDisconnected()) {
            // The state machine has already stopped. This is due to data network is disconnected.
            return false;
        }
        sendMessage(obtainMessage(EVENT_ATTACH_NETWORK_REQUEST, requestList));
        return true;
    }

    /**
     * Called when attaching network request list to this data network.
     *
     * @param requestList Network request list to attach.
     */
    public void onAttachNetworkRequests(@NonNull NetworkRequestList requestList) {
        NetworkRequestList failedList = new NetworkRequestList();
        for (TelephonyNetworkRequest networkRequest : requestList) {
            if (!mDataNetworkController.isNetworkRequestExisting(networkRequest)) {
                failedList.add(networkRequest);
                log("Attached failed. Network request was already removed. " + networkRequest);
            } else if (!networkRequest.canBeSatisfiedBy(getNetworkCapabilities())) {
                failedList.add(networkRequest);
                log("Attached failed. Cannot satisfy the network request "
                        + networkRequest);
            } else {
                mAttachedNetworkRequestList.add(networkRequest);
                networkRequest.setAttachedNetwork(DataNetwork.this);
                networkRequest.setState(
                        TelephonyNetworkRequest.REQUEST_STATE_SATISFIED);
                log("Successfully attached network request " + networkRequest);
            }
        }
        if (failedList.size() > 0) {
            mDataNetworkCallback.invokeFromExecutor(() -> mDataNetworkCallback
                    .onAttachFailed(DataNetwork.this, failedList));
        }
    }

    /**
     * Called when detaching the network request from this data network.
     *
     * @param networkRequest Network request to detach.
     * @param shouldRetry {@code true} if the detached network request should be retried.
     */
    private void onDetachNetworkRequest(@NonNull TelephonyNetworkRequest networkRequest,
            boolean shouldRetry) {
        mAttachedNetworkRequestList.remove(networkRequest);
        networkRequest.setState(TelephonyNetworkRequest.REQUEST_STATE_UNSATISFIED);
        networkRequest.setAttachedNetwork(null);

        if (shouldRetry) {
            // Inform DataNetworkController that a network request was detached and should be
            // scheduled to retry.
            mDataNetworkCallback.invokeFromExecutor(
                    () -> mDataNetworkCallback.onRetryUnsatisfiedNetworkRequest(networkRequest));
        }

        if (mAttachedNetworkRequestList.isEmpty()) {
            log("All network requests are detached.");

            // If there is no network request attached, and we are not preferred data phone, then
            // this detach is likely due to temp DDS switch. We should tear down the network when
            // all requests are detached so the other network on preferred data sub can be
            // established properly.
            int preferredDataPhoneId = PhoneSwitcher.getInstance().getPreferredDataPhoneId();
            if (preferredDataPhoneId != SubscriptionManager.INVALID_PHONE_INDEX
                    && preferredDataPhoneId != mPhone.getPhoneId()) {
                tearDown(TEAR_DOWN_REASON_PREFERRED_DATA_SWITCHED);
            }
        }
    }

    /**
     * Detach the network request from this data network. Note that this will not tear down the
     * network.
     *
     * @param networkRequest Network request to detach.
     * @param shouldRetry {@code true} if the detached network request should be retried.
     */
    public void detachNetworkRequest(@NonNull TelephonyNetworkRequest networkRequest,
            boolean shouldRetry) {
        if (getCurrentState() == null || isDisconnected()) {
            return;
        }
        sendMessage(obtainMessage(EVENT_DETACH_NETWORK_REQUEST, shouldRetry ? 1 : 0, 0,
                networkRequest));
    }

    /**
     * Register for bandwidth update.
     */
    private void registerForBandwidthUpdate() {
        int bandwidthEstimateSource = mDataConfigManager.getBandwidthEstimateSource();
        if (bandwidthEstimateSource == BANDWIDTH_SOURCE_MODEM) {
            mPhone.mCi.registerForLceInfo(
                    getHandler(), EVENT_BANDWIDTH_ESTIMATE_FROM_MODEM_CHANGED, null);
        } else if (bandwidthEstimateSource == BANDWIDTH_SOURCE_BANDWIDTH_ESTIMATOR) {
            if (mLinkBandwidthEstimatorCallback == null) {
                mLinkBandwidthEstimatorCallback =
                        new LinkBandwidthEstimatorCallback(getHandler()::post) {
                            @Override
                            public void onBandwidthChanged(int uplinkBandwidthKbps,
                                    int downlinkBandwidthKbps) {
                                if (isConnected()) {
                                    onBandwidthUpdated(uplinkBandwidthKbps, downlinkBandwidthKbps);
                                }
                            }
                        };
                mPhone.getLinkBandwidthEstimator().registerCallback(
                        mLinkBandwidthEstimatorCallback);
            }
        } else {
            loge("Invalid bandwidth source configuration: " + bandwidthEstimateSource);
        }
    }

    /**
     * Unregister bandwidth update.
     */
    private void unregisterForBandwidthUpdate() {
        int bandwidthEstimateSource = mDataConfigManager.getBandwidthEstimateSource();
        if (bandwidthEstimateSource == BANDWIDTH_SOURCE_MODEM) {
            mPhone.mCi.unregisterForLceInfo(getHandler());
        } else if (bandwidthEstimateSource == BANDWIDTH_SOURCE_BANDWIDTH_ESTIMATOR) {
            if (mLinkBandwidthEstimatorCallback != null) {
                mPhone.getLinkBandwidthEstimator()
                        .unregisterCallback(mLinkBandwidthEstimatorCallback);
                mLinkBandwidthEstimatorCallback = null;
            }
        } else {
            loge("Invalid bandwidth source configuration: " + bandwidthEstimateSource);
        }
    }

    /**
     * Remove network requests that can't be satisfied anymore.
     *
     * @param shouldRetry {@code true} if the detached network requests should be retried.
     */
    private void removeUnsatisfiedNetworkRequests(boolean shouldRetry) {
        for (TelephonyNetworkRequest networkRequest : mAttachedNetworkRequestList) {
            if (!networkRequest.canBeSatisfiedBy(mNetworkCapabilities)) {
                log("removeUnsatisfiedNetworkRequests: " + networkRequest
                        + " can't be satisfied anymore. Will be detached.");
                detachNetworkRequest(networkRequest, shouldRetry);
            }
        }
    }

    /**
     * Check if the new link properties are compatible with the old link properties. For example,
     * if IP changes, that's considered incompatible.
     *
     * @param oldLinkProperties Old link properties.
     * @param newLinkProperties New Link properties.
     *
     * @return {@code true} if the new link properties is compatible with the old link properties.
     */
    private boolean isLinkPropertiesCompatible(@NonNull LinkProperties oldLinkProperties,
            @NonNull LinkProperties newLinkProperties) {
        if (Objects.equals(oldLinkProperties, newLinkProperties)) return true;

        if (!LinkPropertiesUtils.isIdenticalAddresses(oldLinkProperties, newLinkProperties)) {
            // If the same address type was removed and added we need to cleanup.
            LinkPropertiesUtils.CompareOrUpdateResult<Integer, LinkAddress> result =
                    new LinkPropertiesUtils.CompareOrUpdateResult<>(
                            oldLinkProperties.getLinkAddresses(),
                            newLinkProperties.getLinkAddresses(),
                            linkAddress -> Objects.hash(linkAddress.getAddress(),
                                    linkAddress.getPrefixLength(), linkAddress.getScope()));
            log("isLinkPropertiesCompatible: old=" + oldLinkProperties
                    + " new=" + newLinkProperties + " result=" + result);
            for (LinkAddress added : result.added) {
                for (LinkAddress removed : result.removed) {
                    if (NetUtils.addressTypeMatches(removed.getAddress(), added.getAddress())) {
                        return false;
                    }
                }
            }
        }

        return true;
    }

    /**
     * Check if there are immutable capabilities changed. The connectivity service is not able
     * to handle immutable capabilities changed, but in very rare scenarios, immutable capabilities
     * need to be changed dynamically, such as in setup data call response, modem responded with the
     * same cid. In that case, we need to merge the new capabilities into the existing data network.
     *
     * @param oldCapabilities The old network capabilities.
     * @param newCapabilities The new network capabilities.
     * @return {@code true} if there are immutable network capabilities changed.
     */
    private static boolean areImmutableCapabilitiesChanged(
            @NonNull NetworkCapabilities oldCapabilities,
            @NonNull NetworkCapabilities newCapabilities) {
        if (oldCapabilities == null
                || ArrayUtils.isEmpty(oldCapabilities.getCapabilities())) return false;

        // Remove mutable capabilities from both old and new capabilities, the remaining
        // capabilities would be immutable capabilities.
        List<Integer> oldImmutableCapabilities = Arrays.stream(oldCapabilities.getCapabilities())
                .boxed().collect(Collectors.toList());
        oldImmutableCapabilities.removeAll(MUTABLE_CAPABILITIES);
        List<Integer> newImmutableCapabilities = Arrays.stream(newCapabilities.getCapabilities())
                .boxed().collect(Collectors.toList());
        newImmutableCapabilities.removeAll(MUTABLE_CAPABILITIES);
        return oldImmutableCapabilities.size() != newImmutableCapabilities.size()
                || !oldImmutableCapabilities.containsAll(newImmutableCapabilities);
    }

    /**
     * In some rare cases we need to re-create the network agent, for example, underlying network
     * IP changed, or when we unfortunately need to remove/add a immutable network capability.
     */
    private void recreateNetworkAgent() {
        if (isConnecting() || isDisconnected() || isDisconnecting()) {
            loge("Incorrect state for re-creating the network agent.");
            return;
        }

        // Abandon the network agent because we are going to create a new one.
        mNetworkAgent.abandon();
        // Create a new network agent and register with connectivity service. Note that the agent
        // will always be registered with NOT_SUSPENDED capability.
        mNetworkAgent = createNetworkAgent();
        mNetworkAgent.markConnected();
        // Because network agent is always created with NOT_SUSPENDED, we need to update
        // the suspended if it's was in suspended state.
        if (mSuspended) {
            log("recreateNetworkAgent: The network is in suspended state. Update the network"
                    + " capability again. nc=" + mNetworkCapabilities);
            mNetworkAgent.sendNetworkCapabilities(mNetworkCapabilities);
        }
    }

    /**
     * Update the network capabilities.
     */
    private void updateNetworkCapabilities() {
        final NetworkCapabilities.Builder builder = new NetworkCapabilities.Builder()
                .addTransportType(NetworkCapabilities.TRANSPORT_CELLULAR);
        boolean roaming = mPhone.getServiceState().getDataRoaming();

        builder.setNetworkSpecifier(new TelephonyNetworkSpecifier.Builder()
                .setSubscriptionId(mSubId).build());
        builder.setSubscriptionIds(Collections.singleton(mSubId));

        ApnSetting apnSetting = mDataProfile.getApnSetting();

        if (apnSetting != null) {
            apnSetting.getApnTypes().stream()
                    .map(DataUtils::apnTypeToNetworkCapability)
                    .filter(cap -> cap >= 0)
                    .forEach(builder::addCapability);
            if (apnSetting.getApnTypes().contains(ApnSetting.TYPE_ENTERPRISE)) {
                builder.addCapability(NetworkCapabilities.NET_CAPABILITY_INTERNET);
            }
        }

        // Once we set the MMTEL capability, we should never remove it because it's an immutable
        // capability defined by connectivity service. When the device enters from VoPS to non-VoPS,
        // we should perform grace tear down from data network controller if needed.
        if (mNetworkCapabilities != null
                && mNetworkCapabilities.hasCapability(NetworkCapabilities.NET_CAPABILITY_MMTEL)) {
            // Previous capability has MMTEL, so add it again.
            builder.addCapability(NetworkCapabilities.NET_CAPABILITY_MMTEL);
        } else {
            // Always add MMTEL capability on IMS network unless network explicitly indicates VoPS
            // not supported.
            if (mDataProfile.canSatisfy(NetworkCapabilities.NET_CAPABILITY_IMS)) {
                builder.addCapability(NetworkCapabilities.NET_CAPABILITY_MMTEL);
                if (mTransport == AccessNetworkConstants.TRANSPORT_TYPE_WWAN) {
                    NetworkRegistrationInfo nri = getNetworkRegistrationInfo();
                    if (nri != null) {
                        DataSpecificRegistrationInfo dsri = nri.getDataSpecificInfo();
                        // Check if the network is non-VoPS.
                        if (dsri != null && dsri.getVopsSupportInfo() != null
                                && !dsri.getVopsSupportInfo().isVopsSupported()
                                && !mDataConfigManager.shouldKeepNetworkUpInNonVops()) {
                            builder.removeCapability(NetworkCapabilities.NET_CAPABILITY_MMTEL);
                        }
                        log("updateNetworkCapabilities: dsri=" + dsri);
                    }
                }
            }
        }

        // Extract network capabilities from the traffic descriptor.
        for (TrafficDescriptor trafficDescriptor : mTrafficDescriptors) {
            try {
                if (trafficDescriptor.getOsAppId() == null) continue;
                OsAppId osAppId = new OsAppId(trafficDescriptor.getOsAppId());
                if (!osAppId.getOsId().equals(OsAppId.ANDROID_OS_ID)) {
                    loge("Received non-Android OS id " + osAppId.getOsId());
                    continue;
                }
                int networkCapability = DataUtils.getNetworkCapabilityFromString(
                        osAppId.getAppId());
                switch (networkCapability) {
                    case NetworkCapabilities.NET_CAPABILITY_ENTERPRISE:
                        builder.addCapability(networkCapability);
                        // Always add internet if TD contains enterprise.
                        builder.addCapability(NetworkCapabilities.NET_CAPABILITY_INTERNET);
                        builder.addEnterpriseId(osAppId.getDifferentiator());
                        break;
                    case NetworkCapabilities.NET_CAPABILITY_PRIORITIZE_LATENCY:
                    case NetworkCapabilities.NET_CAPABILITY_PRIORITIZE_BANDWIDTH:
                    case NetworkCapabilities.NET_CAPABILITY_CBS:
                        builder.addCapability(networkCapability);
                        break;
                    default:
                        loge("Invalid app id " + osAppId.getAppId());
                }
            } catch (Exception e) {
                loge("Exception: " + e + ". Failed to create osAppId from "
                        + new BigInteger(1, trafficDescriptor.getOsAppId()).toString(16));
            }
        }

        if (!mCongested) {
            builder.addCapability(NetworkCapabilities.NET_CAPABILITY_NOT_CONGESTED);
        }

        if (mTempNotMeteredSupported && mTempNotMetered) {
            builder.addCapability(NetworkCapabilities.NET_CAPABILITY_TEMPORARILY_NOT_METERED);
        }

        // Always start with NOT_VCN_MANAGED, then remove if VcnManager indicates this is part of a
        // VCN.
        builder.addCapability(NetworkCapabilities.NET_CAPABILITY_NOT_VCN_MANAGED);
        final VcnNetworkPolicyResult vcnPolicy = getVcnPolicy(builder.build());
        if (vcnPolicy != null && !vcnPolicy.getNetworkCapabilities()
                .hasCapability(NetworkCapabilities.NET_CAPABILITY_NOT_VCN_MANAGED)) {
            builder.removeCapability(NetworkCapabilities.NET_CAPABILITY_NOT_VCN_MANAGED);
        }

        if (!roaming) {
            builder.addCapability(NetworkCapabilities.NET_CAPABILITY_NOT_ROAMING);
        }

        if (!mSuspended) {
            builder.addCapability(NetworkCapabilities.NET_CAPABILITY_NOT_SUSPENDED);
        }

        if (mCarrierServicePackageUid != Process.INVALID_UID
                && ArrayUtils.contains(mAdministratorUids, mCarrierServicePackageUid)) {
            builder.setOwnerUid(mCarrierServicePackageUid);
            builder.setAllowedUids(Collections.singleton(mCarrierServicePackageUid));
        }
        builder.setAdministratorUids(mAdministratorUids);

        Set<Integer> meteredCapabilities = mDataConfigManager
                .getMeteredNetworkCapabilities(roaming).stream()
                .filter(cap -> mAccessNetworksManager.getPreferredTransportByNetworkCapability(cap)
                        == AccessNetworkConstants.TRANSPORT_TYPE_WWAN)
                .collect(Collectors.toSet());
        boolean unmeteredNetwork = meteredCapabilities.stream().noneMatch(
                Arrays.stream(builder.build().getCapabilities()).boxed()
                        .collect(Collectors.toSet())::contains);

        if (unmeteredNetwork) {
            builder.addCapability(NetworkCapabilities.NET_CAPABILITY_NOT_METERED);
        }

        // Always start with not-restricted, and then remove if needed.
        builder.addCapability(NetworkCapabilities.NET_CAPABILITY_NOT_RESTRICTED);

        // When data is disabled, or data roaming is disabled and the device is roaming, we need
        // to remove certain capabilities depending on scenarios.
        if (!mDataNetworkController.getDataSettingsManager().isDataEnabled()
                || (mPhone.getServiceState().getDataRoaming()
                && !mDataNetworkController.getDataSettingsManager().isDataRoamingEnabled())) {
            // If data is allowed because the request is a restricted network request, we need
            // to mark the network as restricted when data is disabled or data roaming is disabled
            // and the device is roaming. If we don't do that, non-privileged apps will be able
            // to use this network when data is disabled.
            if (mDataAllowedReason == DataAllowedReason.RESTRICTED_REQUEST) {
                builder.removeCapability(NetworkCapabilities.NET_CAPABILITY_NOT_RESTRICTED);
            } else if (mDataAllowedReason == DataAllowedReason.UNMETERED_USAGE
                    || mDataAllowedReason == DataAllowedReason.MMS_REQUEST
                    || mDataAllowedReason == DataAllowedReason.EMERGENCY_SUPL) {
                // If data is allowed due to unmetered usage, or MMS always-allowed, we need to
                // remove unrelated-but-metered capabilities.
                for (int capability : meteredCapabilities) {
                    // 1. If it's unmetered usage, remove all metered capabilities.
                    // 2. If it's MMS always-allowed, then remove all metered capabilities but MMS.
                    // 3/ If it's for emergency SUPL, then remove all metered capabilities but SUPL.
                    if ((capability == NetworkCapabilities.NET_CAPABILITY_MMS
                            && mDataAllowedReason == DataAllowedReason.MMS_REQUEST)
                            || (capability == NetworkCapabilities.NET_CAPABILITY_SUPL
                            && mDataAllowedReason == DataAllowedReason.EMERGENCY_SUPL)) {
                        // Not removing the capability for special uses.
                        continue;
                    }
                    builder.removeCapability(capability);
                }
            }
        }

        // If one of the capabilities are for special use, for example, IMS, CBS, then this
        // network should be restricted, regardless data is enabled or not.
        if (NetworkCapabilitiesUtils.inferRestrictedCapability(builder.build())
                || (vcnPolicy != null && !vcnPolicy.getNetworkCapabilities()
                        .hasCapability(NetworkCapabilities.NET_CAPABILITY_NOT_RESTRICTED))) {
            builder.removeCapability(NetworkCapabilities.NET_CAPABILITY_NOT_RESTRICTED);
        }

        // Set the bandwidth information.
        builder.setLinkDownstreamBandwidthKbps(mNetworkBandwidth.downlinkBandwidthKbps);
        builder.setLinkUpstreamBandwidthKbps(mNetworkBandwidth.uplinkBandwidthKbps);

        NetworkCapabilities nc = builder.build();
        if (mNetworkCapabilities == null || mNetworkAgent == null) {
            // This is the first time when network capabilities is created. The agent is not created
            // at this time. Just return here. The network capabilities will be used when network
            // agent is created.
            mNetworkCapabilities = nc;
            logl("Initial capabilities " + mNetworkCapabilities);
            return;
        }

        if (!nc.equals(mNetworkCapabilities)) {
            // Check if we are changing the immutable capabilities. Note that we should be very
            // careful and limit the use cases of changing immutable capabilities. Connectivity
            // service would not close sockets for clients if a network request becomes
            // unsatisfiable.
            if (mEverConnected && areImmutableCapabilitiesChanged(mNetworkCapabilities, nc)
                    && (isConnected() || isHandoverInProgress())) {
                // Before connectivity service supports making all capabilities mutable, it is
                // suggested to de-register and re-register the network agent if it is needed to
                // add/remove immutable capabilities.
                logl("updateNetworkCapabilities: Immutable capabilities changed. Re-create the "
                        + "network agent. Attempted to change from " + mNetworkCapabilities + " to "
                        + nc);
                mNetworkCapabilities = nc;
                recreateNetworkAgent();
            } else {
                // Now we need to inform connectivity service and data network controller
                // about the capabilities changed.
                mNetworkCapabilities = nc;
                log("Capabilities changed to " + mNetworkCapabilities);
                mNetworkAgent.sendNetworkCapabilities(mNetworkCapabilities);
            }

            // Only retry the request when the network is in connected or handover state. This is to
            // prevent request is detached during connecting state, and then become a setup/detach
            // infinite loop.
            boolean shouldRetry = isConnected() || isHandoverInProgress();
            removeUnsatisfiedNetworkRequests(shouldRetry);
            mDataNetworkCallback.invokeFromExecutor(() -> mDataNetworkCallback
                    .onNetworkCapabilitiesChanged(DataNetwork.this));
        } else {
            log("updateNetworkCapabilities: Capabilities not changed.");
        }
    }

    /**
     * @return The network capabilities of this data network.
     */
    public @NonNull NetworkCapabilities getNetworkCapabilities() {
        return mNetworkCapabilities;
    }

    /**
     * @return The link properties of this data network.
     */
    public @NonNull LinkProperties getLinkProperties() {
        return mLinkProperties;
    }

    /**
     * @return The data profile of this data network.
     */
    public @NonNull DataProfile getDataProfile() {
        return mDataProfile;
    }

    /**
     * Update data suspended state.
     */
    private void updateSuspendState() {
        if (isConnecting() || isDisconnected()) {
            // Return if not in the right state.
            return;
        }

        boolean newSuspendedState = false;
        // Get the uncombined service state directly.
        NetworkRegistrationInfo nri = getNetworkRegistrationInfo();
        if (nri == null) return;

        // Never set suspended for emergency apn. Emergency data connection
        // can work while device is not in service.
        if (mNetworkCapabilities.hasCapability(NetworkCapabilities.NET_CAPABILITY_EIMS)) {
            newSuspendedState = false;
            // If we are not in service, change to suspended.
        } else if (nri.getRegistrationState()
                != NetworkRegistrationInfo.REGISTRATION_STATE_HOME
                && nri.getRegistrationState()
                != NetworkRegistrationInfo.REGISTRATION_STATE_ROAMING) {
            newSuspendedState = true;
            // Check voice/data concurrency.
        } else if (!mPhone.getServiceStateTracker().isConcurrentVoiceAndDataAllowed()
                && mTransport == AccessNetworkConstants.TRANSPORT_TYPE_WWAN) {
            newSuspendedState = mPhone.getCallTracker().getState() != PhoneConstants.State.IDLE;
        }

        // Only notify when there is a change.
        if (mSuspended != newSuspendedState) {
            mSuspended = newSuspendedState;
            logl("Network becomes " + (mSuspended ? "suspended" : "unsuspended"));
            // To update NOT_SUSPENDED capability.
            updateNetworkCapabilities();
            notifyPreciseDataConnectionState();
            mDataNetworkCallback.invokeFromExecutor(() ->
                    mDataNetworkCallback.onSuspendedStateChanged(DataNetwork.this, mSuspended));
        }
    }

    /**
     * Allocate PDU session ID from the modem. This is only needed when the data network is
     * initiated on IWLAN.
     */
    private void allocatePduSessionId() {
        mRil.allocatePduSessionId(obtainMessage(EVENT_ALLOCATE_PDU_SESSION_ID_RESPONSE));
    }

    /**
     * Setup a data network.
     */
    private void setupData() {
        int dataNetworkType = getDataNetworkType();

        // We need to use the actual modem roaming state instead of the framework roaming state
        // here. This flag is only passed down to ril_service for picking the correct protocol (for
        // old modem backward compatibility).
        boolean isModemRoaming = mPhone.getServiceState().getDataRoamingFromRegistration();

        // Set this flag to true if the user turns on data roaming. Or if we override the roaming
        // state in framework, we should set this flag to true as well so the modem will not reject
        // the data call setup (because the modem actually thinks the device is roaming).
        boolean allowRoaming = mPhone.getDataRoamingEnabled()
                || (isModemRoaming && (!mPhone.getServiceState().getDataRoaming()
                /*|| isUnmeteredUseOnly()*/));

        TrafficDescriptor trafficDescriptor = mDataProfile.getTrafficDescriptor();
        final boolean matchAllRuleAllowed = trafficDescriptor == null
                || !TextUtils.isEmpty(trafficDescriptor.getDataNetworkName());

        int accessNetwork = DataUtils.networkTypeToAccessNetworkType(dataNetworkType);

        mDataServiceManagers.get(mTransport)
                .setupDataCall(accessNetwork, mDataProfile, isModemRoaming, allowRoaming,
                        DataService.REQUEST_REASON_NORMAL, null, mPduSessionId, null,
                        trafficDescriptor, matchAllRuleAllowed,
                        obtainMessage(EVENT_SETUP_DATA_NETWORK_RESPONSE));

        int apnTypeBitmask = mDataProfile.getApnSetting() != null
                ? mDataProfile.getApnSetting().getApnTypeBitmask() : ApnSetting.TYPE_NONE;
        mDataCallSessionStats.onSetupDataCall(apnTypeBitmask);

        logl("setupData: accessNetwork="
                + AccessNetworkType.toString(accessNetwork) + ", " + mDataProfile
                + ", isModemRoaming=" + isModemRoaming + ", allowRoaming=" + allowRoaming
                + ", PDU session id=" + mPduSessionId + ", matchAllRuleAllowed="
                + matchAllRuleAllowed);
        TelephonyMetrics.getInstance().writeSetupDataCall(mPhone.getPhoneId(),
                ServiceState.networkTypeToRilRadioTechnology(dataNetworkType),
                mDataProfile.getProfileId(), mDataProfile.getApn(), mDataProfile.getProtocolType());
    }

    /**
     * Get fail cause from {@link DataCallResponse} and the result code.
     *
     * @param resultCode The result code returned from
     * {@link DataServiceCallback#onSetupDataCallComplete(int, DataCallResponse)}.
     * @param response The data call response returned from
     * {@link DataServiceCallback#onSetupDataCallComplete(int, DataCallResponse)}.
     *
     * @return The fail cause. {@link DataFailCause#NONE} if succeeds.
     */
    private @DataFailureCause int getFailCauseFromDataCallResponse(
            @DataServiceCallback.ResultCode int resultCode, @Nullable DataCallResponse response) {
        int failCause = DataFailCause.NONE;
        switch (resultCode) {
            case DataServiceCallback.RESULT_ERROR_ILLEGAL_STATE:
                failCause = DataFailCause.RADIO_NOT_AVAILABLE;
                break;
            case DataServiceCallback.RESULT_ERROR_BUSY:
            case DataServiceCallback.RESULT_ERROR_TEMPORARILY_UNAVAILABLE:
                failCause = DataFailCause.SERVICE_TEMPORARILY_UNAVAILABLE;
                break;
            case DataServiceCallback.RESULT_ERROR_INVALID_ARG:
                failCause = DataFailCause.UNACCEPTABLE_NETWORK_PARAMETER;
                break;
            case DataServiceCallback.RESULT_ERROR_UNSUPPORTED:
                failCause = DataFailCause.REQUEST_NOT_SUPPORTED;
                break;
            case DataServiceCallback.RESULT_SUCCESS:
                if (response != null) {
                    failCause = DataFailCause.getFailCause(response.getCause());
                }
                break;
        }
        return failCause;
    }

    /**
     * Update data network based on the latest {@link DataCallResponse}.
     *
     * @param response The data call response from data service.
     */
    private void updateDataNetwork(@NonNull DataCallResponse response) {
        mCid.put(mTransport, response.getId());
        LinkProperties linkProperties = new LinkProperties();

        // Set interface name
        linkProperties.setInterfaceName(response.getInterfaceName());

        // Set PDU session id
        if (mPduSessionId != response.getPduSessionId()) {
            mPduSessionId = response.getPduSessionId();
            log("PDU session id updated to " + mPduSessionId);
        }

        // Set the link status
        if (mLinkStatus != response.getLinkStatus()) {
            mLinkStatus = response.getLinkStatus();
            log("Link status updated to " + DataUtils.linkStatusToString(mLinkStatus));
            mDataNetworkCallback.invokeFromExecutor(
                    () -> mDataNetworkCallback.onLinkStatusChanged(DataNetwork.this, mLinkStatus));
        }

        // Set link addresses
        if (response.getAddresses().size() > 0) {
            for (LinkAddress la : response.getAddresses()) {
                if (!la.getAddress().isAnyLocalAddress()) {
                    logv("addr/pl=" + la.getAddress() + "/" + la.getPrefixLength());
                    linkProperties.addLinkAddress(la);
                }
            }
        } else {
            loge("no address for ifname=" + response.getInterfaceName());
        }

        // Set DNS servers
        if (response.getDnsAddresses().size() > 0) {
            for (InetAddress dns : response.getDnsAddresses()) {
                if (!dns.isAnyLocalAddress()) {
                    linkProperties.addDnsServer(dns);
                }
            }
        } else {
            loge("Empty dns response");
        }

        // Set PCSCF
        if (response.getPcscfAddresses().size() > 0) {
            for (InetAddress pcscf : response.getPcscfAddresses()) {
                linkProperties.addPcscfServer(pcscf);
            }
        }

        // For backwards compatibility, use getMtu() if getMtuV4() is not available.
        int mtuV4 = response.getMtuV4() > 0 ? response.getMtuV4() : response.getMtu();

        if (mtuV4 <= 0) {
            // Use back up value from data profile.
            if (mDataProfile.getApnSetting() != null) {
                mtuV4 = mDataProfile.getApnSetting().getMtuV4();
            }
            if (mtuV4 <= 0) {
                mtuV4 = mDataConfigManager.getDefaultMtu();
            }
        }

        // For backwards compatibility, use getMtu() if getMtuV6() is not available.
        int mtuV6 = response.getMtuV6() > 0 ? response.getMtuV6() : response.getMtu();
        if (mtuV6 <= 0) {
            // Use back up value from data profile.
            if (mDataProfile.getApnSetting() != null) {
                mtuV6 = mDataProfile.getApnSetting().getMtuV6();
            }
            if (mtuV6 <= 0) {
                mtuV6 = mDataConfigManager.getDefaultMtu();
            }
        }

        // Set MTU for each route.
        for (InetAddress gateway : response.getGatewayAddresses()) {
            int mtu = gateway instanceof java.net.Inet6Address ? mtuV6 : mtuV4;
            linkProperties.addRoute(new RouteInfo(null, gateway, null,
                    RouteInfo.RTN_UNICAST, mtu));
        }

        // LinkProperties.setMtu should be deprecated. The mtu for each route has been already
        // provided in addRoute() above. For backwards compatibility, we still need to provide
        // a value for the legacy MTU. Use the higher value of v4 and v6 value here.
        linkProperties.setMtu(Math.max(mtuV4, mtuV6));

        if (mDataProfile.getApnSetting() != null
                && !TextUtils.isEmpty(mDataProfile.getApnSetting().getProxyAddressAsString())) {
            int port = mDataProfile.getApnSetting().getProxyPort();
            if (port == -1) {
                port = 8080;
            }
            ProxyInfo proxy = ProxyInfo.buildDirectProxy(
                    mDataProfile.getApnSetting().getProxyAddressAsString(), port);
            linkProperties.setHttpProxy(proxy);
        }

        linkProperties.setTcpBufferSizes(mTcpBufferSizes);

        mNetworkSliceInfo = response.getSliceInfo();

        mTrafficDescriptors.clear();
        mTrafficDescriptors.addAll(response.getTrafficDescriptors());

        mQosBearerSessions.clear();
        mQosBearerSessions.addAll(response.getQosBearerSessions());
        if (mQosCallbackTracker != null) {
            mQosCallbackTracker.updateSessions(mQosBearerSessions);
        }

        if (!linkProperties.equals(mLinkProperties)) {
            // If the new link properties is not compatible (e.g. IP changes, interface changes),
            // then we should de-register the network agent and re-create a new one.
            if ((isConnected() || isHandoverInProgress())
                    && !isLinkPropertiesCompatible(mLinkProperties, linkProperties)) {
                logl("updateDataNetwork: Incompatible link properties detected. Re-create the "
                        + "network agent. Changed from " + mLinkProperties + " to "
                        + linkProperties);

                mLinkProperties = linkProperties;
                recreateNetworkAgent();
            } else {
                mLinkProperties = linkProperties;
                log("sendLinkProperties " + mLinkProperties);
                mNetworkAgent.sendLinkProperties(mLinkProperties);
            }
        }

        updateNetworkCapabilities();
    }

    /**
     * Called when receiving setup data network response from the data service.
     *
     * @param resultCode The result code.
     * @param response The response.
     */
    private void onSetupResponse(@DataServiceCallback.ResultCode int resultCode,
            @Nullable DataCallResponse response) {
        logl("onSetupResponse: resultCode=" + DataServiceCallback.resultCodeToString(resultCode)
                + ", response=" + response);
        mFailCause = getFailCauseFromDataCallResponse(resultCode, response);
        validateDataCallResponse(response, true /*isSetupResponse*/);
        if (mFailCause == DataFailCause.NONE) {
            DataNetwork dataNetwork = mDataNetworkController.getDataNetworkByInterface(
                    response.getInterfaceName());
            if (dataNetwork != null) {
                logl("Interface " + response.getInterfaceName() + " has been already used by "
                        + dataNetwork + ". Silently tear down now.");
                // If this is a pre-5G data setup, that means APN database has some problems. For
                // example, different APN settings have the same APN name.
                if (response.getTrafficDescriptors().isEmpty() && dataNetwork.isConnected()) {
                    reportAnomaly("Duplicate network interface " + response.getInterfaceName()
                            + " detected.", "62f66e7e-8d71-45de-a57b-dc5c78223fd5");
                }

                // Do not actually invoke onTearDown, otherwise the existing data network will be
                // torn down.
                mRetryDelayMillis = DataCallResponse.RETRY_DURATION_UNDEFINED;
                mFailCause = DataFailCause.NO_RETRY_FAILURE;
                transitionTo(mDisconnectedState);
                return;
            }

            updateDataNetwork(response);

            // TODO: Evaluate all network requests and see if each request still can be satisfied.
            //  For requests that can't be satisfied anymore, we need to put them back to the
            //  unsatisfied pool. If none of network requests can be satisfied, then there is no
            //  need to mark network agent connected. Just silently deactivate the data network.
            if (mAttachedNetworkRequestList.size() == 0) {
                log("Tear down the network since there is no live network request.");
                // Directly call onTearDown here. Calling tearDown will cause deadlock because
                // EVENT_TEAR_DOWN_NETWORK is deferred until state machine enters connected state,
                // which will never happen in this case.
                onTearDown(TEAR_DOWN_REASON_NO_LIVE_REQUEST);
                return;
            }

            if (mVcnManager != null && mVcnManager.applyVcnNetworkPolicy(mNetworkCapabilities,
                    mLinkProperties).isTeardownRequested()) {
                log("VCN service requested to tear down the network.");
                // Directly call onTearDown here. Calling tearDown will cause deadlock because
                // EVENT_TEAR_DOWN_NETWORK is deferred until state machine enters connected state,
                // which will never happen in this case.
                onTearDown(TEAR_DOWN_REASON_VCN_REQUESTED);
                return;
            }

            transitionTo(mConnectedState);
        } else {
            // Setup data failed.
            mRetryDelayMillis = response != null ? response.getRetryDurationMillis()
                    : DataCallResponse.RETRY_DURATION_UNDEFINED;
            transitionTo(mDisconnectedState);
        }

        int apnTypeBitmask = ApnSetting.TYPE_NONE;
        int protocol = ApnSetting.PROTOCOL_UNKNOWN;
        if (mDataProfile.getApnSetting() != null) {
            apnTypeBitmask = mDataProfile.getApnSetting().getApnTypeBitmask();
            protocol = mDataProfile.getApnSetting().getProtocol();
        }
        mDataCallSessionStats.onSetupDataCallResponse(response,
                getDataNetworkType(),
                apnTypeBitmask,
                protocol,
                // Log the raw fail cause to avoid large amount of UNKNOWN showing on metrics.
                response != null ? response.getCause() : mFailCause);
    }

    /**
     * If the {@link DataCallResponse} contains invalid info, triggers an anomaly report.
     *
     * @param response The response to be validated
     * @param isSetupResponse {@code true} if the response is for initial data call setup
     */
    private void validateDataCallResponse(@Nullable DataCallResponse response,
            boolean isSetupResponse) {
        if (response == null
                || response.getLinkStatus() == DataCallResponse.LINK_STATUS_INACTIVE) return;
        int failCause = response.getCause();
        if (failCause == DataFailCause.NONE) {
            if (TextUtils.isEmpty(response.getInterfaceName())
                    || response.getAddresses().isEmpty()
                    // if out of range
                    || response.getLinkStatus() < DataCallResponse.LINK_STATUS_UNKNOWN
                    || response.getLinkStatus() > DataCallResponse.LINK_STATUS_ACTIVE
                    || response.getProtocolType() < ApnSetting.PROTOCOL_UNKNOWN
                    || response.getProtocolType() > ApnSetting.PROTOCOL_UNSTRUCTURED
                    || response.getHandoverFailureMode()
                    < DataCallResponse.HANDOVER_FAILURE_MODE_UNKNOWN
                    || response.getHandoverFailureMode()
                    > DataCallResponse.HANDOVER_FAILURE_MODE_NO_FALLBACK_RETRY_SETUP_NORMAL) {
                loge("Invalid DataCallResponse:" + response);
                reportAnomaly("Invalid DataCallResponse detected",
                        "1f273e9d-b09c-46eb-ad1c-421d01f61164");
            }
            // Check IP for initial setup response
            NetworkRegistrationInfo nri = getNetworkRegistrationInfo();
            if (isSetupResponse
                    && mDataProfile.getApnSetting() != null && nri != null && nri.isInService()) {
                boolean isRoaming = nri.getNetworkRegistrationState()
                        == NetworkRegistrationInfo.REGISTRATION_STATE_ROAMING;
                int protocol = isRoaming ? mDataProfile.getApnSetting().getRoamingProtocol()
                        : mDataProfile.getApnSetting().getProtocol();
                String underlyingDataService = mTransport
                        == AccessNetworkConstants.TRANSPORT_TYPE_WWAN
                        ? "RIL" : "IWLAN data service";
                if (protocol == ApnSetting.PROTOCOL_IP) {
                    if (response.getAddresses().stream().anyMatch(
                            la -> la.getAddress() instanceof java.net.Inet6Address)) {
                        loge("Invalid DataCallResponse. Requested IPv4 but got IPv6 address. "
                                + response);
                        reportAnomaly(underlyingDataService + " reported mismatched IP "
                                + "type. Requested IPv4 but got IPv6 address.",
                                "7744f920-fb64-4db0-ba47-de0eae485a80");
                    }
                } else if (protocol == ApnSetting.PROTOCOL_IPV6) {
                    if (response.getAddresses().stream().anyMatch(
                            la -> la.getAddress() instanceof java.net.Inet4Address)) {
                        loge("Invalid DataCallResponse. Requested IPv6 but got IPv4 address. "
                                + response);
                        reportAnomaly(underlyingDataService + " reported mismatched IP "
                                        + "type. Requested IPv6 but got IPv4 address.",
                                "7744f920-fb64-4db0-ba47-de0eae485a80");
                    }
                }
            }
        } else if (!DataFailCause.isFailCauseExisting(failCause)) { // Setup data failed.
            loge("Invalid DataFailCause in " + response);
            reportAnomaly("Invalid DataFailCause: (0x" + Integer.toHexString(failCause)
                            + ")",
                    "6b264f28-9f58-4cbd-9e0e-d7624ba30879");
        }
    }

    /**
     * Called when receiving deactivate data network response from the data service.
     *
     * @param resultCode The result code.
     */
    private void onDeactivateResponse(@DataServiceCallback.ResultCode int resultCode) {
        logl("onDeactivateResponse: resultCode="
                + DataServiceCallback.resultCodeToString(resultCode));
        if (resultCode == DataServiceCallback.RESULT_ERROR_ILLEGAL_STATE) {
            log("Remove network since deactivate request returned an error.");
            mFailCause = DataFailCause.RADIO_NOT_AVAILABLE;
            transitionTo(mDisconnectedState);
        } else if (mPhone.getHalVersion().less(RIL.RADIO_HAL_VERSION_2_0)) {
            log("Remove network on deactivate data response on old HAL "
                    + mPhone.getHalVersion());
            mFailCause = DataFailCause.LOST_CONNECTION;
            transitionTo(mDisconnectedState);
        }
    }

    /**
     * Tear down the data network immediately.
     *
     * @param reason The reason of tearing down the network.
     */
    public void tearDown(@TearDownReason int reason) {
        if (getCurrentState() == null || isDisconnected()) {
            return;
        }
        mTearDownReason = reason;
        sendMessage(obtainMessage(EVENT_TEAR_DOWN_NETWORK, reason));
    }

    private void onTearDown(@TearDownReason int reason) {
        logl("onTearDown: reason=" + tearDownReasonToString(reason));

        // track frequent NetworkAgent.onNetworkUnwanted() call of IMS and INTERNET
        if (reason == TEAR_DOWN_REASON_CONNECTIVITY_SERVICE_UNWANTED
                && isConnected()
                && (mNetworkCapabilities.hasCapability(NetworkCapabilities.NET_CAPABILITY_IMS)
                || mNetworkCapabilities.hasCapability(
                        NetworkCapabilities.NET_CAPABILITY_INTERNET))) {
            mDataNetworkCallback.onTrackNetworkUnwanted(this);
        }

        mDataServiceManagers.get(mTransport).deactivateDataCall(mCid.get(mTransport),
                reason == TEAR_DOWN_REASON_AIRPLANE_MODE_ON ? DataService.REQUEST_REASON_SHUTDOWN
                        : DataService.REQUEST_REASON_NORMAL,
                obtainMessage(EVENT_DEACTIVATE_DATA_NETWORK_RESPONSE));
        mDataCallSessionStats.setDeactivateDataCallReason(DataService.REQUEST_REASON_NORMAL);
        mInvokedDataDeactivation = true;
    }

    /**
     * @return {@code true} if this is an IMS network and tear down should be delayed until call
     * ends on this data network.
     */
    public boolean shouldDelayImsTearDownDueToInCall() {
        return mDataConfigManager.isImsDelayTearDownEnabled()
                && mNetworkCapabilities != null
                && mNetworkCapabilities.hasCapability(NetworkCapabilities.NET_CAPABILITY_MMTEL)
                && mPhone.getImsPhone() != null
                && mPhone.getImsPhone().getCallTracker().getState()
                != PhoneConstants.State.IDLE;
    }

    /**
     * Tear down the data network when condition is met or timed out. Data network will enter
     * {@link DisconnectingState} immediately and waiting for condition met. When condition is met,
     * {@link DataNetworkController} should invoke {@link Consumer#accept(Object)} so the actual
     * tear down work can be performed.
     *
     * This is primarily used for IMS graceful tear down. {@link DataNetworkController} inform
     * {@link DataNetwork} to enter {@link DisconnectingState}. IMS service can observe this
     * through {@link PreciseDataConnectionState#getState()} and then perform IMS de-registration
     * work. After IMS de-registered, {@link DataNetworkController} informs {@link DataNetwork}
     * that it's okay to tear down the network.
     *
     * @param reason The tear down reason.
     *
     * @param timeoutMillis Timeout in milliseconds. Within the time window, clients will have to
     * call {@link Consumer#accept(Object)}, otherwise, data network will be torn down when
     * timed out.
     *
     * @return The runnable for client to execute when condition is met. When executed, tear down
     * will be performed. {@code null} if the data network is already disconnected or being
     * disconnected.
     */
    public @Nullable Runnable tearDownWhenConditionMet(@TearDownReason int reason,
            long timeoutMillis) {
        if (getCurrentState() == null || isDisconnected() || isDisconnecting()) {
            loge("tearDownWhenConditionMet: Not in the right state. State=" + getCurrentState());
            return null;
        }
        logl("tearDownWhenConditionMet: reason=" + tearDownReasonToString(reason) + ", timeout="
                + timeoutMillis + "ms.");
        sendMessage(EVENT_WAITING_FOR_TEARING_DOWN_CONDITION_MET, reason, (int) timeoutMillis);
        return () -> this.tearDown(reason);
    }

    /**
     * Called when receiving {@link DataServiceCallback#onDataCallListChanged(List)} from the data
     * service.
     *
     * @param transport The transport where this event from.
     * @param responseList The data call response list.
     */
    private void onDataStateChanged(@TransportType int transport,
            @NonNull List<DataCallResponse> responseList) {
        // Ignore the update if it's not from the data service on the right transport.
        // Also if never received data call response from setup call response, which updates the
        // cid, ignore the update here.
        logv("onDataStateChanged: " + responseList);
        if (transport != mTransport || mCid.get(mTransport) == INVALID_CID || isDisconnected()) {
            return;
        }

        DataCallResponse response = responseList.stream()
                .filter(r -> mCid.get(mTransport) == r.getId())
                .findFirst()
                .orElse(null);
        if (response != null) {
            if (!response.equals(mDataCallResponse)) {
                log("onDataStateChanged: " + response);
                validateDataCallResponse(response, false /*isSetupResponse*/);
                mDataCallResponse = response;
                if (response.getLinkStatus() != DataCallResponse.LINK_STATUS_INACTIVE) {
                    updateDataNetwork(response);
                } else {
                    log("onDataStateChanged: PDN inactive reported by "
                            + AccessNetworkConstants.transportTypeToString(mTransport)
                            + " data service.");
                    mFailCause = mEverConnected ? response.getCause()
                            : DataFailCause.NO_RETRY_FAILURE;
                    mRetryDelayMillis = DataCallResponse.RETRY_DURATION_UNDEFINED;
                    transitionTo(mDisconnectedState);
                }
            }
        } else {
            // The data call response is missing from the list. This means the PDN is gone. This
            // is the PDN lost reported by the modem. We don't send another DEACTIVATE_DATA request
            // for that
            log("onDataStateChanged: PDN disconnected reported by "
                    + AccessNetworkConstants.transportTypeToString(mTransport) + " data service.");
            mFailCause = mEverConnected ? DataFailCause.LOST_CONNECTION
                    : DataFailCause.NO_RETRY_FAILURE;
            mRetryDelayMillis = DataCallResponse.RETRY_DURATION_UNDEFINED;
            transitionTo(mDisconnectedState);
        }
    }

    /**
     * Called when carrier config updated.
     */
    private void onCarrierConfigUpdated() {
        log("onCarrierConfigUpdated");

        updateBandwidthFromDataConfig();
        updateTcpBufferSizes();
        updateMeteredAndCongested();
    }

    /**
     * Called when receiving bandwidth update from the modem.
     *
     * @param linkCapacityEstimates The link capacity estimate list from the modem.
     */
    private void onBandwidthUpdatedFromModem(
            @NonNull List<LinkCapacityEstimate> linkCapacityEstimates) {
        Objects.requireNonNull(linkCapacityEstimates);
        if (linkCapacityEstimates.isEmpty()) return;

        int uplinkBandwidthKbps = 0, downlinkBandwidthKbps = 0;
        for (LinkCapacityEstimate linkCapacityEstimate : linkCapacityEstimates) {
            if (linkCapacityEstimate.getType() == LinkCapacityEstimate.LCE_TYPE_COMBINED) {
                uplinkBandwidthKbps = linkCapacityEstimate.getUplinkCapacityKbps();
                downlinkBandwidthKbps = linkCapacityEstimate.getDownlinkCapacityKbps();
                break;
            } else if (linkCapacityEstimate.getType() == LinkCapacityEstimate.LCE_TYPE_PRIMARY
                    || linkCapacityEstimate.getType() == LinkCapacityEstimate.LCE_TYPE_SECONDARY) {
                uplinkBandwidthKbps += linkCapacityEstimate.getUplinkCapacityKbps();
                downlinkBandwidthKbps += linkCapacityEstimate.getDownlinkCapacityKbps();
            } else {
                loge("Invalid LinkCapacityEstimate type " + linkCapacityEstimate.getType());
            }
        }
        onBandwidthUpdated(uplinkBandwidthKbps, downlinkBandwidthKbps);
    }

    /**
     * Called when bandwidth estimation updated from either modem or the bandwidth estimator.
     *
     * @param uplinkBandwidthKbps Uplink bandwidth estimate in Kbps.
     * @param downlinkBandwidthKbps Downlink bandwidth estimate in Kbps.
     */
    private void onBandwidthUpdated(int uplinkBandwidthKbps, int downlinkBandwidthKbps) {
        log("onBandwidthUpdated: downlinkBandwidthKbps=" + downlinkBandwidthKbps
                + ", uplinkBandwidthKbps=" + uplinkBandwidthKbps);
        NetworkBandwidth bandwidthFromConfig = mDataConfigManager.getBandwidthForNetworkType(
                mTelephonyDisplayInfo);

        if (downlinkBandwidthKbps == LinkCapacityEstimate.INVALID && bandwidthFromConfig != null) {
            // Fallback to carrier config.
            downlinkBandwidthKbps = bandwidthFromConfig.downlinkBandwidthKbps;
        }

        if (uplinkBandwidthKbps == LinkCapacityEstimate.INVALID && bandwidthFromConfig != null) {
            // Fallback to carrier config.
            uplinkBandwidthKbps = bandwidthFromConfig.uplinkBandwidthKbps;
        }

        // Make sure uplink is not greater than downlink.
        uplinkBandwidthKbps = Math.min(uplinkBandwidthKbps, downlinkBandwidthKbps);
        mNetworkBandwidth = new NetworkBandwidth(downlinkBandwidthKbps, uplinkBandwidthKbps);

        updateNetworkCapabilities();
    }

    /**
     * Called when {@link TelephonyDisplayInfo} changed. This can happen when network types or
     * override network types (5G NSA, 5G MMWAVE) change.
     */
    private void onDisplayInfoChanged() {
        mTelephonyDisplayInfo = mPhone.getDisplayInfoController().getTelephonyDisplayInfo();
        updateBandwidthFromDataConfig();
        updateTcpBufferSizes();
        updateMeteredAndCongested();
    }

    /**
     * Update the bandwidth from carrier config. Note this is no-op if the bandwidth source is not
     * carrier config.
     */
    private void updateBandwidthFromDataConfig() {
        if (mDataConfigManager.getBandwidthEstimateSource() != BANDWIDTH_SOURCE_CARRIER_CONFIG) {
            return;
        }
        log("updateBandwidthFromDataConfig");
        mNetworkBandwidth = mDataConfigManager.getBandwidthForNetworkType(mTelephonyDisplayInfo);
        updateNetworkCapabilities();
    }

    /**
     * Update the TCP buffer sizes from resource overlays.
     */
    private void updateTcpBufferSizes() {
        log("updateTcpBufferSizes");
        mTcpBufferSizes = mDataConfigManager.getTcpConfigString(mTelephonyDisplayInfo);
        LinkProperties linkProperties = new LinkProperties(mLinkProperties);
        linkProperties.setTcpBufferSizes(mTcpBufferSizes);
        if (!linkProperties.equals(mLinkProperties)) {
            mLinkProperties = linkProperties;
            log("sendLinkProperties " + mLinkProperties);
            mNetworkAgent.sendLinkProperties(mLinkProperties);
        }
    }

    /**
     * Update the metered and congested values from carrier configs and subscription overrides
     */
    private void updateMeteredAndCongested() {
        int networkType = mTelephonyDisplayInfo.getNetworkType();
        switch (mTelephonyDisplayInfo.getOverrideNetworkType()) {
            case TelephonyDisplayInfo.OVERRIDE_NETWORK_TYPE_NR_ADVANCED:
            case TelephonyDisplayInfo.OVERRIDE_NETWORK_TYPE_NR_NSA:
                networkType = TelephonyManager.NETWORK_TYPE_NR;
                break;
            case TelephonyDisplayInfo.OVERRIDE_NETWORK_TYPE_LTE_ADVANCED_PRO:
            case TelephonyDisplayInfo.OVERRIDE_NETWORK_TYPE_LTE_CA:
                networkType = TelephonyManager.NETWORK_TYPE_LTE_CA;
                break;
        }
        log("updateMeteredAndCongested: networkType="
                + TelephonyManager.getNetworkTypeName(networkType));
        boolean changed = false;
        if (mDataConfigManager.isTempNotMeteredSupportedByCarrier() != mTempNotMeteredSupported) {
            mTempNotMeteredSupported = !mTempNotMeteredSupported;
            changed = true;
            log("updateMeteredAndCongested: mTempNotMeteredSupported changed to "
                    + mTempNotMeteredSupported);
        }
        boolean isTempNotMetered = mDataConfigManager.isNetworkTypeUnmetered(
                mTelephonyDisplayInfo, mPhone.getServiceState())
                && (mDataNetworkController.getUnmeteredOverrideNetworkTypes().contains(networkType)
                || isNetworkTypeUnmetered(networkType));
        if (isTempNotMetered != mTempNotMetered) {
            mTempNotMetered = isTempNotMetered;
            changed = true;
            log("updateMeteredAndCongested: mTempNotMetered changed to " + mTempNotMetered);
        }
        if (mDataNetworkController.getCongestedOverrideNetworkTypes().contains(networkType)
                != mCongested) {
            mCongested = !mCongested;
            changed = true;
            log("updateMeteredAndCongested: mCongested changed to " + mCongested);
        }
        if (changed) {
            updateNetworkCapabilities();
        }
        if (mTempNotMetered && isInternetSupported()) {
            // NR NSA and NR have the same network type: NR
            mDataCallSessionStats.onUnmeteredUpdate(networkType);
        }
    }

    /**
     * Get whether the network type is unmetered from SubscriptionPlans, from either an unmetered
     * general plan or specific plan for the given network type.
     *
     * @param networkType The network type to check meteredness for
     * @return Whether the given network type is unmetered based on SubscriptionPlans
     */
    private boolean isNetworkTypeUnmetered(@NetworkType int networkType) {
        List<SubscriptionPlan> plans = mDataNetworkController.getSubscriptionPlans();
        if (plans.isEmpty()) return false;
        boolean isGeneralUnmetered = true;
        Set<Integer> allNetworkTypes = Arrays.stream(TelephonyManager.getAllNetworkTypes())
                .boxed().collect(Collectors.toSet());
        for (SubscriptionPlan plan : plans) {
            // Check if plan is general (applies to all network types) or specific
            if (Arrays.stream(plan.getNetworkTypes()).boxed().collect(Collectors.toSet())
                    .containsAll(allNetworkTypes)) {
                if (plan.getDataLimitBytes() != SubscriptionPlan.BYTES_UNLIMITED) {
                    // Metered takes precedence over unmetered for safety
                    isGeneralUnmetered = false;
                }
            } else {
                // Check if plan applies to given network type
                if (networkType != TelephonyManager.NETWORK_TYPE_UNKNOWN) {
                    for (int planNetworkType : plan.getNetworkTypes()) {
                        if (planNetworkType == networkType) {
                            return plan.getDataLimitBytes() == SubscriptionPlan.BYTES_UNLIMITED;
                        }
                    }
                }
            }
        }
        return isGeneralUnmetered;
    }

    /**
     * @return The unique context id assigned by the data service in
     * {@link DataCallResponse#getId()}.
     */
    public int getId() {
        return mCid.get(mTransport);
    }

    /**
     * @return The current network type reported by the network service.
     */
    private @NetworkType int getDataNetworkType() {
        return getDataNetworkType(mTransport);
    }

    /**
     * Get the data network type on the specified transport.
     *
     * @param transport The transport.
     * @return The data network type.
     */
    private @NetworkType int getDataNetworkType(@TransportType int transport) {
        // WLAN transport can't have network type other than IWLAN. Ideally service state tracker
        // should report the correct RAT, but sometimes race condition could happen that service
        // state is reset to out of service and RAT not updated to IWLAN yet.
        if (transport == AccessNetworkConstants.TRANSPORT_TYPE_WLAN) {
            return TelephonyManager.NETWORK_TYPE_IWLAN;
        }

        ServiceState ss = mPhone.getServiceState();
        NetworkRegistrationInfo nrs = ss.getNetworkRegistrationInfo(
                NetworkRegistrationInfo.DOMAIN_PS, transport);
        if (nrs != null) {
            return nrs.getAccessNetworkTechnology();
        }
        return TelephonyManager.NETWORK_TYPE_UNKNOWN;
    }

    /**
     * @return The physical link status (i.e. RRC state).
     */
    public @LinkStatus int getLinkStatus() {
        return mLinkStatus;
    }

    /**
     * Update the network score and report to connectivity service if necessary.
     */
    private void updateNetworkScore() {
        int networkScore = getNetworkScore();
        if (networkScore != mNetworkScore) {
            logl("Updating score from " + mNetworkScore + " to " + networkScore);
            mNetworkScore = networkScore;
            mNetworkAgent.sendNetworkScore(mNetworkScore);
        }
    }

    /**
     * @return The network score. The higher score of the network has higher chance to be
     * selected by the connectivity service as active network.
     */
    private int getNetworkScore() {
        // If it's serving a network request that asks NET_CAPABILITY_INTERNET and doesn't have
        // specify a sub id, this data network is considered to be default internet data
        // connection. In this case we assign a slightly higher score of 50. The intention is
        // it will not be replaced by other data networks accidentally in DSDS use case.
        int score = OTHER_NETWORK_SCORE;
        for (TelephonyNetworkRequest networkRequest : mAttachedNetworkRequestList) {
            if (networkRequest.hasCapability(NetworkCapabilities.NET_CAPABILITY_INTERNET)
                    && networkRequest.getNetworkSpecifier() == null) {
                score = DEFAULT_INTERNET_NETWORK_SCORE;
            }
        }

        return score;
    }

    /**
     * @return Network registration info on the current transport.
     */
    private @Nullable NetworkRegistrationInfo getNetworkRegistrationInfo() {
        NetworkRegistrationInfo nri = mPhone.getServiceStateTracker().getServiceState()
                .getNetworkRegistrationInfo(NetworkRegistrationInfo.DOMAIN_PS, mTransport);
        if (nri == null) {
            loge("Can't get network registration info for "
                    + AccessNetworkConstants.transportTypeToString(mTransport));
            return null;
        }
        return nri;
    }

    /**
     * Get the APN type network capability. If there are more than one capabilities that are
     * APN types, then return the highest priority one which also has associated network request.
     * For example, if the network supports both MMS and internet, but only internet request
     * attached at this time, then the capability would be internet. Later on if MMS network request
     * attached to this network, then the APN type capability would be MMS.
     *
     * @return The APN type network capability from this network.
     *
     * @see #getPriority()
     */
    public @NetCapability int getApnTypeNetworkCapability() {
        if (!mAttachedNetworkRequestList.isEmpty()) {
            // The highest priority network request is always at the top of list.
            return mAttachedNetworkRequestList.get(0).getApnTypeNetworkCapability();
        } else {
            return Arrays.stream(getNetworkCapabilities().getCapabilities()).boxed()
                    .filter(cap -> DataUtils.networkCapabilityToApnType(cap)
                            != ApnSetting.TYPE_NONE)
                    .max(Comparator.comparingInt(mDataConfigManager::getNetworkCapabilityPriority))
                    .orElse(-1);
        }
    }

    /**
     * Get the priority of the network. The priority is derived from the highest priority capability
     * which also has such associated network request. For example, if the network supports both
     * MMS and internet, but only has internet request attached, then this network has internet's
     * priority. Later on when the MMS request attached to this network, the network's priority will
     * be updated to MMS's priority.
     *
     * @return The priority of the network.
     *
     * @see #getApnTypeNetworkCapability()
     */
    public int getPriority() {
        if (!mAttachedNetworkRequestList.isEmpty()) {
            // The highest priority network request is always at the top of list.
            return mAttachedNetworkRequestList.get(0).getPriority();
        } else {
            // If all network requests are already detached, then just pick the highest priority
            // capability's priority.
            return Arrays.stream(getNetworkCapabilities().getCapabilities()).boxed()
                    .map(mDataConfigManager::getNetworkCapabilityPriority)
                    .max(Integer::compare)
                    .orElse(0);
        }
    }

    /**
     * @return The attached network request list.
     */
    public @NonNull NetworkRequestList getAttachedNetworkRequestList() {
        return mAttachedNetworkRequestList;
    }

    /**
     * @return {@code true} if in connecting state.
     */
    public boolean isConnecting() {
        return getCurrentState() == mConnectingState;
    }

    /**
     * @return {@code true} if in connected state.
     */
    public boolean isConnected() {
        return getCurrentState() == mConnectedState;
    }

    /**
     * @return {@code true} if in disconnecting state.
     */
    public boolean isDisconnecting() {
        return getCurrentState() == mDisconnectingState;
    }

    /**
     * @return {@code true} if in disconnected state.
     */
    public boolean isDisconnected() {
        return getCurrentState() == mDisconnectedState;
    }

    /**
     * @return {@code true} if in handover state.
     */
    public boolean isHandoverInProgress() {
        return getCurrentState() == mHandoverState;
    }

    /**
     * @return {@code true} if the data network is suspended.
     */
    public boolean isSuspended() {
        return getState() == TelephonyManager.DATA_SUSPENDED;
    }

    /**
     * @return The current transport of the data network.
     */
    public @TransportType int getTransport() {
        return mTransport;
    }

    private @DataState int getState() {
        IState state = getCurrentState();
        if (state == null || isDisconnected()) {
            return TelephonyManager.DATA_DISCONNECTED;
        } else if (isConnecting()) {
            return TelephonyManager.DATA_CONNECTING;
        } else if (isConnected()) {
            // The data connection can only be suspended when it's in active state.
            if (mSuspended) {
                return TelephonyManager.DATA_SUSPENDED;
            }
            return TelephonyManager.DATA_CONNECTED;
        } else if (isDisconnecting()) {
            return TelephonyManager.DATA_DISCONNECTING;
        } else if (isHandoverInProgress()) {
            return TelephonyManager.DATA_HANDOVER_IN_PROGRESS;
        }

        return TelephonyManager.DATA_UNKNOWN;
    }

    /**
     * @return {@code true} if this data network supports internet.
     */
    public boolean isInternetSupported() {
        return mNetworkCapabilities.hasCapability(NetworkCapabilities.NET_CAPABILITY_INTERNET)
                && mNetworkCapabilities.hasCapability(
                        NetworkCapabilities.NET_CAPABILITY_NOT_RESTRICTED)
                && mNetworkCapabilities.hasCapability(
                        NetworkCapabilities.NET_CAPABILITY_TRUSTED)
                && mNetworkCapabilities.hasCapability(
                        NetworkCapabilities.NET_CAPABILITY_NOT_VPN);
    }

    /**
     * @return {@code true} if this network was setup for SUPL during emergency call. {@code false}
     * otherwise.
     */
    public boolean isEmergencySupl() {
        return mDataAllowedReason == DataAllowedReason.EMERGENCY_SUPL;
    }

    /**
     * Get precise data connection state
     *
     * @return The {@link PreciseDataConnectionState}
     */
    private PreciseDataConnectionState getPreciseDataConnectionState() {
        return new PreciseDataConnectionState.Builder()
                .setTransportType(mTransport)
                .setId(mCid.get(mTransport))
                .setState(getState())
                .setApnSetting(mDataProfile.getApnSetting())
                .setLinkProperties(mLinkProperties)
                .setNetworkType(getDataNetworkType())
                .setFailCause(mFailCause)
                .build();
    }

    /**
     * Send the precise data connection state to the listener of
     * {@link android.telephony.TelephonyCallback.PreciseDataConnectionStateListener}.
     */
    private void notifyPreciseDataConnectionState() {
        PreciseDataConnectionState pdcs = getPreciseDataConnectionState();
        logv("notifyPreciseDataConnectionState=" + pdcs);
        mPhone.notifyDataConnection(pdcs);
    }

    /**
     * Request the data network to handover to the target transport.
     *
     * This is the starting point of initiating IWLAN/cellular handover. It will first call
     * {@link DataServiceManager#startHandover(int, Message)} to notify source transport that
     * handover is about to start, and then call {@link DataServiceManager#setupDataCall(int,
     * DataProfile, boolean, boolean, int, LinkProperties, int, NetworkSliceInfo, TrafficDescriptor,
     * boolean, Message)} on target transport to initiate the handover process.
     *
     * @param targetTransport The target transport.
     * @param retryEntry Data handover retry entry. This would be {@code null} for first time
     * handover attempt.
     * @return {@code true} if the request has been accepted.
     */
    public boolean startHandover(@TransportType int targetTransport,
            @Nullable DataHandoverRetryEntry retryEntry) {
        if (getCurrentState() == null || isDisconnected() || isDisconnecting()) {
            // Fail the request if not in the appropriate state.
            if (retryEntry != null) retryEntry.setState(DataRetryEntry.RETRY_STATE_CANCELLED);
            return false;
        }

        // Before we really initiate the handover process on target transport, we need to notify
        // source transport that handover is about to start. Handover will be eventually initiated
        // in onStartHandover().
        sendMessage(obtainMessage(EVENT_NOTIFY_HANDOVER_STARTED, 0, targetTransport, retryEntry));
        return true;
    }

    /**
     * Called when starting IWLAN/cellular handover process on the target transport.
     *
     * @param targetTransport The target transport.
     * @param retryEntry Data handover retry entry. This would be {@code null} for first time
     * handover attempt.
     */
    private void onStartHandover(@TransportType int targetTransport,
            @Nullable DataHandoverRetryEntry retryEntry) {
        if (mTransport == targetTransport) {
            log("onStartHandover: The network is already on "
                    + AccessNetworkConstants.transportTypeToString(mTransport)
                    + ", handover is not needed.");
            if (retryEntry != null) retryEntry.setState(DataRetryEntry.RETRY_STATE_CANCELLED);
            return;
        }

        // We need to use the actual modem roaming state instead of the framework roaming state
        // here. This flag is only passed down to ril_service for picking the correct protocol (for
        // old modem backward compatibility).
        boolean isModemRoaming = mPhone.getServiceState().getDataRoamingFromRegistration();

        // Set this flag to true if the user turns on data roaming. Or if we override the roaming
        // state in framework, we should set this flag to true as well so the modem will not reject
        // the data call setup (because the modem actually thinks the device is roaming).
        boolean allowRoaming = mPhone.getDataRoamingEnabled()
                || (isModemRoaming && (!mPhone.getServiceState().getDataRoaming()));

        mHandoverDataProfile = mDataProfile;
        int targetNetworkType = getDataNetworkType(targetTransport);
        if (targetNetworkType != TelephonyManager.NETWORK_TYPE_UNKNOWN
                && !mAttachedNetworkRequestList.isEmpty()) {
            TelephonyNetworkRequest networkRequest = mAttachedNetworkRequestList.get(0);
            DataProfile dataProfile = mDataNetworkController.getDataProfileManager()
                    .getDataProfileForNetworkRequest(networkRequest, targetNetworkType, false);
            // Some carriers have different profiles between cellular and IWLAN. We need to
            // dynamically switch profile, but only when those profiles have same APN name.
            if (dataProfile != null && dataProfile.getApnSetting() != null
                    && mDataProfile.getApnSetting() != null
                    && TextUtils.equals(dataProfile.getApnSetting().getApnName(),
                    mDataProfile.getApnSetting().getApnName())
                    && !dataProfile.equals(mDataProfile)) {
                mHandoverDataProfile = dataProfile;
                log("Used different data profile for handover. " + mDataProfile);
            }
        }

        logl("Start handover from " + AccessNetworkConstants.transportTypeToString(mTransport)
                + " to " + AccessNetworkConstants.transportTypeToString(targetTransport));
        // Send the handover request to the target transport data service.
        mDataServiceManagers.get(targetTransport).setupDataCall(
                DataUtils.networkTypeToAccessNetworkType(getDataNetworkType(targetTransport)),
                mHandoverDataProfile, isModemRoaming, allowRoaming,
                DataService.REQUEST_REASON_HANDOVER, mLinkProperties, mPduSessionId,
                mNetworkSliceInfo, mHandoverDataProfile.getTrafficDescriptor(), true,
                obtainMessage(EVENT_HANDOVER_RESPONSE, retryEntry));
    }

    /**
     * Called when receiving handover response from the data service.
     *
     * @param resultCode The result code.
     * @param response The response.
     * @param retryEntry Data handover retry entry. This would be {@code null} for first time
     * handover attempt.
     */
    private void onHandoverResponse(@DataServiceCallback.ResultCode int resultCode,
            @Nullable DataCallResponse response, @Nullable DataHandoverRetryEntry retryEntry) {
        logl("onHandoverResponse: resultCode=" + DataServiceCallback.resultCodeToString(resultCode)
                + ", response=" + response);
        mFailCause = getFailCauseFromDataCallResponse(resultCode, response);
        validateDataCallResponse(response, false /*isSetupResponse*/);
        if (mFailCause == DataFailCause.NONE) {
            // Handover succeeded.

            // Clean up on the source transport.
            mDataServiceManagers.get(mTransport).deactivateDataCall(mCid.get(mTransport),
                    DataService.REQUEST_REASON_HANDOVER, null);
            // Switch the transport to the target.
            mTransport = DataUtils.getTargetTransport(mTransport);
            // Update the logging tag
            mLogTag = "DN-" + mInitialNetworkAgentId + "-"
                    + ((mTransport == AccessNetworkConstants.TRANSPORT_TYPE_WWAN) ? "C" : "I");
            // Switch the data profile. This is no-op in most of the case since almost all carriers
            // use same data profile between IWLAN and cellular.
            mDataProfile = mHandoverDataProfile;
            updateDataNetwork(response);
            if (mTransport != AccessNetworkConstants.TRANSPORT_TYPE_WWAN) {
                unregisterForWwanEvents();
            } else {
                // Handover from WLAN to WWAN
                registerForWwanEvents();
            }
            if (retryEntry != null) retryEntry.setState(DataRetryEntry.RETRY_STATE_SUCCEEDED);
            mDataNetworkCallback.invokeFromExecutor(
                    () -> mDataNetworkCallback.onHandoverSucceeded(DataNetwork.this));
        } else {
            // Handover failed.

            // Notify source transport that handover failed on target transport so that PDU session
            // id can be released if it is preserved for handover.
            mDataServiceManagers.get(mTransport).cancelHandover(mCid.get(mTransport),
                    obtainMessage(EVENT_NOTIFY_HANDOVER_CANCELLED_RESPONSE));

            long retry = response != null ? response.getRetryDurationMillis()
                    : DataCallResponse.RETRY_DURATION_UNDEFINED;
            // If the handover mode is unspecified, default to HANDOVER_FAILURE_MODE_UNKNOWN,
            // which will retry handover if retry rules are defined.
            int handoverFailureMode = response != null ? response.getHandoverFailureMode()
                    : DataCallResponse.HANDOVER_FAILURE_MODE_UNKNOWN;
            if (retryEntry != null) retryEntry.setState(DataRetryEntry.RETRY_STATE_FAILED);
            mDataNetworkCallback.invokeFromExecutor(
                    () -> mDataNetworkCallback.onHandoverFailed(DataNetwork.this,
                            mFailCause, retry, handoverFailureMode));
            trackHandoverFailure(response != null ? response.getCause() : mFailCause);
        }

        // No matter handover succeeded or not, transit back to connected state.
        transitionTo(mConnectedState);
    }

    /**
     * Called when handover failed. Record the source and target RAT{@link NetworkType} and the
     * failure cause {@link android.telephony.DataFailCause}.
     *
     * @param cause The fail cause.
     */
    private void trackHandoverFailure(int cause) {
        int sourceRat = getDataNetworkType();
        int targetTransport = DataUtils.getTargetTransport(mTransport);
        int targetRat = getDataNetworkType(targetTransport);

        mDataCallSessionStats.onHandoverFailure(cause, sourceRat, targetRat);
    }

    /**
     * Called when receiving PCO (Protocol Configuration Options) data from the cellular network.
     *
     * @param pcoData The PCO data.
     */
    private void onPcoDataChanged(@NonNull PcoData pcoData) {
        log("onPcoDataChanged: " + pcoData);
        mDataNetworkCallback.invokeFromExecutor(
                () -> mDataNetworkCallback.onPcoDataChanged(DataNetwork.this));
        if (mDataProfile.getApnSetting() != null) {
            for (int apnType : mDataProfile.getApnSetting().getApnTypes()) {
                Intent intent = new Intent(TelephonyManager.ACTION_CARRIER_SIGNAL_PCO_VALUE);
                intent.putExtra(TelephonyManager.EXTRA_APN_TYPE, apnType);
                intent.putExtra(TelephonyManager.EXTRA_APN_PROTOCOL,
                        ApnSetting.getProtocolIntFromString(pcoData.bearerProto));
                intent.putExtra(TelephonyManager.EXTRA_PCO_ID, pcoData.pcoId);
                intent.putExtra(TelephonyManager.EXTRA_PCO_VALUE, pcoData.contents);
                mPhone.getCarrierSignalAgent().notifyCarrierSignalReceivers(intent);
            }
        }
    }

    /**
     * Called when receiving PCO (Protocol Configuration Options) data from the cellular network.
     *
     * @param pcoData PCO data.
     */
    private void onPcoDataReceived(@NonNull PcoData pcoData) {
        // Save all the PCO data received, even though it might be unrelated to this data network.
        // The network might be still in connecting state. Save all now and use it when entering
        // connected state.
        log("onPcoDataReceived: " + pcoData);
        PcoData oldData = mPcoData.computeIfAbsent(pcoData.cid, m -> new ArrayMap<>())
                .put(pcoData.pcoId, pcoData);
        if (getId() == INVALID_CID || pcoData.cid != getId()) return;
        if (!Objects.equals(oldData, pcoData)) {
            onPcoDataChanged(pcoData);
        }
    }

    /**
     * @return The last known data network type of the data network.
     */
    public @NetworkType int getLastKnownDataNetworkType() {
        return mLastKnownDataNetworkType;
    }

    /**
     * @return The PCO data received from the network.
     */
    public @NonNull Map<Integer, PcoData> getPcoData() {
        if (mTransport == AccessNetworkConstants.TRANSPORT_TYPE_WLAN
                || mCid.get(mTransport) == INVALID_CID) {
            return Collections.emptyMap();
        }
        return mPcoData.getOrDefault(mCid.get(mTransport), Collections.emptyMap());
    }

    /**
     * Check if the this data network is VCN-managed.
     *
     * @param networkCapabilities The network capabilities of this data network.
     * @return The VCN's policy for this DataNetwork.
     */
    private VcnNetworkPolicyResult getVcnPolicy(NetworkCapabilities networkCapabilities) {
        if (mVcnManager == null) {
            return null;
        }

        return mVcnManager.applyVcnNetworkPolicy(networkCapabilities, getLinkProperties());
    }

    /**
     * Check if any of the attached request has the specified network capability.
     *
     * @param netCapability The network capability to check.
     * @return {@code true} if at least one network request has specified network capability.
     */
    public boolean hasNetworkCapabilityInNetworkRequests(@NetCapability int netCapability) {
        return mAttachedNetworkRequestList.stream().anyMatch(
                request -> request.hasCapability(netCapability));
    }

    /**
     * Convert the data tear down reason to string.
     *
     * @param reason Data deactivation reason.
     * @return The deactivation reason in string format.
     */
    public static @NonNull String tearDownReasonToString(@TearDownReason int reason) {
        switch (reason) {
            case TEAR_DOWN_REASON_NONE:
                return "NONE";
            case TEAR_DOWN_REASON_CONNECTIVITY_SERVICE_UNWANTED:
                return "CONNECTIVITY_SERVICE_UNWANTED";
            case TEAR_DOWN_REASON_SIM_REMOVAL:
                return "SIM_REMOVAL";
            case TEAR_DOWN_REASON_AIRPLANE_MODE_ON:
                return "AIRPLANE_MODE_ON";
            case TEAR_DOWN_REASON_DATA_DISABLED:
                return "DATA_DISABLED";
            case TEAR_DOWN_REASON_NO_LIVE_REQUEST:
                return "TEAR_DOWN_REASON_NO_LIVE_REQUEST";
            case TEAR_DOWN_REASON_RAT_NOT_ALLOWED:
                return "TEAR_DOWN_REASON_RAT_NOT_ALLOWED";
            case TEAR_DOWN_REASON_ROAMING_DISABLED:
                return "TEAR_DOWN_REASON_ROAMING_DISABLED";
            case TEAR_DOWN_REASON_CONCURRENT_VOICE_DATA_NOT_ALLOWED:
                return "TEAR_DOWN_REASON_CONCURRENT_VOICE_DATA_NOT_ALLOWED";
            case TEAR_DOWN_REASON_DATA_SERVICE_NOT_READY:
                return "TEAR_DOWN_REASON_DATA_SERVICE_NOT_READY";
            case TEAR_DOWN_REASON_POWER_OFF_BY_CARRIER:
                return "TEAR_DOWN_REASON_POWER_OFF_BY_CARRIER";
            case TEAR_DOWN_REASON_DATA_STALL:
                return "TEAR_DOWN_REASON_DATA_STALL";
            case TEAR_DOWN_REASON_HANDOVER_FAILED:
                return "TEAR_DOWN_REASON_HANDOVER_FAILED";
            case TEAR_DOWN_REASON_HANDOVER_NOT_ALLOWED:
                return "TEAR_DOWN_REASON_HANDOVER_NOT_ALLOWED";
            case TEAR_DOWN_REASON_VCN_REQUESTED:
                return "TEAR_DOWN_REASON_VCN_REQUESTED";
            case TEAR_DOWN_REASON_VOPS_NOT_SUPPORTED:
                return "TEAR_DOWN_REASON_VOPS_NOT_SUPPORTED";
            case TEAR_DOWN_REASON_DEFAULT_DATA_UNSELECTED:
                return "TEAR_DOWN_REASON_DEFAULT_DATA_UNSELECTED";
            case TEAR_DOWN_REASON_NOT_IN_SERVICE:
                return "TEAR_DOWN_REASON_NOT_IN_SERVICE";
            case TEAR_DOWN_REASON_DATA_CONFIG_NOT_READY:
                return "TEAR_DOWN_REASON_DATA_CONFIG_NOT_READY";
            case TEAR_DOWN_REASON_PENDING_TEAR_DOWN_ALL:
                return "TEAR_DOWN_REASON_PENDING_TEAR_DOWN_ALL";
            case TEAR_DOWN_REASON_NO_SUITABLE_DATA_PROFILE:
                return "TEAR_DOWN_REASON_NO_SUITABLE_DATA_PROFILE";
            case TEAR_DOWN_REASON_CDMA_EMERGENCY_CALLBACK_MODE:
                return "TEAR_DOWN_REASON_CDMA_EMERGENCY_CALLBACK_MODE";
            case TEAR_DOWN_REASON_RETRY_SCHEDULED:
                return "TEAR_DOWN_REASON_RETRY_SCHEDULED";
            case TEAR_DOWN_REASON_DATA_THROTTLED:
                return "TEAR_DOWN_REASON_DATA_THROTTLED";
            case TEAR_DOWN_REASON_DATA_PROFILE_INVALID:
                return "TEAR_DOWN_REASON_DATA_PROFILE_INVALID";
            case TEAR_DOWN_REASON_DATA_PROFILE_NOT_PREFERRED:
                return "TEAR_DOWN_REASON_DATA_PROFILE_NOT_PREFERRED";
            case TEAR_DOWN_REASON_NOT_ALLOWED_BY_POLICY:
                return "TEAR_DOWN_REASON_NOT_ALLOWED_BY_POLICY";
            case TEAR_DOWN_REASON_ILLEGAL_STATE:
                return "TEAR_DOWN_REASON_ILLEGAL_STATE";
            case TEAR_DOWN_REASON_ONLY_ALLOWED_SINGLE_NETWORK:
                return "TEAR_DOWN_REASON_ONLY_ALLOWED_SINGLE_NETWORK";
            case TEAR_DOWN_REASON_PREFERRED_DATA_SWITCHED:
                return "TEAR_DOWN_REASON_PREFERRED_DATA_SWITCHED";
            default:
                return "UNKNOWN(" + reason + ")";
        }
    }

    /**
     * Convert event to string
     *
     * @param event The event
     * @return The event in string format.
     */
    private static @NonNull String eventToString(int event) {
        switch (event) {
            case EVENT_DATA_CONFIG_UPDATED:
                return "EVENT_DATA_CONFIG_UPDATED";
            case EVENT_ATTACH_NETWORK_REQUEST:
                return "EVENT_ATTACH_NETWORK_REQUEST";
            case EVENT_DETACH_NETWORK_REQUEST:
                return "EVENT_DETACH_NETWORK_REQUEST";
            case EVENT_RADIO_NOT_AVAILABLE:
                return "EVENT_RADIO_NOT_AVAILABLE";
            case EVENT_ALLOCATE_PDU_SESSION_ID_RESPONSE:
                return "EVENT_ALLOCATE_PDU_SESSION_ID_RESPONSE";
            case EVENT_SETUP_DATA_NETWORK_RESPONSE:
                return "EVENT_SETUP_DATA_NETWORK_RESPONSE";
            case EVENT_TEAR_DOWN_NETWORK:
                return "EVENT_TEAR_DOWN_NETWORK";
            case EVENT_DATA_STATE_CHANGED:
                return "EVENT_DATA_STATE_CHANGED";
            case EVENT_SERVICE_STATE_CHANGED:
                return "EVENT_DATA_NETWORK_TYPE_REG_STATE_CHANGED";
            case EVENT_DETACH_ALL_NETWORK_REQUESTS:
                return "EVENT_DETACH_ALL_NETWORK_REQUESTS";
            case EVENT_BANDWIDTH_ESTIMATE_FROM_MODEM_CHANGED:
                return "EVENT_BANDWIDTH_ESTIMATE_FROM_MODEM_CHANGED";
            case EVENT_DISPLAY_INFO_CHANGED:
                return "EVENT_DISPLAY_INFO_CHANGED";
            case EVENT_HANDOVER_RESPONSE:
                return "EVENT_HANDOVER_RESPONSE";
            case EVENT_SUBSCRIPTION_PLAN_OVERRIDE:
                return "EVENT_SUBSCRIPTION_PLAN_OVERRIDE";
            case EVENT_PCO_DATA_RECEIVED:
                return "EVENT_PCO_DATA_RECEIVED";
            case EVENT_CARRIER_PRIVILEGED_UIDS_CHANGED:
                return "EVENT_CARRIER_PRIVILEGED_UIDS_CHANGED";
            case EVENT_DEACTIVATE_DATA_NETWORK_RESPONSE:
                return "EVENT_DEACTIVATE_DATA_NETWORK_RESPONSE";
            case EVENT_STUCK_IN_TRANSIENT_STATE:
                return "EVENT_STUCK_IN_TRANSIENT_STATE";
            case EVENT_WAITING_FOR_TEARING_DOWN_CONDITION_MET:
                return "EVENT_WAITING_FOR_TEARING_DOWN_CONDITION_MET";
            case EVENT_VOICE_CALL_STARTED:
                return "EVENT_VOICE_CALL_STARTED";
            case EVENT_VOICE_CALL_ENDED:
                return "EVENT_VOICE_CALL_ENDED";
            case EVENT_CSS_INDICATOR_CHANGED:
                return "EVENT_CSS_INDICATOR_CHANGED";
            case EVENT_NOTIFY_HANDOVER_STARTED:
                return "EVENT_NOTIFY_HANDOVER_STARTED";
            case EVENT_NOTIFY_HANDOVER_STARTED_RESPONSE:
                return "EVENT_NOTIFY_HANDOVER_STARTED_RESPONSE";
            case EVENT_NOTIFY_HANDOVER_CANCELLED_RESPONSE:
                return "EVENT_NOTIFY_HANDOVER_CANCELLED_RESPONSE";
            default:
                return "Unknown(" + event + ")";
        }
    }

    @Override
    public String toString() {
        return "[DataNetwork: " + mLogTag + ", " + (mDataProfile.getApnSetting() != null
                ? mDataProfile.getApnSetting().getApnName() : null) + ", state="
                + (getCurrentState() != null ? getCurrentState().getName() : null) + "]";
    }

    /**
     * @return The short name of the data network (e.g. DN-C-1)
     */
    public @NonNull String name() {
        return mLogTag;
    }

    /**
     * Trigger the anomaly report with the specified UUID.
     *
     * @param anomalyMsg Description of the event
     * @param uuid UUID associated with that event
     */
    private void reportAnomaly(@NonNull String anomalyMsg, @NonNull String uuid) {
        logl(anomalyMsg);
        AnomalyReporter.reportAnomaly(UUID.fromString(uuid), anomalyMsg, mPhone.getCarrierId());
    }

    /**
     * Log debug messages.
     * @param s debug messages
     */
    @Override
    protected void log(@NonNull String s) {
        Rlog.d(mLogTag, (getCurrentState() != null
                ? (getCurrentState().getName() + ": ") : "") + s);
    }

    /**
     * Log error messages.
     * @param s error messages
     */
    @Override
    protected void loge(@NonNull String s) {
        Rlog.e(mLogTag, (getCurrentState() != null
                ? (getCurrentState().getName() + ": ") : "") + s);
    }

    /**
     * Log verbose messages.
     * @param s error messages
     */
    @Override
    protected void logv(@NonNull String s) {
        if (VDBG) {
            Rlog.v(mLogTag, (getCurrentState() != null
                    ? (getCurrentState().getName() + ": ") : "") + s);
        }
    }

    /**
     * Log debug messages and also log into the local log.
     * @param s debug messages
     */
    private void logl(@NonNull String s) {
        log(s);
        mLocalLog.log((getCurrentState() != null ? (getCurrentState().getName() + ": ") : "") + s);
    }

    /**
     * Dump the state of DataNetwork
     *
     * @param fd File descriptor
     * @param printWriter Print writer
     * @param args Arguments
     */
    public void dump(FileDescriptor fd, PrintWriter printWriter, String[] args) {
        IndentingPrintWriter pw = new IndentingPrintWriter(printWriter, "  ");
        super.dump(fd, pw, args);
        pw.println("Tag: " + name());
        pw.increaseIndent();
        pw.println("mSubId=" + mSubId);
        pw.println("mTransport=" + AccessNetworkConstants.transportTypeToString(mTransport));
        pw.println("mLastKnownDataNetworkType=" + TelephonyManager
                .getNetworkTypeName(mLastKnownDataNetworkType));
        pw.println("WWAN cid=" + mCid.get(AccessNetworkConstants.TRANSPORT_TYPE_WWAN));
        pw.println("WLAN cid=" + mCid.get(AccessNetworkConstants.TRANSPORT_TYPE_WLAN));
        pw.println("mNetworkScore=" + mNetworkScore);
        pw.println("mDataAllowedReason=" + mDataAllowedReason);
        pw.println("mPduSessionId=" + mPduSessionId);
        pw.println("mDataProfile=" + mDataProfile);
        pw.println("mNetworkCapabilities=" + mNetworkCapabilities);
        pw.println("mLinkProperties=" + mLinkProperties);
        pw.println("mNetworkSliceInfo=" + mNetworkSliceInfo);
        pw.println("mNetworkBandwidth=" + mNetworkBandwidth);
        pw.println("mTcpBufferSizes=" + mTcpBufferSizes);
        pw.println("mTelephonyDisplayInfo=" + mTelephonyDisplayInfo);
        pw.println("mTempNotMeteredSupported=" + mTempNotMeteredSupported);
        pw.println("mTempNotMetered=" + mTempNotMetered);
        pw.println("mCongested=" + mCongested);
        pw.println("mSuspended=" + mSuspended);
        pw.println("mDataCallResponse=" + mDataCallResponse);
        pw.println("mFailCause=" + DataFailCause.toString(mFailCause));
        pw.println("mAdministratorUids=" + Arrays.toString(mAdministratorUids));
        pw.println("mCarrierServicePackageUid=" + mCarrierServicePackageUid);
        pw.println("mEverConnected=" + mEverConnected);
        pw.println("mInvokedDataDeactivation=" + mInvokedDataDeactivation);

        pw.println("Attached network requests:");
        pw.increaseIndent();
        for (TelephonyNetworkRequest request : mAttachedNetworkRequestList) {
            pw.println(request);
        }
        pw.decreaseIndent();
        pw.println("mQosBearerSessions=" + mQosBearerSessions);

        mNetworkAgent.dump(fd, pw, args);
        pw.println("Local logs:");
        pw.increaseIndent();
        mLocalLog.dump(fd, pw, args);
        pw.decreaseIndent();
        pw.decreaseIndent();
        pw.println("---------------");
    }
}<|MERGE_RESOLUTION|>--- conflicted
+++ resolved
@@ -1065,11 +1065,7 @@
                                 message,
                                 privilegedUids.stream().mapToInt(i -> i).toArray(),
                                 null /* ex */);
-<<<<<<< HEAD
-                        message.sendToTarget();
-=======
                         sendMessage(message);
->>>>>>> f9cfd7b8
                     };
             TelephonyManager tm = mPhone.getContext().getSystemService(TelephonyManager.class);
             if (tm != null) {
