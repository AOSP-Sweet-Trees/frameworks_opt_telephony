/*
 * Copyright (C) 2021 The Android Open Source Project
 *
 * Licensed under the Apache License, Version 2.0 (the "License");
 * you may not use this file except in compliance with the License.
 * You may obtain a copy of the License at
 *
 *      http://www.apache.org/licenses/LICENSE-2.0
 *
 * Unless required by applicable law or agreed to in writing, software
 * distributed under the License is distributed on an "AS IS" BASIS,
 * WITHOUT WARRANTIES OR CONDITIONS OF ANY KIND, either express or implied.
 * See the License for the specific language governing permissions and
 * limitations under the License.
 */

package com.android.internal.telephony;

import static com.android.internal.telephony.RILConstants.RIL_UNSOL_CALL_RING;
import static com.android.internal.telephony.RILConstants.RIL_UNSOL_CDMA_CALL_WAITING;
import static com.android.internal.telephony.RILConstants.RIL_UNSOL_CDMA_INFO_REC;
import static com.android.internal.telephony.RILConstants.RIL_UNSOL_CDMA_OTA_PROVISION_STATUS;
import static com.android.internal.telephony.RILConstants.RIL_UNSOL_EMERGENCY_NUMBER_LIST;
import static com.android.internal.telephony.RILConstants.RIL_UNSOL_ENTER_EMERGENCY_CALLBACK_MODE;
import static com.android.internal.telephony.RILConstants.RIL_UNSOL_EXIT_EMERGENCY_CALLBACK_MODE;
import static com.android.internal.telephony.RILConstants.RIL_UNSOL_ON_SS;
import static com.android.internal.telephony.RILConstants.RIL_UNSOL_RESEND_INCALL_MUTE;
import static com.android.internal.telephony.RILConstants.RIL_UNSOL_RESPONSE_CALL_STATE_CHANGED;
import static com.android.internal.telephony.RILConstants.RIL_UNSOL_RINGBACK_TONE;
import static com.android.internal.telephony.RILConstants.RIL_UNSOL_SRVCC_STATE_NOTIFY;
import static com.android.internal.telephony.RILConstants.RIL_UNSOL_STK_CALL_SETUP;
import static com.android.internal.telephony.RILConstants.RIL_UNSOL_STK_CC_ALPHA_NOTIFY;

import android.hardware.radio.voice.IRadioVoiceIndication;
import android.os.AsyncResult;
import android.telephony.emergency.EmergencyNumber;

import com.android.internal.telephony.cdma.CdmaCallWaitingNotification;
import com.android.internal.telephony.cdma.CdmaInformationRecords;
import com.android.internal.telephony.gsm.SsData;

import java.util.ArrayList;
import java.util.List;

/**
 * Interface declaring unsolicited radio indications for voice APIs.
 */
public class VoiceIndication extends IRadioVoiceIndication.Stub {
    private final RIL mRil;

    public VoiceIndication(RIL ril) {
        mRil = ril;
    }

    /**
     * Ring indication for an incoming call (eg, RING or CRING event).
     * The rate of these events is controlled by ro.telephony.call_ring.delay and has a default
     * value of 3000 (3 seconds) if absent.
     * @param indicationType Type of radio indication
     * @param isGsm true for GSM & false for CDMA
     * @param record CDMA signal information record
     */
    public void callRing(int indicationType, boolean isGsm,
            android.hardware.radio.voice.CdmaSignalInfoRecord record) {
        mRil.processIndication(RIL.VOICE_SERVICE, indicationType);

        char[] response = null;

        // Ignore record for gsm
        if (!isGsm) {
            // TODO: Clean this up with a parcelable class for better self-documentation
            response = new char[4];
            response[0] = (char) (record.isPresent ? 1 : 0);
            response[1] = (char) record.signalType;
            response[2] = (char) record.alertPitch;
            response[3] = (char) record.signal;
            mRil.writeMetricsCallRing(response);
        }

        if (RIL.RILJ_LOGD) mRil.unsljLogRet(RIL_UNSOL_CALL_RING, response);

        if (mRil.mRingRegistrant != null) {
            mRil.mRingRegistrant.notifyRegistrant(new AsyncResult(null, response, null));
        }
    }

    /**
     * Indicates when call state has changed. Redundant or extraneous invocations are tolerated.
     * @param indicationType Type of radio indication
     */
    public void callStateChanged(int indicationType) {
        mRil.processIndication(RIL.VOICE_SERVICE, indicationType);

        if (RIL.RILJ_LOGD) mRil.unsljLog(RIL_UNSOL_RESPONSE_CALL_STATE_CHANGED);

        mRil.mCallStateRegistrants.notifyRegistrants();
    }

    /**
     * Indicates when CDMA radio receives a call waiting indication.
     * @param indicationType Type of radio indication
     * @param callWaitingRecord Cdma CallWaiting information
     */
    public void cdmaCallWaiting(int indicationType,
            android.hardware.radio.voice.CdmaCallWaiting callWaitingRecord) {
        mRil.processIndication(RIL.VOICE_SERVICE, indicationType);

        // TODO: create a CdmaCallWaitingNotification constructor that takes in these fields to make
        // sure no fields are missing
        CdmaCallWaitingNotification notification = new CdmaCallWaitingNotification();
        notification.number = callWaitingRecord.number;
        notification.numberPresentation = CdmaCallWaitingNotification.presentationFromCLIP(
                callWaitingRecord.numberPresentation);
        notification.name = callWaitingRecord.name;
        notification.namePresentation = notification.numberPresentation;
        notification.isPresent = callWaitingRecord.signalInfoRecord.isPresent ? 1 : 0;
        notification.signalType = callWaitingRecord.signalInfoRecord.signalType;
        notification.alertPitch = callWaitingRecord.signalInfoRecord.alertPitch;
        notification.signal = callWaitingRecord.signalInfoRecord.signal;
        notification.numberType = callWaitingRecord.numberType;
        notification.numberPlan = callWaitingRecord.numberPlan;

        if (RIL.RILJ_LOGD) mRil.unsljLogRet(RIL_UNSOL_CDMA_CALL_WAITING, notification);

        mRil.mCallWaitingInfoRegistrants.notifyRegistrants(
                new AsyncResult(null, notification, null));
    }

    /**
     * Indicates when CDMA radio receives one or more info recs.
     * @param indicationType Type of radio indication
     * @param records New CDMA information
     */
    public void cdmaInfoRec(int indicationType,
<<<<<<< HEAD
            android.hardware.radio.voice.CdmaInformationRecords records) {
=======
            android.hardware.radio.voice.CdmaInformationRecord[] records) {
>>>>>>> a6ec49ca
        mRil.processIndication(RIL.VOICE_SERVICE, indicationType);

        for (int i = 0; i < records.length; i++) {
            android.hardware.radio.voice.CdmaInformationRecord record = records[i];
            int id = record.name;
            CdmaInformationRecords cdmaInformationRecords;
            switch (id) {
                case CdmaInformationRecords.RIL_CDMA_DISPLAY_INFO_REC:
                case CdmaInformationRecords.RIL_CDMA_EXTENDED_DISPLAY_INFO_REC:
                    CdmaInformationRecords.CdmaDisplayInfoRec cdmaDisplayInfoRec =
                            new CdmaInformationRecords.CdmaDisplayInfoRec(id,
                                    record.display[0].alphaBuf);
                    cdmaInformationRecords = new CdmaInformationRecords(cdmaDisplayInfoRec);
                    break;

                case CdmaInformationRecords.RIL_CDMA_CALLED_PARTY_NUMBER_INFO_REC:
                case CdmaInformationRecords.RIL_CDMA_CALLING_PARTY_NUMBER_INFO_REC:
                case CdmaInformationRecords.RIL_CDMA_CONNECTED_NUMBER_INFO_REC:
                    android.hardware.radio.voice.CdmaNumberInfoRecord numInfoRecord =
                            record.number[0];
                    CdmaInformationRecords.CdmaNumberInfoRec cdmaNumberInfoRec =
                            new CdmaInformationRecords.CdmaNumberInfoRec(id, numInfoRecord.number,
                                    numInfoRecord.numberType, numInfoRecord.numberPlan,
                                    numInfoRecord.pi, numInfoRecord.si);
                    cdmaInformationRecords = new CdmaInformationRecords(cdmaNumberInfoRec);
                    break;

                case CdmaInformationRecords.RIL_CDMA_SIGNAL_INFO_REC:
                    android.hardware.radio.voice.CdmaSignalInfoRecord signalInfoRecord =
                            record.signal[0];
                    CdmaInformationRecords.CdmaSignalInfoRec cdmaSignalInfoRec =
                            new CdmaInformationRecords.CdmaSignalInfoRec(
                                    signalInfoRecord.isPresent ? 1 : 0, signalInfoRecord.signalType,
                                    signalInfoRecord.alertPitch, signalInfoRecord.signal);
                    cdmaInformationRecords = new CdmaInformationRecords(cdmaSignalInfoRec);
                    break;

                case CdmaInformationRecords.RIL_CDMA_REDIRECTING_NUMBER_INFO_REC:
                    android.hardware.radio.voice.CdmaRedirectingNumberInfoRecord
                            redirectingNumberInfoRecord = record.redir[0];
                    CdmaInformationRecords.CdmaRedirectingNumberInfoRec
                            cdmaRedirectingNumberInfoRec =
                            new CdmaInformationRecords.CdmaRedirectingNumberInfoRec(
                                    redirectingNumberInfoRecord.redirectingNumber.number,
                                    redirectingNumberInfoRecord.redirectingNumber.numberType,
                                    redirectingNumberInfoRecord.redirectingNumber.numberPlan,
                                    redirectingNumberInfoRecord.redirectingNumber.pi,
                                    redirectingNumberInfoRecord.redirectingNumber.si,
                                    redirectingNumberInfoRecord.redirectingReason);
                    cdmaInformationRecords = new CdmaInformationRecords(
                            cdmaRedirectingNumberInfoRec);
                    break;

                case CdmaInformationRecords.RIL_CDMA_LINE_CONTROL_INFO_REC:
                    android.hardware.radio.voice.CdmaLineControlInfoRecord lineControlInfoRecord =
                            record.lineCtrl[0];
                    CdmaInformationRecords.CdmaLineControlInfoRec cdmaLineControlInfoRec =
                            new CdmaInformationRecords.CdmaLineControlInfoRec(
                                    lineControlInfoRecord.lineCtrlPolarityIncluded,
                                    lineControlInfoRecord.lineCtrlToggle,
                                    lineControlInfoRecord.lineCtrlReverse,
                                    lineControlInfoRecord.lineCtrlPowerDenial);
                    cdmaInformationRecords = new CdmaInformationRecords(cdmaLineControlInfoRec);
                    break;

                case CdmaInformationRecords.RIL_CDMA_T53_CLIR_INFO_REC:
                    CdmaInformationRecords.CdmaT53ClirInfoRec cdmaT53ClirInfoRec =
                            new CdmaInformationRecords.CdmaT53ClirInfoRec(record.clir[0].cause);
                    cdmaInformationRecords = new CdmaInformationRecords(cdmaT53ClirInfoRec);
                    break;

                case CdmaInformationRecords.RIL_CDMA_T53_AUDIO_CONTROL_INFO_REC:
                    android.hardware.radio.voice.CdmaT53AudioControlInfoRecord
                            audioControlInfoRecord = record.audioCtrl[0];
                    CdmaInformationRecords.CdmaT53AudioControlInfoRec cdmaT53AudioControlInfoRec =
                            new CdmaInformationRecords.CdmaT53AudioControlInfoRec(
                                    audioControlInfoRecord.upLink,
                                    audioControlInfoRecord.downLink);
                    cdmaInformationRecords = new CdmaInformationRecords(cdmaT53AudioControlInfoRec);
                    break;

                default:
                    throw new RuntimeException("RIL_UNSOL_CDMA_INFO_REC: unsupported record. Got "
                            + CdmaInformationRecords.idToString(id) + " ");
            }

            if (RIL.RILJ_LOGD) mRil.unsljLogRet(RIL_UNSOL_CDMA_INFO_REC, cdmaInformationRecords);
            mRil.notifyRegistrantsCdmaInfoRec(cdmaInformationRecords);
        }
    }

    /**
     * Indicates when CDMA radio receives an update of the progress of an OTASP/OTAPA call.
     * @param indicationType Type of radio indication
     * @param status CDMA OTA provision status
     */
    public void cdmaOtaProvisionStatus(int indicationType, int status) {
        mRil.processIndication(RIL.VOICE_SERVICE, indicationType);

        int[] response = new int[] {status};

        if (RIL.RILJ_LOGD) mRil.unsljLogRet(RIL_UNSOL_CDMA_OTA_PROVISION_STATUS, response);

        mRil.mOtaProvisionRegistrants.notifyRegistrants(new AsyncResult(null, response, null));
    }


    /**
     * Indicates current emergency number list.
     * @param indicationType Type of radio indication
     * @param emergencyNumberList Current list of emergency numbers known to radio
     */
    public void currentEmergencyNumberList(int indicationType,
            android.hardware.radio.voice.EmergencyNumber[] emergencyNumberList) {
        mRil.processIndication(RIL.VOICE_SERVICE, indicationType);

        List<EmergencyNumber> response = new ArrayList<>(emergencyNumberList.length);
        for (android.hardware.radio.voice.EmergencyNumber enHal : emergencyNumberList) {
            EmergencyNumber emergencyNumber = new EmergencyNumber(enHal.number,
                    MccTable.countryCodeForMcc(enHal.mcc), enHal.mnc, enHal.categories,
                    RILUtils.primitiveArrayToArrayList(enHal.urns), enHal.sources,
                    EmergencyNumber.EMERGENCY_CALL_ROUTING_UNKNOWN);
            response.add(emergencyNumber);
        }

        if (RIL.RILJ_LOGD) mRil.unsljLogRet(RIL_UNSOL_EMERGENCY_NUMBER_LIST, response);

        // Cache emergency number list from last indication.
        mRil.cacheEmergencyNumberListIndication(response);

        // Notify emergency number list from radio to registrants
        mRil.mEmergencyNumberListRegistrants.notifyRegistrants(
                new AsyncResult(null, response, null));
    }

    /**
     * Indicates that the radio system selection module has autonomously entered emergency
     * callback mode.
     * @param indicationType Type of radio indication
     */
    public void enterEmergencyCallbackMode(int indicationType) {
        mRil.processIndication(RIL.VOICE_SERVICE, indicationType);

        if (RIL.RILJ_LOGD) mRil.unsljLog(RIL_UNSOL_ENTER_EMERGENCY_CALLBACK_MODE);

        if (mRil.mEmergencyCallbackModeRegistrant != null) {
            mRil.mEmergencyCallbackModeRegistrant.notifyRegistrant();
        }
    }

    /**
     * Indicates when Emergency Callback Mode ends. Indicates that the radio system selection module
     * has proactively exited emergency callback mode.
     * @param indicationType Type of radio indication
     */
    public void exitEmergencyCallbackMode(int indicationType) {
        mRil.processIndication(RIL.VOICE_SERVICE, indicationType);

        if (RIL.RILJ_LOGD) mRil.unsljLog(RIL_UNSOL_EXIT_EMERGENCY_CALLBACK_MODE);

        mRil.mExitEmergencyCallbackModeRegistrants.notifyRegistrants();
    }

    /**
     * Indicates that network doesn't have in-band information, need to play out-band tone.
     * @param indicationType Type of radio indication
     * @param start true = start play ringback tone, false = stop playing ringback tone
     */
    public void indicateRingbackTone(int indicationType, boolean start) {
        mRil.processIndication(RIL.VOICE_SERVICE, indicationType);

        if (RIL.RILJ_LOGD) mRil.unsljLogvRet(RIL_UNSOL_RINGBACK_TONE, start);

        mRil.mRingbackToneRegistrants.notifyRegistrants(new AsyncResult(null, start, null));
    }

    /**
     * Indicates when Supplementary service(SS) response is received when DIAL/USSD/SS is changed to
     * SS by call control.
     * @param indicationType Type of radio indication
     * @param ss StkCcUnsolSsResult
     */
    public void onSupplementaryServiceIndication(int indicationType,
            android.hardware.radio.voice.StkCcUnsolSsResult ss) {
        mRil.processIndication(RIL.VOICE_SERVICE, indicationType);

        int num;
        SsData ssData = new SsData();

        ssData.serviceType = ssData.ServiceTypeFromRILInt(ss.serviceType);
        ssData.requestType = ssData.RequestTypeFromRILInt(ss.requestType);
        ssData.teleserviceType = ssData.TeleserviceTypeFromRILInt(ss.teleserviceType);
        ssData.serviceClass = ss.serviceClass; // This is service class sent in the SS request.
        ssData.result = ss.result; // This is the result of the SS request.

        if (ssData.serviceType.isTypeCF() && ssData.requestType.isTypeInterrogation()) {
            android.hardware.radio.voice.CfData cfData = ss.cfData[0];
            num = cfData.cfInfo.length;
            ssData.cfInfo = new CallForwardInfo[num];

            for (int i = 0; i < num; i++) {
                android.hardware.radio.voice.CallForwardInfo cfInfo = cfData.cfInfo[i];
                ssData.cfInfo[i] = new CallForwardInfo();
                ssData.cfInfo[i].status = cfInfo.status;
                ssData.cfInfo[i].reason = cfInfo.reason;
                ssData.cfInfo[i].serviceClass = cfInfo.serviceClass;
                ssData.cfInfo[i].toa = cfInfo.toa;
                ssData.cfInfo[i].number = cfInfo.number;
                ssData.cfInfo[i].timeSeconds = cfInfo.timeSeconds;
                mRil.riljLog("[SS Data] CF Info " + i + " : " +  ssData.cfInfo[i]);
            }
        } else {
            android.hardware.radio.voice.SsInfoData ssInfo = ss.ssInfo[0];
            num = ssInfo.ssInfo.length;
            ssData.ssInfo = new int[num];
            for (int i = 0; i < num; i++) {
                ssData.ssInfo[i] = ssInfo.ssInfo[i];
                mRil.riljLog("[SS Data] SS Info " + i + " : " +  ssData.ssInfo[i]);
            }
        }

        if (RIL.RILJ_LOGD) mRil.unsljLogRet(RIL_UNSOL_ON_SS, ssData);

        if (mRil.mSsRegistrant != null) {
            mRil.mSsRegistrant.notifyRegistrant(new AsyncResult(null, ssData, null));
        }
    }

    /**
     * Indicates that framework/application must reset the uplink mute state.
     * @param indicationType Type of radio indication
     */
    public void resendIncallMute(int indicationType) {
        mRil.processIndication(RIL.VOICE_SERVICE, indicationType);

        if (RIL.RILJ_LOGD) mRil.unsljLog(RIL_UNSOL_RESEND_INCALL_MUTE);

        mRil.mResendIncallMuteRegistrants.notifyRegistrants();
    }

    /**
     * Indicates when Single Radio Voice Call Continuity (SRVCC) progress state has changed.
     * @param indicationType Type of radio indication
     * @param state New SRVCC State
     */
    public void srvccStateNotify(int indicationType, int state) {
        mRil.processIndication(RIL.VOICE_SERVICE, indicationType);

        int[] response = new int[] {state};

        if (RIL.RILJ_LOGD) mRil.unsljLogRet(RIL_UNSOL_SRVCC_STATE_NOTIFY, response);

        mRil.writeMetricsSrvcc(state);
        mRil.mSrvccStateRegistrants.notifyRegistrants(new AsyncResult(null, response, null));
    }

    /**
     * Indicates when there is an ALPHA from UICC during Call Control.
     * @param indicationType Type of radio indication
     * @param alpha ALPHA string from UICC in UTF-8 format
     */
    public void stkCallControlAlphaNotify(int indicationType, String alpha) {
        mRil.processIndication(RIL.VOICE_SERVICE, indicationType);

        if (RIL.RILJ_LOGD) mRil.unsljLogRet(RIL_UNSOL_STK_CC_ALPHA_NOTIFY, alpha);

        if (mRil.mCatCcAlphaRegistrant != null) {
            mRil.mCatCcAlphaRegistrant.notifyRegistrant(new AsyncResult(null, alpha, null));
        }
    }

    /**
     * Indicates when SIM wants application to setup a voice call.
     * @param indicationType Type of radio indication
     * @param timeout Timeout value in milliseconds for setting up voice call
     */
    public void stkCallSetup(int indicationType, long timeout) {
        mRil.processIndication(RIL.VOICE_SERVICE, indicationType);

        if (RIL.RILJ_LOGD) mRil.unsljLogRet(RIL_UNSOL_STK_CALL_SETUP, timeout);

        if (mRil.mCatCallSetUpRegistrant != null) {
            mRil.mCatCallSetUpRegistrant.notifyRegistrant(new AsyncResult(null, timeout, null));
        }
    }
}<|MERGE_RESOLUTION|>--- conflicted
+++ resolved
@@ -132,11 +132,7 @@
      * @param records New CDMA information
      */
     public void cdmaInfoRec(int indicationType,
-<<<<<<< HEAD
-            android.hardware.radio.voice.CdmaInformationRecords records) {
-=======
             android.hardware.radio.voice.CdmaInformationRecord[] records) {
->>>>>>> a6ec49ca
         mRil.processIndication(RIL.VOICE_SERVICE, indicationType);
 
         for (int i = 0; i < records.length; i++) {
