/*
 * Copyright (C) 2021 The Android Open Source Project
 *
 * Licensed under the Apache License, Version 2.0 (the "License");
 * you may not use this file except in compliance with the License.
 * You may obtain a copy of the License at
 *
 *      http://www.apache.org/licenses/LICENSE-2.0
 *
 * Unless required by applicable law or agreed to in writing, software
 * distributed under the License is distributed on an "AS IS" BASIS,
 * WITHOUT WARRANTIES OR CONDITIONS OF ANY KIND, either express or implied.
 * See the License for the specific language governing permissions and
 * limitations under the License.
 */

package com.android.internal.telephony;

import android.annotation.IntRange;
import android.annotation.NonNull;
import android.os.SystemClock;
import android.util.LongArrayQueue;

import com.android.internal.annotations.VisibleForTesting;

/**
 * Tracks whether an event occurs mNumOccurrences times within the time span mWindowSizeMillis.
 * <p/>
 * Stores all events in memory, use a small number of required occurrences when using.
 */
public class SlidingWindowEventCounter {
    private final long mWindowSizeMillis;
    private final int mNumOccurrences;
    private final LongArrayQueue mTimestampQueueMillis;

    public SlidingWindowEventCounter(@IntRange(from = 0) final long windowSizeMillis,
            @IntRange(from = 2) final int numOccurrences) {
        if (windowSizeMillis < 0) {
            throw new IllegalArgumentException("windowSizeMillis must be greater or equal to 0");
        }
        if (numOccurrences <= 1) {
            throw new IllegalArgumentException("numOccurrences must be greater than 1");
        }

        mWindowSizeMillis = windowSizeMillis;
        mNumOccurrences = numOccurrences;
        mTimestampQueueMillis = new LongArrayQueue(numOccurrences);
    }

    /**
     * Increments the occurrence counter.
     *
     * Returns true if an event has occurred at least mNumOccurrences times within the
     * time span mWindowSizeMillis.
     */
    public synchronized boolean addOccurrence() {
        return addOccurrence(SystemClock.elapsedRealtime());
    }

    /**
     * Increments the occurrence counter.
     *
     * Returns true if an event has occurred at least mNumOccurrences times within the
     * time span mWindowSizeMillis.
     * @param timestampMillis
     */
    public synchronized boolean addOccurrence(long timestampMillis) {
        mTimestampQueueMillis.addLast(timestampMillis);
        if (mTimestampQueueMillis.size() > mNumOccurrences) {
            mTimestampQueueMillis.removeFirst();
        }
        return isInWindow();
    }

    /**
     * Returns true if the conditions is satisfied.
     */
    public synchronized boolean isInWindow() {
        return (mTimestampQueueMillis.size() == mNumOccurrences)
                && mTimestampQueueMillis.peekFirst()
                + mWindowSizeMillis >= mTimestampQueueMillis.peekLast();
    }

    @VisibleForTesting
    int getQueuedNumOccurrences() {
        return mTimestampQueueMillis.size();
    }

    /**
     * @return the time span in ms of the sliding window.
     */
    public synchronized long getWindowSizeMillis() {
        return mWindowSizeMillis;
    }

    /**
     * @return the least number of occurrences for {@link #isInWindow} to be true.
     */
    public synchronized int getNumOccurrences() {
        return mNumOccurrences;
    }

<<<<<<< HEAD
=======
    /**
     * Get the event frequency description.
     *
     * @return A string describing the anomaly event
     */
    public @NonNull String getFrequencyString() {
        return String.format("%d times within %d ms.", mNumOccurrences, mWindowSizeMillis);
    }

>>>>>>> 39f0f234
    @Override
    public String toString() {
        return String.format("SlidingWindowEventCounter=[windowSizeMillis=" + mWindowSizeMillis
                + ", numOccurrences=" + mNumOccurrences
                + ", timestampQueueMillis=" + mTimestampQueueMillis + "]");
    }
}<|MERGE_RESOLUTION|>--- conflicted
+++ resolved
@@ -100,8 +100,6 @@
         return mNumOccurrences;
     }
 
-<<<<<<< HEAD
-=======
     /**
      * Get the event frequency description.
      *
@@ -111,7 +109,6 @@
         return String.format("%d times within %d ms.", mNumOccurrences, mWindowSizeMillis);
     }
 
->>>>>>> 39f0f234
     @Override
     public String toString() {
         return String.format("SlidingWindowEventCounter=[windowSizeMillis=" + mWindowSizeMillis
