--- conflicted
+++ resolved
@@ -1,6 +1,5 @@
 /*
  * Copyright (C) 2006 The Android Open Source Project
- * Copyright (c) 2012-2013, The Linux Foundation. All rights reserved.
  *
  * Licensed under the Apache License, Version 2.0 (the "License");
  * you may not use this file except in compliance with the License.
@@ -199,17 +198,6 @@
         // Sets operator properties by retrieving from build-time system property
         String operatorAlpha = SystemProperties.get("ro.cdma.home.operator.alpha");
         String operatorNumeric = SystemProperties.get(PROPERTY_CDMA_HOME_OPERATOR_NUMERIC);
-<<<<<<< HEAD
-        if (!TextUtils.isEmpty(operatorNumeric) &&
-            (mUiccController.getUiccCardApplication(UiccController.APP_FAM_3GPP) == null)) {
-            log("CDMAPhone: init set 'gsm.sim.operator.numeric' to operator='" +
-                    operatorNumeric + "'");
-            setSystemProperty(PROPERTY_ICC_OPERATOR_NUMERIC, operatorNumeric);
-        }
-
-        // Sets iso country property by retrieving from build-time system property
-        setIsoCountryProperty(operatorNumeric);
-=======
         log("init: operatorAlpha='" + operatorAlpha
                 + "' operatorNumeric='" + operatorNumeric + "'");
         if (mUiccController.getUiccCardApplication(UiccController.APP_FAM_3GPP) == null) {
@@ -224,7 +212,6 @@
             }
             setIsoCountryProperty(operatorNumeric);
         }
->>>>>>> eb7d1444
 
         // Sets current entry in the telephony carrier table
         updateCurrentCarrierInProvider(operatorNumeric);
