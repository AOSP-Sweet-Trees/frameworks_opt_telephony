/*
 * Copyright (C) 2006 The Android Open Source Project
 *
 * Licensed under the Apache License, Version 2.0 (the "License");
 * you may not use this file except in compliance with the License.
 * You may obtain a copy of the License at
 *
 *      http://www.apache.org/licenses/LICENSE-2.0
 *
 * Unless required by applicable law or agreed to in writing, software
 * distributed under the License is distributed on an "AS IS" BASIS,
 * WITHOUT WARRANTIES OR CONDITIONS OF ANY KIND, either express or implied.
 * See the License for the specific language governing permissions and
 * limitations under the License.
 */

package com.android.internal.telephony.uicc;

import static com.android.internal.telephony.TelephonyProperties.PROPERTY_ICC_OPERATOR_ALPHA;
import static com.android.internal.telephony.TelephonyProperties.PROPERTY_ICC_OPERATOR_ISO_COUNTRY;
import static com.android.internal.telephony.TelephonyProperties.PROPERTY_ICC_OPERATOR_NUMERIC;
import android.content.Context;
import android.os.AsyncResult;
import android.os.Message;
import android.os.SystemProperties;
import android.text.TextUtils;
import android.telephony.Rlog;

import com.android.internal.telephony.CommandsInterface;
import com.android.internal.telephony.MccTable;
import com.android.internal.telephony.SmsMessageBase;
import com.android.internal.telephony.gsm.SimTlv;
import com.android.internal.telephony.gsm.SmsMessage;

import java.io.FileDescriptor;
import java.io.PrintWriter;
import java.util.ArrayList;
import java.util.Arrays;


/**
 * {@hide}
 */
public class SIMRecords extends IccRecords {
    protected static final String LOG_TAG = "SIMRecords";

    private static final boolean CRASH_RIL = false;

    // ***** Instance Variables

    VoiceMailConstants mVmConfig;


    SpnOverride mSpnOverride;

    // ***** Cached SIM State; cleared on channel close

    private boolean mCallForwardingEnabled;


    /**
     * States only used by getSpnFsm FSM
     */
    private GetSpnFsmState mSpnState;

    /** CPHS service information (See CPHS 4.2 B.3.1.1)
     *  It will be set in onSimReady if reading GET_CPHS_INFO successfully
     *  mCphsInfo[0] is CPHS Phase
     *  mCphsInfo[1] and mCphsInfo[2] is CPHS Service Table
     */
    private byte[] mCphsInfo = null;
    boolean mCspPlmnEnabled = true;

    byte[] mEfMWIS = null;
    byte[] mEfCPHS_MWI =null;
    byte[] mEfCff = null;
    byte[] mEfCfis = null;


    int mSpnDisplayCondition;
    // Numeric network codes listed in TS 51.011 EF[SPDI]
    ArrayList<String> mSpdiNetworks = null;

    String mPnnHomeName = null;

    UsimServiceTable mUsimServiceTable;

    @Override
    public String toString() {
        return "SimRecords: " + super.toString()
                + " mVmConfig" + mVmConfig
                + " mSpnOverride=" + "mSpnOverride"
                + " callForwardingEnabled=" + mCallForwardingEnabled
                + " spnState=" + mSpnState
                + " mCphsInfo=" + mCphsInfo
                + " mCspPlmnEnabled=" + mCspPlmnEnabled
                + " efMWIS=" + mEfMWIS
                + " efCPHS_MWI=" + mEfCPHS_MWI
                + " mEfCff=" + mEfCff
                + " mEfCfis=" + mEfCfis
                + " getOperatorNumeric=" + getOperatorNumeric();
    }

    // ***** Constants

    // From TS 51.011 EF[SPDI] section
    static final int TAG_SPDI = 0xA3;
    static final int TAG_SPDI_PLMN_LIST = 0x80;

    // Full Name IEI from TS 24.008
    static final int TAG_FULL_NETWORK_NAME = 0x43;

    // Short Name IEI from TS 24.008
    static final int TAG_SHORT_NETWORK_NAME = 0x45;

    // active CFF from CPHS 4.2 B.4.5
    static final int CFF_UNCONDITIONAL_ACTIVE = 0x0a;
    static final int CFF_UNCONDITIONAL_DEACTIVE = 0x05;
    static final int CFF_LINE1_MASK = 0x0f;
    static final int CFF_LINE1_RESET = 0xf0;

    // CPHS Service Table (See CPHS 4.2 B.3.1)
    private static final int CPHS_SST_MBN_MASK = 0x30;
    private static final int CPHS_SST_MBN_ENABLED = 0x30;

    // ***** Event Constants

    private static final int EVENT_APP_READY = 1;
    private static final int EVENT_GET_IMSI_DONE = 3;
    private static final int EVENT_GET_ICCID_DONE = 4;
    private static final int EVENT_GET_MBI_DONE = 5;
    private static final int EVENT_GET_MBDN_DONE = 6;
    private static final int EVENT_GET_MWIS_DONE = 7;
    private static final int EVENT_GET_VOICE_MAIL_INDICATOR_CPHS_DONE = 8;
    protected static final int EVENT_GET_AD_DONE = 9; // Admin data on SIM
    protected static final int EVENT_GET_MSISDN_DONE = 10;
    private static final int EVENT_GET_CPHS_MAILBOX_DONE = 11;
    private static final int EVENT_GET_SPN_DONE = 12;
    private static final int EVENT_GET_SPDI_DONE = 13;
    private static final int EVENT_UPDATE_DONE = 14;
    private static final int EVENT_GET_PNN_DONE = 15;
    protected static final int EVENT_GET_SST_DONE = 17;
    private static final int EVENT_GET_ALL_SMS_DONE = 18;
    private static final int EVENT_MARK_SMS_READ_DONE = 19;
    private static final int EVENT_SET_MBDN_DONE = 20;
    private static final int EVENT_SMS_ON_SIM = 21;
    private static final int EVENT_GET_SMS_DONE = 22;
    private static final int EVENT_GET_CFF_DONE = 24;
    private static final int EVENT_SET_CPHS_MAILBOX_DONE = 25;
    private static final int EVENT_GET_INFO_CPHS_DONE = 26;
    // private static final int EVENT_SET_MSISDN_DONE = 30; Defined in IccRecords as 30
    private static final int EVENT_SIM_REFRESH = 31;
    private static final int EVENT_GET_CFIS_DONE = 32;
    private static final int EVENT_GET_CSP_CPHS_DONE = 33;
    private static final int EVENT_GET_GID1_DONE = 34;

    // Lookup table for carriers known to produce SIMs which incorrectly indicate MNC length.

    private static final String[] MCCMNC_CODES_HAVING_3DIGITS_MNC = {
        "405025", "405026", "405027", "405028", "405029", "405030", "405031", "405032",
        "405033", "405034", "405035", "405036", "405037", "405038", "405039", "405040",
        "405041", "405042", "405043", "405044", "405045", "405046", "405047", "405750",
        "405751", "405752", "405753", "405754", "405755", "405756", "405799", "405800",
        "405801", "405802", "405803", "405804", "405805", "405806", "405807", "405808",
        "405809", "405810", "405811", "405812", "405813", "405814", "405815", "405816",
        "405817", "405818", "405819", "405820", "405821", "405822", "405823", "405824",
        "405825", "405826", "405827", "405828", "405829", "405830", "405831", "405832",
        "405833", "405834", "405835", "405836", "405837", "405838", "405839", "405840",
        "405841", "405842", "405843", "405844", "405845", "405846", "405847", "405848",
        "405849", "405850", "405851", "405852", "405853", "405875", "405876", "405877",
        "405878", "405879", "405880", "405881", "405882", "405883", "405884", "405885",
        "405886", "405908", "405909", "405910", "405911", "405912", "405913", "405914",
        "405915", "405916", "405917", "405918", "405919", "405920", "405921", "405922",
        "405923", "405924", "405925", "405926", "405927", "405928", "405929", "405930",
        "405931", "405932"
    };

    // ***** Constructor

    public SIMRecords(UiccCardApplication app, Context c, CommandsInterface ci) {
        super(app, c, ci);

        mAdnCache = new AdnRecordCache(mFh);

        mVmConfig = new VoiceMailConstants();
        mSpnOverride = new SpnOverride();

        mRecordsRequested = false;  // No load request is made till SIM ready

        // recordsToLoad is set to 0 because no requests are made yet
        mRecordsToLoad = 0;

        mCi.setOnSmsOnSim(this, EVENT_SMS_ON_SIM, null);
        mCi.registerForIccRefresh(this, EVENT_SIM_REFRESH, null);

        // Start off by setting empty state
        resetRecords();
        mParentApp.registerForReady(this, EVENT_APP_READY, null);
        if (DBG) log("SIMRecords X ctor this=" + this);
    }

    @Override
    public void dispose() {
        if (DBG) log("Disposing SIMRecords this=" + this);
        //Unregister for all events
        mCi.unregisterForIccRefresh(this);
        mCi.unSetOnSmsOnSim(this);
        mParentApp.unregisterForReady(this);
        resetRecords();
        super.dispose();
    }

    @Override
    protected void finalize() {
        if(DBG) log("finalized");
    }

    protected void resetRecords() {
        mImsi = null;
        mMsisdn = null;
        mVoiceMailNum = null;
        mCountVoiceMessages = 0;
        mMncLength = UNINITIALIZED;
        iccId = null;
        // -1 means no EF_SPN found; treat accordingly.
<<<<<<< HEAD
        mSpnDisplayCondition = -1;
        mEfMWIS = null;
        mEfCPHS_MWI = null;
        mSpdiNetworks = null;
        mPnnHomeName = null;
=======
        spnDisplayCondition = -1;
        efMWIS = null;
        efCPHS_MWI = null;
        spdiNetworks = null;
        pnnHomeName = null;
        gid1 = null;
>>>>>>> b21b57c0

        mAdnCache.reset();

        log("SIMRecords: onRadioOffOrNotAvailable set 'gsm.sim.operator.numeric' to operator=null");
        SystemProperties.set(PROPERTY_ICC_OPERATOR_NUMERIC, null);
        SystemProperties.set(PROPERTY_ICC_OPERATOR_ALPHA, null);
        SystemProperties.set(PROPERTY_ICC_OPERATOR_ISO_COUNTRY, null);

        // recordsRequested is set to false indicating that the SIM
        // read requests made so far are not valid. This is set to
        // true only when fresh set of read requests are made.
        mRecordsRequested = false;
    }


    //***** Public Methods

    /**
     * {@inheritDoc}
     */
    @Override
    public String getIMSI() {
        return mImsi;
    }

    @Override
    public String getMsisdnNumber() {
        return mMsisdn;
    }

    @Override
    public String getGid1() {
        return gid1;
    }

    @Override
    public UsimServiceTable getUsimServiceTable() {
        return mUsimServiceTable;
    }

    /**
     * Set subscriber number to SIM record
     *
     * The subscriber number is stored in EF_MSISDN (TS 51.011)
     *
     * When the operation is complete, onComplete will be sent to its handler
     *
     * @param alphaTag alpha-tagging of the dailing nubmer (up to 10 characters)
     * @param number dailing nubmer (up to 20 digits)
     *        if the number starts with '+', then set to international TOA
     * @param onComplete
     *        onComplete.obj will be an AsyncResult
     *        ((AsyncResult)onComplete.obj).exception == null on success
     *        ((AsyncResult)onComplete.obj).exception != null on fail
     */
    @Override
    public void setMsisdnNumber(String alphaTag, String number,
            Message onComplete) {

        mMsisdn = number;
        mMsisdnTag = alphaTag;

        if(DBG) log("Set MSISDN: " + mMsisdnTag + " " + /*mMsisdn*/ "xxxxxxx");


        AdnRecord adn = new AdnRecord(mMsisdnTag, mMsisdn);

        new AdnRecordLoader(mFh).updateEF(adn, EF_MSISDN, EF_EXT1, 1, null,
                obtainMessage(EVENT_SET_MSISDN_DONE, onComplete));
    }

    @Override
    public String getMsisdnAlphaTag() {
        return mMsisdnTag;
    }

    @Override
    public String getVoiceMailNumber() {
        return mVoiceMailNum;
    }

    /**
     * Set voice mail number to SIM record
     *
     * The voice mail number can be stored either in EF_MBDN (TS 51.011) or
     * EF_MAILBOX_CPHS (CPHS 4.2)
     *
     * If EF_MBDN is available, store the voice mail number to EF_MBDN
     *
     * If EF_MAILBOX_CPHS is enabled, store the voice mail number to EF_CHPS
     *
     * So the voice mail number will be stored in both EFs if both are available
     *
     * Return error only if both EF_MBDN and EF_MAILBOX_CPHS fail.
     *
     * When the operation is complete, onComplete will be sent to its handler
     *
     * @param alphaTag alpha-tagging of the dailing nubmer (upto 10 characters)
     * @param voiceNumber dailing nubmer (upto 20 digits)
     *        if the number is start with '+', then set to international TOA
     * @param onComplete
     *        onComplete.obj will be an AsyncResult
     *        ((AsyncResult)onComplete.obj).exception == null on success
     *        ((AsyncResult)onComplete.obj).exception != null on fail
     */
    @Override
    public void setVoiceMailNumber(String alphaTag, String voiceNumber,
            Message onComplete) {
        if (mIsVoiceMailFixed) {
            AsyncResult.forMessage((onComplete)).exception =
                    new IccVmFixedException("Voicemail number is fixed by operator");
            onComplete.sendToTarget();
            return;
        }

        mNewVoiceMailNum = voiceNumber;
        mNewVoiceMailTag = alphaTag;

        AdnRecord adn = new AdnRecord(mNewVoiceMailTag, mNewVoiceMailNum);

        if (mMailboxIndex != 0 && mMailboxIndex != 0xff) {

            new AdnRecordLoader(mFh).updateEF(adn, EF_MBDN, EF_EXT6,
                    mMailboxIndex, null,
                    obtainMessage(EVENT_SET_MBDN_DONE, onComplete));

        } else if (isCphsMailboxEnabled()) {

            new AdnRecordLoader(mFh).updateEF(adn, EF_MAILBOX_CPHS,
                    EF_EXT1, 1, null,
                    obtainMessage(EVENT_SET_CPHS_MAILBOX_DONE, onComplete));

        } else {
            AsyncResult.forMessage((onComplete)).exception =
                    new IccVmNotSupportedException("Update SIM voice mailbox error");
            onComplete.sendToTarget();
        }
    }

    @Override
    public String getVoiceMailAlphaTag()
    {
        return mVoiceMailTag;
    }

    /**
     * Sets the SIM voice message waiting indicator records
     * @param line GSM Subscriber Profile Number, one-based. Only '1' is supported
     * @param countWaiting The number of messages waiting, if known. Use
     *                     -1 to indicate that an unknown number of
     *                      messages are waiting
     */
    @Override
    public void
    setVoiceMessageWaiting(int line, int countWaiting) {
        if (line != 1) {
            // only profile 1 is supported
            return;
        }

        // range check
        if (countWaiting < 0) {
            countWaiting = -1;
        } else if (countWaiting > 0xff) {
            // TS 23.040 9.2.3.24.2
            // "The value 255 shall be taken to mean 255 or greater"
            countWaiting = 0xff;
        }

        mCountVoiceMessages = countWaiting;

        mRecordsEventsRegistrants.notifyResult(EVENT_MWI);

        try {
            if (mEfMWIS != null) {
                // TS 51.011 10.3.45

                // lsb of byte 0 is 'voicemail' status
                mEfMWIS[0] = (byte)((mEfMWIS[0] & 0xfe)
                                    | (mCountVoiceMessages == 0 ? 0 : 1));

                // byte 1 is the number of voice messages waiting
                if (countWaiting < 0) {
                    // The spec does not define what this should be
                    // if we don't know the count
                    mEfMWIS[1] = 0;
                } else {
                    mEfMWIS[1] = (byte) countWaiting;
                }

                mFh.updateEFLinearFixed(
                    EF_MWIS, 1, mEfMWIS, null,
                    obtainMessage (EVENT_UPDATE_DONE, EF_MWIS));
            }

            if (mEfCPHS_MWI != null) {
                    // Refer CPHS4_2.WW6 B4.2.3
                mEfCPHS_MWI[0] = (byte)((mEfCPHS_MWI[0] & 0xf0)
                            | (mCountVoiceMessages == 0 ? 0x5 : 0xa));

                mFh.updateEFTransparent(
                    EF_VOICE_MAIL_INDICATOR_CPHS, mEfCPHS_MWI,
                    obtainMessage (EVENT_UPDATE_DONE, EF_VOICE_MAIL_INDICATOR_CPHS));
            }
        } catch (ArrayIndexOutOfBoundsException ex) {
            logw("Error saving voice mail state to SIM. Probably malformed SIM record", ex);
        }
    }

    // Validate data is !null and the MSP (Multiple Subscriber Profile)
    // byte is between 1 and 4. See ETSI TS 131 102 v11.3.0 section 4.2.64.
    private boolean validEfCfis(byte[] data) {
        return ((data != null) && (data[0] >= 1) && (data[0] <= 4));
    }

    /**
     * {@inheritDoc}
     */
    @Override
    public boolean getVoiceCallForwardingFlag() {
        return mCallForwardingEnabled;
    }

    /**
     * {@inheritDoc}
     */
    @Override
    public void setVoiceCallForwardingFlag(int line, boolean enable) {

        if (line != 1) return; // only line 1 is supported

        mCallForwardingEnabled = enable;

        mRecordsEventsRegistrants.notifyResult(EVENT_CFI);

        try {
            if (validEfCfis(mEfCfis)) {
                // lsb is of byte 1 is voice status
                if (enable) {
                    mEfCfis[1] |= 1;
                } else {
                    mEfCfis[1] &= 0xfe;
                }

                log("setVoiceCallForwardingFlag: enable=" + enable
                        + " mEfCfis=" + IccUtils.bytesToHexString(mEfCfis));

                // TODO: Should really update other fields in EF_CFIS, eg,
                // dialing number.  We don't read or use it right now.

                mFh.updateEFLinearFixed(
                        EF_CFIS, 1, mEfCfis, null,
                        obtainMessage (EVENT_UPDATE_DONE, EF_CFIS));
            } else {
                log("setVoiceCallForwardingFlag: ignoring enable=" + enable
                        + " invalid mEfCfis=" + IccUtils.bytesToHexString(mEfCfis));
            }

            if (mEfCff != null) {
                if (enable) {
                    mEfCff[0] = (byte) ((mEfCff[0] & CFF_LINE1_RESET)
                            | CFF_UNCONDITIONAL_ACTIVE);
                } else {
                    mEfCff[0] = (byte) ((mEfCff[0] & CFF_LINE1_RESET)
                            | CFF_UNCONDITIONAL_DEACTIVE);
                }

                mFh.updateEFTransparent(
                        EF_CFF_CPHS, mEfCff,
                        obtainMessage (EVENT_UPDATE_DONE, EF_CFF_CPHS));
            }
        } catch (ArrayIndexOutOfBoundsException ex) {
            logw("Error saving call fowarding flag to SIM. "
                            + "Probably malformed SIM record", ex);

        }
    }

    /**
     * Called by STK Service when REFRESH is received.
     * @param fileChanged indicates whether any files changed
     * @param fileList if non-null, a list of EF files that changed
     */
    @Override
    public void onRefresh(boolean fileChanged, int[] fileList) {
        if (fileChanged) {
            // A future optimization would be to inspect fileList and
            // only reload those files that we care about.  For now,
            // just re-fetch all SIM records that we cache.
            fetchSimRecords();
        }
    }

    /**
     * {@inheritDoc}
     */
    @Override
    public String getOperatorNumeric() {
        if (mImsi == null) {
            log("getOperatorNumeric: IMSI == null");
            return null;
        }
        if (mMncLength == UNINITIALIZED || mMncLength == UNKNOWN) {
            log("getSIMOperatorNumeric: bad mncLength");
            return null;
        }

        // Length = length of MCC + length of MNC
        // length of mcc = 3 (TS 23.003 Section 2.2)
        return mImsi.substring(0, 3 + mMncLength);
    }

    // ***** Overridden from Handler
    @Override
    public void handleMessage(Message msg) {
        AsyncResult ar;
        AdnRecord adn;

        byte data[];

        boolean isRecordLoadResponse = false;

        if (mDestroyed.get()) {
            loge("Received message " + msg + "[" + msg.what + "] " +
                    " while being destroyed. Ignoring.");
            return;
        }

        try { switch (msg.what) {
            case EVENT_APP_READY:
                onReady();
                break;

            /* IO events */
            case EVENT_GET_IMSI_DONE:
                isRecordLoadResponse = true;

                ar = (AsyncResult)msg.obj;

                if (ar.exception != null) {
                    loge("Exception querying IMSI, Exception:" + ar.exception);
                    break;
                }

                mImsi = (String) ar.result;

                // IMSI (MCC+MNC+MSIN) is at least 6 digits, but not more
                // than 15 (and usually 15).
                if (mImsi != null && (mImsi.length() < 6 || mImsi.length() > 15)) {
                    loge("invalid IMSI " + mImsi);
                    mImsi = null;
                }

                log("IMSI: " + /* imsi.substring(0, 6) +*/ "xxxxxxx");

                if (((mMncLength == UNKNOWN) || (mMncLength == 2)) &&
                        ((mImsi != null) && (mImsi.length() >= 6))) {
                    String mccmncCode = mImsi.substring(0, 6);
                    for (String mccmnc : MCCMNC_CODES_HAVING_3DIGITS_MNC) {
                        if (mccmnc.equals(mccmncCode)) {
                            mMncLength = 3;
                            break;
                        }
                    }
                }

                if (mMncLength == UNKNOWN) {
                    // the SIM has told us all it knows, but it didn't know the mnc length.
                    // guess using the mcc
                    try {
                        int mcc = Integer.parseInt(mImsi.substring(0,3));
                        mMncLength = MccTable.smallestDigitsMccForMnc(mcc);
                    } catch (NumberFormatException e) {
                        mMncLength = UNKNOWN;
                        loge("Corrupt IMSI!");
                    }
                }

                if (mMncLength != UNKNOWN && mMncLength != UNINITIALIZED) {
                    // finally have both the imsi and the mncLength and can parse the imsi properly
                    MccTable.updateMccMncConfiguration(mContext, mImsi.substring(0, 3 + mMncLength));
                }
                mImsiReadyRegistrants.notifyRegistrants();
            break;

            case EVENT_GET_MBI_DONE:
                boolean isValidMbdn;
                isRecordLoadResponse = true;

                ar = (AsyncResult)msg.obj;
                data = (byte[]) ar.result;

                isValidMbdn = false;
                if (ar.exception == null) {
                    // Refer TS 51.011 Section 10.3.44 for content details
                    log("EF_MBI: " + IccUtils.bytesToHexString(data));

                    // Voice mail record number stored first
                    mMailboxIndex = data[0] & 0xff;

                    // check if dailing numbe id valid
                    if (mMailboxIndex != 0 && mMailboxIndex != 0xff) {
                        log("Got valid mailbox number for MBDN");
                        isValidMbdn = true;
                    }
                }

                // one more record to load
                mRecordsToLoad += 1;

                if (isValidMbdn) {
                    // Note: MBDN was not included in NUM_OF_SIM_RECORDS_LOADED
                    new AdnRecordLoader(mFh).loadFromEF(EF_MBDN, EF_EXT6,
                            mMailboxIndex, obtainMessage(EVENT_GET_MBDN_DONE));
                } else {
                    // If this EF not present, try mailbox as in CPHS standard
                    // CPHS (CPHS4_2.WW6) is a european standard.
                    new AdnRecordLoader(mFh).loadFromEF(EF_MAILBOX_CPHS,
                            EF_EXT1, 1,
                            obtainMessage(EVENT_GET_CPHS_MAILBOX_DONE));
                }

                break;
            case EVENT_GET_CPHS_MAILBOX_DONE:
            case EVENT_GET_MBDN_DONE:
                //Resetting the voice mail number and voice mail tag to null
                //as these should be updated from the data read from EF_MBDN.
                //If they are not reset, incase of invalid data/exception these
                //variables are retaining their previous values and are
                //causing invalid voice mailbox info display to user.
                mVoiceMailNum = null;
                mVoiceMailTag = null;
                isRecordLoadResponse = true;

                ar = (AsyncResult)msg.obj;

                if (ar.exception != null) {

                    log("Invalid or missing EF"
                        + ((msg.what == EVENT_GET_CPHS_MAILBOX_DONE) ? "[MAILBOX]" : "[MBDN]"));

                    // Bug #645770 fall back to CPHS
                    // FIXME should use SST to decide

                    if (msg.what == EVENT_GET_MBDN_DONE) {
                        //load CPHS on fail...
                        // FIXME right now, only load line1's CPHS voice mail entry

                        mRecordsToLoad += 1;
                        new AdnRecordLoader(mFh).loadFromEF(
                                EF_MAILBOX_CPHS, EF_EXT1, 1,
                                obtainMessage(EVENT_GET_CPHS_MAILBOX_DONE));
                    }
                    break;
                }

                adn = (AdnRecord)ar.result;

                log("VM: " + adn +
                        ((msg.what == EVENT_GET_CPHS_MAILBOX_DONE) ? " EF[MAILBOX]" : " EF[MBDN]"));

                if (adn.isEmpty() && msg.what == EVENT_GET_MBDN_DONE) {
                    // Bug #645770 fall back to CPHS
                    // FIXME should use SST to decide
                    // FIXME right now, only load line1's CPHS voice mail entry
                    mRecordsToLoad += 1;
                    new AdnRecordLoader(mFh).loadFromEF(
                            EF_MAILBOX_CPHS, EF_EXT1, 1,
                            obtainMessage(EVENT_GET_CPHS_MAILBOX_DONE));

                    break;
                }

                mVoiceMailNum = adn.getNumber();
                mVoiceMailTag = adn.getAlphaTag();
            break;

            case EVENT_GET_MSISDN_DONE:
                isRecordLoadResponse = true;

                ar = (AsyncResult)msg.obj;

                if (ar.exception != null) {
                    log("Invalid or missing EF[MSISDN]");
                    break;
                }

                adn = (AdnRecord)ar.result;

                mMsisdn = adn.getNumber();
                mMsisdnTag = adn.getAlphaTag();

                log("MSISDN: " + /*mMsisdn*/ "xxxxxxx");
            break;

            case EVENT_SET_MSISDN_DONE:
                isRecordLoadResponse = false;
                ar = (AsyncResult)msg.obj;

                if (ar.userObj != null) {
                    AsyncResult.forMessage(((Message) ar.userObj)).exception
                            = ar.exception;
                    ((Message) ar.userObj).sendToTarget();
                }
                break;

            case EVENT_GET_MWIS_DONE:
                isRecordLoadResponse = true;

                ar = (AsyncResult)msg.obj;
                data = (byte[])ar.result;

                if (ar.exception != null) {
                    break;
                }

                log("EF_MWIS: " + IccUtils.bytesToHexString(data));

                mEfMWIS = data;

                if ((data[0] & 0xff) == 0xff) {
                    log("Uninitialized record MWIS");
                    break;
                }

                // Refer TS 51.011 Section 10.3.45 for the content description
                boolean voiceMailWaiting = ((data[0] & 0x01) != 0);
                mCountVoiceMessages = data[1] & 0xff;

                if (voiceMailWaiting && mCountVoiceMessages == 0) {
                    // Unknown count = -1
                    mCountVoiceMessages = -1;
                }

                mRecordsEventsRegistrants.notifyResult(EVENT_MWI);
            break;

            case EVENT_GET_VOICE_MAIL_INDICATOR_CPHS_DONE:
                isRecordLoadResponse = true;

                ar = (AsyncResult)msg.obj;
                data = (byte[])ar.result;

                if (ar.exception != null) {
                    break;
                }

                mEfCPHS_MWI = data;

                // Use this data if the EF[MWIS] exists and
                // has been loaded

                if (mEfMWIS == null) {
                    int indicator = data[0] & 0xf;

                    // Refer CPHS4_2.WW6 B4.2.3
                    if (indicator == 0xA) {
                        // Unknown count = -1
                        mCountVoiceMessages = -1;
                    } else if (indicator == 0x5) {
                        mCountVoiceMessages = 0;
                    }

                    mRecordsEventsRegistrants.notifyResult(EVENT_MWI);
                }
            break;

            case EVENT_GET_ICCID_DONE:
                isRecordLoadResponse = true;

                ar = (AsyncResult)msg.obj;
                data = (byte[])ar.result;

                if (ar.exception != null) {
                    break;
                }

                iccId = IccUtils.bcdToString(data, 0, data.length);

                log("iccid: " + iccId);

            break;


            case EVENT_GET_AD_DONE:
                try {
                    isRecordLoadResponse = true;

                    ar = (AsyncResult)msg.obj;
                    data = (byte[])ar.result;

                    if (ar.exception != null) {
                        break;
                    }

                    log("EF_AD: " + IccUtils.bytesToHexString(data));

                    if (data.length < 3) {
                        log("Corrupt AD data on SIM");
                        break;
                    }

                    if (data.length == 3) {
                        log("MNC length not present in EF_AD");
                        break;
                    }

                    mMncLength = data[3] & 0xf;

                    if (mMncLength == 0xf) {
                        mMncLength = UNKNOWN;
                    }
                } finally {
                    if (((mMncLength == UNINITIALIZED) || (mMncLength == UNKNOWN) ||
                            (mMncLength == 2)) && ((mImsi != null) && (mImsi.length() >= 6))) {
                        String mccmncCode = mImsi.substring(0, 6);
                        for (String mccmnc : MCCMNC_CODES_HAVING_3DIGITS_MNC) {
                            if (mccmnc.equals(mccmncCode)) {
                                mMncLength = 3;
                                break;
                            }
                        }
                    }

                    if (mMncLength == UNKNOWN || mMncLength == UNINITIALIZED) {
                        if (mImsi != null) {
                            try {
                                int mcc = Integer.parseInt(mImsi.substring(0,3));

                                mMncLength = MccTable.smallestDigitsMccForMnc(mcc);
                            } catch (NumberFormatException e) {
                                mMncLength = UNKNOWN;
                                loge("Corrupt IMSI!");
                            }
                        } else {
                            // Indicate we got this info, but it didn't contain the length.
                            mMncLength = UNKNOWN;

                            log("MNC length not present in EF_AD");
                        }
                    }
                    if (mImsi != null && mMncLength != UNKNOWN) {
                        // finally have both imsi and the length of the mnc and can parse
                        // the imsi properly
                        MccTable.updateMccMncConfiguration(mContext,
                                mImsi.substring(0, 3 + mMncLength));
                    }
                }
            break;

            case EVENT_GET_SPN_DONE:
                isRecordLoadResponse = true;
                ar = (AsyncResult) msg.obj;
                getSpnFsm(false, ar);
            break;

            case EVENT_GET_CFF_DONE:
                isRecordLoadResponse = true;

                ar = (AsyncResult) msg.obj;
                data = (byte[]) ar.result;

                if (ar.exception != null) {
                    break;
                }

                log("EF_CFF_CPHS: " + IccUtils.bytesToHexString(data));
                mEfCff = data;

                if (validEfCfis(mEfCfis)) {
                    mCallForwardingEnabled =
                        ((data[0] & CFF_LINE1_MASK) == CFF_UNCONDITIONAL_ACTIVE);

                    mRecordsEventsRegistrants.notifyResult(EVENT_CFI);
                } else {
                    log("EVENT_GET_CFF_DONE: invalid mEfCfis="
                            + IccUtils.bytesToHexString(mEfCfis));
                }
                break;

            case EVENT_GET_SPDI_DONE:
                isRecordLoadResponse = true;

                ar = (AsyncResult)msg.obj;
                data = (byte[])ar.result;

                if (ar.exception != null) {
                    break;
                }

                parseEfSpdi(data);
            break;

            case EVENT_UPDATE_DONE:
                ar = (AsyncResult)msg.obj;
                if (ar.exception != null) {
                    logw("update failed. ", ar.exception);
                }
            break;

            case EVENT_GET_PNN_DONE:
                isRecordLoadResponse = true;

                ar = (AsyncResult)msg.obj;
                data = (byte[])ar.result;

                if (ar.exception != null) {
                    break;
                }

                SimTlv tlv = new SimTlv(data, 0, data.length);

                for ( ; tlv.isValidObject() ; tlv.nextObject()) {
                    if (tlv.getTag() == TAG_FULL_NETWORK_NAME) {
                        mPnnHomeName
                            = IccUtils.networkNameToString(
                                tlv.getData(), 0, tlv.getData().length);
                        break;
                    }
                }
            break;

            case EVENT_GET_ALL_SMS_DONE:
                isRecordLoadResponse = true;

                ar = (AsyncResult)msg.obj;
                if (ar.exception != null)
                    break;

                handleSmses((ArrayList<byte []>) ar.result);
                break;

            case EVENT_MARK_SMS_READ_DONE:
                Rlog.i("ENF", "marked read: sms " + msg.arg1);
                break;


            case EVENT_SMS_ON_SIM:
                isRecordLoadResponse = false;

                ar = (AsyncResult)msg.obj;

                int[] index = (int[])ar.result;

                if (ar.exception != null || index.length != 1) {
                    loge("Error on SMS_ON_SIM with exp "
                            + ar.exception + " length " + index.length);
                } else {
                    log("READ EF_SMS RECORD index=" + index[0]);
                    mFh.loadEFLinearFixed(EF_SMS,index[0],
                            obtainMessage(EVENT_GET_SMS_DONE));
                }
                break;

            case EVENT_GET_SMS_DONE:
                isRecordLoadResponse = false;
                ar = (AsyncResult)msg.obj;
                if (ar.exception == null) {
                    handleSms((byte[])ar.result);
                } else {
                    loge("Error on GET_SMS with exp " + ar.exception);
                }
                break;
            case EVENT_GET_SST_DONE:
                isRecordLoadResponse = true;

                ar = (AsyncResult)msg.obj;
                data = (byte[])ar.result;

                if (ar.exception != null) {
                    break;
                }

                mUsimServiceTable = new UsimServiceTable(data);
                if (DBG) log("SST: " + mUsimServiceTable);
                break;

            case EVENT_GET_INFO_CPHS_DONE:
                isRecordLoadResponse = true;

                ar = (AsyncResult)msg.obj;

                if (ar.exception != null) {
                    break;
                }

                mCphsInfo = (byte[])ar.result;

                if (DBG) log("iCPHS: " + IccUtils.bytesToHexString(mCphsInfo));
            break;

            case EVENT_SET_MBDN_DONE:
                isRecordLoadResponse = false;
                ar = (AsyncResult)msg.obj;

                if (ar.exception == null) {
                    mVoiceMailNum = mNewVoiceMailNum;
                    mVoiceMailTag = mNewVoiceMailTag;
                }

                if (isCphsMailboxEnabled()) {
                    adn = new AdnRecord(mVoiceMailTag, mVoiceMailNum);
                    Message onCphsCompleted = (Message) ar.userObj;

                    /* write to cphs mailbox whenever it is available but
                    * we only need notify caller once if both updating are
                    * successful.
                    *
                    * so if set_mbdn successful, notify caller here and set
                    * onCphsCompleted to null
                    */
                    if (ar.exception == null && ar.userObj != null) {
                        AsyncResult.forMessage(((Message) ar.userObj)).exception
                                = null;
                        ((Message) ar.userObj).sendToTarget();

                        if (DBG) log("Callback with MBDN successful.");

                        onCphsCompleted = null;
                    }

                    new AdnRecordLoader(mFh).
                            updateEF(adn, EF_MAILBOX_CPHS, EF_EXT1, 1, null,
                            obtainMessage(EVENT_SET_CPHS_MAILBOX_DONE,
                                    onCphsCompleted));
                } else {
                    if (ar.userObj != null) {
                        AsyncResult.forMessage(((Message) ar.userObj)).exception
                                = ar.exception;
                        ((Message) ar.userObj).sendToTarget();
                    }
                }
                break;
            case EVENT_SET_CPHS_MAILBOX_DONE:
                isRecordLoadResponse = false;
                ar = (AsyncResult)msg.obj;
                if(ar.exception == null) {
                    mVoiceMailNum = mNewVoiceMailNum;
                    mVoiceMailTag = mNewVoiceMailTag;
                } else {
                    if (DBG) log("Set CPHS MailBox with exception: "
                            + ar.exception);
                }
                if (ar.userObj != null) {
                    if (DBG) log("Callback with CPHS MB successful.");
                    AsyncResult.forMessage(((Message) ar.userObj)).exception
                            = ar.exception;
                    ((Message) ar.userObj).sendToTarget();
                }
                break;
            case EVENT_SIM_REFRESH:
                isRecordLoadResponse = false;
                ar = (AsyncResult)msg.obj;
                if (DBG) log("Sim REFRESH with exception: " + ar.exception);
                if (ar.exception == null) {
                    handleSimRefresh((IccRefreshResponse)ar.result);
                }
                break;
            case EVENT_GET_CFIS_DONE:
                isRecordLoadResponse = true;

                ar = (AsyncResult)msg.obj;
                data = (byte[])ar.result;

                if (ar.exception != null) {
                    break;
                }

                log("EF_CFIS: " + IccUtils.bytesToHexString(data));

                if (validEfCfis(data)) {
                    mEfCfis = data;

                    // Refer TS 51.011 Section 10.3.46 for the content description
                    mCallForwardingEnabled = ((data[1] & 0x01) != 0);
                    log("EF_CFIS: callFordwardingEnabled=" + mCallForwardingEnabled);

                    mRecordsEventsRegistrants.notifyResult(EVENT_CFI);
                } else {
                    log("EF_CFIS: invalid data=" + IccUtils.bytesToHexString(data));
                }
                break;

            case EVENT_GET_CSP_CPHS_DONE:
                isRecordLoadResponse = true;

                ar = (AsyncResult)msg.obj;

                if (ar.exception != null) {
                    loge("Exception in fetching EF_CSP data " + ar.exception);
                    break;
                }

                data = (byte[])ar.result;

                log("EF_CSP: " + IccUtils.bytesToHexString(data));
                handleEfCspData(data);
                break;

            case EVENT_GET_GID1_DONE:
                isRecordLoadResponse = true;

                ar = (AsyncResult)msg.obj;
                data =(byte[])ar.result;

                if (ar.exception != null) {
                    loge("Exception in get GID1 " + ar.exception);
                    gid1 = null;
                    break;
                }
                gid1 = IccUtils.bytesToHexString(data);
                log("GID1: " + gid1);

                break;

            default:
                super.handleMessage(msg);   // IccRecords handles generic record load responses

        }}catch (RuntimeException exc) {
            // I don't want these exceptions to be fatal
            logw("Exception parsing SIM record", exc);
        } finally {
            // Count up record load responses even if they are fails
            if (isRecordLoadResponse) {
                onRecordLoaded();
            }
        }
    }

    private void handleFileUpdate(int efid) {
        switch(efid) {
            case EF_MBDN:
                mRecordsToLoad++;
                new AdnRecordLoader(mFh).loadFromEF(EF_MBDN, EF_EXT6,
                        mMailboxIndex, obtainMessage(EVENT_GET_MBDN_DONE));
                break;
            case EF_MAILBOX_CPHS:
                mRecordsToLoad++;
                new AdnRecordLoader(mFh).loadFromEF(EF_MAILBOX_CPHS, EF_EXT1,
                        1, obtainMessage(EVENT_GET_CPHS_MAILBOX_DONE));
                break;
            case EF_CSP_CPHS:
                mRecordsToLoad++;
                log("[CSP] SIM Refresh for EF_CSP_CPHS");
                mFh.loadEFTransparent(EF_CSP_CPHS,
                        obtainMessage(EVENT_GET_CSP_CPHS_DONE));
                break;
            default:
                // For now, fetch all records if this is not a
                // voicemail number.
                // TODO: Handle other cases, instead of fetching all.
                mAdnCache.reset();
                fetchSimRecords();
                break;
        }
    }

    private void handleSimRefresh(IccRefreshResponse refreshResponse){
        if (refreshResponse == null) {
            if (DBG) log("handleSimRefresh received without input");
            return;
        }

        if (refreshResponse.aid != null &&
                !refreshResponse.aid.equals(mParentApp.getAid())) {
            // This is for different app. Ignore.
            return;
        }

        switch (refreshResponse.refreshResult) {
            case IccRefreshResponse.REFRESH_RESULT_FILE_UPDATE:
                if (DBG) log("handleSimRefresh with SIM_FILE_UPDATED");
                handleFileUpdate(refreshResponse.efId);
                break;
            case IccRefreshResponse.REFRESH_RESULT_INIT:
                if (DBG) log("handleSimRefresh with SIM_REFRESH_INIT");
                // need to reload all files (that we care about)
                mAdnCache.reset();
                fetchSimRecords();
                break;
            case IccRefreshResponse.REFRESH_RESULT_RESET:
                if (DBG) log("handleSimRefresh with SIM_REFRESH_RESET");
                mCi.setRadioPower(false, null);
                /* Note: no need to call setRadioPower(true).  Assuming the desired
                * radio power state is still ON (as tracked by ServiceStateTracker),
                * ServiceStateTracker will call setRadioPower when it receives the
                * RADIO_STATE_CHANGED notification for the power off.  And if the
                * desired power state has changed in the interim, we don't want to
                * override it with an unconditional power on.
                */
                break;
            default:
                // unknown refresh operation
                if (DBG) log("handleSimRefresh with unknown operation");
                break;
        }
    }

    /**
     * Dispatch 3GPP format message. Overridden for CDMA/LTE phones by
     * {@link com.android.internal.telephony.cdma.CdmaLteUiccRecords}
     * to send messages to the secondary 3GPP format SMS dispatcher.
     */
    protected int dispatchGsmMessage(SmsMessageBase message) {
        mNewSmsRegistrants.notifyResult(message);
        return 0;
    }

    private void handleSms(byte[] ba) {
        if (ba[0] != 0)
            Rlog.d("ENF", "status : " + ba[0]);

        // 3GPP TS 51.011 v5.0.0 (20011-12)  10.5.3
        // 3 == "received by MS from network; message to be read"
        if (ba[0] == 3) {
            int n = ba.length;

            // Note: Data may include trailing FF's.  That's OK; message
            // should still parse correctly.
            byte[] pdu = new byte[n - 1];
            System.arraycopy(ba, 1, pdu, 0, n - 1);
            SmsMessage message = SmsMessage.createFromPdu(pdu);

            dispatchGsmMessage(message);
        }
    }


    private void handleSmses(ArrayList<byte[]> messages) {
        int count = messages.size();

        for (int i = 0; i < count; i++) {
            byte[] ba = messages.get(i);

            if (ba[0] != 0)
                Rlog.i("ENF", "status " + i + ": " + ba[0]);

            // 3GPP TS 51.011 v5.0.0 (20011-12)  10.5.3
            // 3 == "received by MS from network; message to be read"

            if (ba[0] == 3) {
                int n = ba.length;

                // Note: Data may include trailing FF's.  That's OK; message
                // should still parse correctly.
                byte[] pdu = new byte[n - 1];
                System.arraycopy(ba, 1, pdu, 0, n - 1);
                SmsMessage message = SmsMessage.createFromPdu(pdu);

                dispatchGsmMessage(message);

                // 3GPP TS 51.011 v5.0.0 (20011-12)  10.5.3
                // 1 == "received by MS from network; message read"

                ba[0] = 1;

                if (false) { // FIXME: writing seems to crash RdoServD
                    mFh.updateEFLinearFixed(EF_SMS,
                            i, ba, null, obtainMessage(EVENT_MARK_SMS_READ_DONE, i));
                }
            }
        }
    }

    @Override
    protected void onRecordLoaded() {
        // One record loaded successfully or failed, In either case
        // we need to update the recordsToLoad count
        mRecordsToLoad -= 1;
        if (DBG) log("onRecordLoaded " + mRecordsToLoad + " requested: " + mRecordsRequested);

        if (mRecordsToLoad == 0 && mRecordsRequested == true) {
            onAllRecordsLoaded();
        } else if (mRecordsToLoad < 0) {
            loge("recordsToLoad <0, programmer error suspected");
            mRecordsToLoad = 0;
        }
    }

    @Override
    protected void onAllRecordsLoaded() {
        String operator = getOperatorNumeric();

        // Some fields require more than one SIM record to set

        log("SIMRecords: onAllRecordsLoaded set 'gsm.sim.operator.numeric' to operator='" +
                operator + "'");
        SystemProperties.set(PROPERTY_ICC_OPERATOR_NUMERIC, operator);

        if (mImsi != null) {
            SystemProperties.set(PROPERTY_ICC_OPERATOR_ISO_COUNTRY,
                    MccTable.countryCodeForMcc(Integer.parseInt(mImsi.substring(0,3))));
        }
        else {
            loge("onAllRecordsLoaded: imsi is NULL!");
        }

        setVoiceMailByCountry(operator);
        setSpnFromConfig(operator);

        recordsLoadedRegistrants.notifyRegistrants(
            new AsyncResult(null, null, null));
    }

    //***** Private methods

    private void setSpnFromConfig(String carrier) {
        if (mSpnOverride.containsCarrier(carrier)) {
            mSpn = mSpnOverride.getSpn(carrier);
        }
    }


    private void setVoiceMailByCountry (String spn) {
        if (mVmConfig.containsCarrier(spn)) {
            mIsVoiceMailFixed = true;
            mVoiceMailNum = mVmConfig.getVoiceMailNumber(spn);
            mVoiceMailTag = mVmConfig.getVoiceMailTag(spn);
        }
    }

    @Override
    public void onReady() {
        fetchSimRecords();
    }

    protected void fetchSimRecords() {
        mRecordsRequested = true;

        if (DBG) log("fetchSimRecords " + mRecordsToLoad);

        mCi.getIMSIForApp(mParentApp.getAid(), obtainMessage(EVENT_GET_IMSI_DONE));
        mRecordsToLoad++;

        mFh.loadEFTransparent(EF_ICCID, obtainMessage(EVENT_GET_ICCID_DONE));
        mRecordsToLoad++;

        // FIXME should examine EF[MSISDN]'s capability configuration
        // to determine which is the voice/data/fax line
        new AdnRecordLoader(mFh).loadFromEF(EF_MSISDN, EF_EXT1, 1,
                    obtainMessage(EVENT_GET_MSISDN_DONE));
        mRecordsToLoad++;

        // Record number is subscriber profile
        mFh.loadEFLinearFixed(EF_MBI, 1, obtainMessage(EVENT_GET_MBI_DONE));
        mRecordsToLoad++;

        mFh.loadEFTransparent(EF_AD, obtainMessage(EVENT_GET_AD_DONE));
        mRecordsToLoad++;

        // Record number is subscriber profile
        mFh.loadEFLinearFixed(EF_MWIS, 1, obtainMessage(EVENT_GET_MWIS_DONE));
        mRecordsToLoad++;


        // Also load CPHS-style voice mail indicator, which stores
        // the same info as EF[MWIS]. If both exist, both are updated
        // but the EF[MWIS] data is preferred
        // Please note this must be loaded after EF[MWIS]
        mFh.loadEFTransparent(
                EF_VOICE_MAIL_INDICATOR_CPHS,
                obtainMessage(EVENT_GET_VOICE_MAIL_INDICATOR_CPHS_DONE));
        mRecordsToLoad++;

        // Same goes for Call Forward Status indicator: fetch both
        // EF[CFIS] and CPHS-EF, with EF[CFIS] preferred.
        mFh.loadEFLinearFixed(EF_CFIS, 1, obtainMessage(EVENT_GET_CFIS_DONE));
        mRecordsToLoad++;
        mFh.loadEFTransparent(EF_CFF_CPHS, obtainMessage(EVENT_GET_CFF_DONE));
        mRecordsToLoad++;


        getSpnFsm(true, null);

        mFh.loadEFTransparent(EF_SPDI, obtainMessage(EVENT_GET_SPDI_DONE));
        mRecordsToLoad++;

        mFh.loadEFLinearFixed(EF_PNN, 1, obtainMessage(EVENT_GET_PNN_DONE));
        mRecordsToLoad++;

        mFh.loadEFTransparent(EF_SST, obtainMessage(EVENT_GET_SST_DONE));
        mRecordsToLoad++;

        mFh.loadEFTransparent(EF_INFO_CPHS, obtainMessage(EVENT_GET_INFO_CPHS_DONE));
        mRecordsToLoad++;

<<<<<<< HEAD
        mFh.loadEFTransparent(EF_CSP_CPHS,obtainMessage(EVENT_GET_CSP_CPHS_DONE));
        mRecordsToLoad++;
=======
        mFh.loadEFTransparent(EF_CSP_CPHS, obtainMessage(EVENT_GET_CSP_CPHS_DONE));
        recordsToLoad++;

        mFh.loadEFTransparent(EF_GID1, obtainMessage(EVENT_GET_GID1_DONE));
        recordsToLoad++;
>>>>>>> b21b57c0

        // XXX should seek instead of examining them all
        if (false) { // XXX
            mFh.loadEFLinearFixedAll(EF_SMS, obtainMessage(EVENT_GET_ALL_SMS_DONE));
            mRecordsToLoad++;
        }

        if (CRASH_RIL) {
            String sms = "0107912160130310f20404d0110041007030208054832b0120"
                         + "fffffffffffffffffffffffffffffffffffffffffffffffffffffffffffffffffffff"
                         + "fffffffffffffffffffffffffffffffffffffffffffffffffffffffffffffffffff"
                         + "fffffffffffffffffffffffffffffffffffffffffffffffffffffffffffffffffffff"
                         + "fffffffffffffffffffffffffffffffffffffffffffffffffffffffffffffffffff"
                         + "ffffffffffffffffffffffffffffff";
            byte[] ba = IccUtils.hexStringToBytes(sms);

            mFh.updateEFLinearFixed(EF_SMS, 1, ba, null,
                            obtainMessage(EVENT_MARK_SMS_READ_DONE, 1));
        }
        if (DBG) log("fetchSimRecords " + mRecordsToLoad + " requested: " + mRecordsRequested);
    }

    /**
     * Returns the SpnDisplayRule based on settings on the SIM and the
     * specified plmn (currently-registered PLMN).  See TS 22.101 Annex A
     * and TS 51.011 10.3.11 for details.
     *
     * If the SPN is not found on the SIM or is empty, the rule is
     * always PLMN_ONLY.
     */
    @Override
    public int getDisplayRule(String plmn) {
        int rule;
        if (TextUtils.isEmpty(mSpn) || mSpnDisplayCondition == -1) {
            // No EF_SPN content was found on the SIM, or not yet loaded.  Just show ONS.
            rule = SPN_RULE_SHOW_PLMN;
        } else if (isOnMatchingPlmn(plmn)) {
            rule = SPN_RULE_SHOW_SPN;
            if ((mSpnDisplayCondition & 0x01) == 0x01) {
                // ONS required when registered to HPLMN or PLMN in EF_SPDI
                rule |= SPN_RULE_SHOW_PLMN;
            }
        } else {
            rule = SPN_RULE_SHOW_PLMN;
            if ((mSpnDisplayCondition & 0x02) == 0x00) {
                // SPN required if not registered to HPLMN or PLMN in EF_SPDI
                rule |= SPN_RULE_SHOW_SPN;
            }
        }
        return rule;
    }

    /**
     * Checks if plmn is HPLMN or on the spdiNetworks list.
     */
    private boolean isOnMatchingPlmn(String plmn) {
        if (plmn == null) return false;

        if (plmn.equals(getOperatorNumeric())) {
            return true;
        }

        if (mSpdiNetworks != null) {
            for (String spdiNet : mSpdiNetworks) {
                if (plmn.equals(spdiNet)) {
                    return true;
                }
            }
        }
        return false;
    }

    /**
     * States of Get SPN Finite State Machine which only used by getSpnFsm()
     */
    private enum GetSpnFsmState {
        IDLE,               // No initialized
        INIT,               // Start FSM
        READ_SPN_3GPP,      // Load EF_SPN firstly
        READ_SPN_CPHS,      // Load EF_SPN_CPHS secondly
        READ_SPN_SHORT_CPHS // Load EF_SPN_SHORT_CPHS last
    }

    /**
     * Finite State Machine to load Service Provider Name , which can be stored
     * in either EF_SPN (3GPP), EF_SPN_CPHS, or EF_SPN_SHORT_CPHS (CPHS4.2)
     *
     * After starting, FSM will search SPN EFs in order and stop after finding
     * the first valid SPN
     *
     * If the FSM gets restart while waiting for one of
     * SPN EFs results (i.e. a SIM refresh occurs after issuing
     * read EF_CPHS_SPN), it will re-initialize only after
     * receiving and discarding the unfinished SPN EF result.
     *
     * @param start set true only for initialize loading
     * @param ar the AsyncResult from loadEFTransparent
     *        ar.exception holds exception in error
     *        ar.result is byte[] for data in success
     */
    private void getSpnFsm(boolean start, AsyncResult ar) {
        byte[] data;

        if (start) {
            // Check previous state to see if there is outstanding
            // SPN read
            if(mSpnState == GetSpnFsmState.READ_SPN_3GPP ||
               mSpnState == GetSpnFsmState.READ_SPN_CPHS ||
               mSpnState == GetSpnFsmState.READ_SPN_SHORT_CPHS ||
               mSpnState == GetSpnFsmState.INIT) {
                // Set INIT then return so the INIT code
                // will run when the outstanding read done.
                mSpnState = GetSpnFsmState.INIT;
                return;
            } else {
                mSpnState = GetSpnFsmState.INIT;
            }
        }

        switch(mSpnState){
            case INIT:
                mSpn = null;

                mFh.loadEFTransparent(EF_SPN,
                        obtainMessage(EVENT_GET_SPN_DONE));
                mRecordsToLoad++;

                mSpnState = GetSpnFsmState.READ_SPN_3GPP;
                break;
            case READ_SPN_3GPP:
                if (ar != null && ar.exception == null) {
                    data = (byte[]) ar.result;
                    mSpnDisplayCondition = 0xff & data[0];
                    mSpn = IccUtils.adnStringFieldToString(data, 1, data.length - 1);

                    if (DBG) log("Load EF_SPN: " + mSpn
                            + " spnDisplayCondition: " + mSpnDisplayCondition);
                    SystemProperties.set(PROPERTY_ICC_OPERATOR_ALPHA, mSpn);

                    mSpnState = GetSpnFsmState.IDLE;
                } else {
                    mFh.loadEFTransparent( EF_SPN_CPHS,
                            obtainMessage(EVENT_GET_SPN_DONE));
                    mRecordsToLoad++;

                    mSpnState = GetSpnFsmState.READ_SPN_CPHS;

                    // See TS 51.011 10.3.11.  Basically, default to
                    // show PLMN always, and SPN also if roaming.
                    mSpnDisplayCondition = -1;
                }
                break;
            case READ_SPN_CPHS:
                if (ar != null && ar.exception == null) {
                    data = (byte[]) ar.result;
                    mSpn = IccUtils.adnStringFieldToString(data, 0, data.length);

                    if (DBG) log("Load EF_SPN_CPHS: " + mSpn);
                    SystemProperties.set(PROPERTY_ICC_OPERATOR_ALPHA, mSpn);

                    mSpnState = GetSpnFsmState.IDLE;
                } else {
                    mFh.loadEFTransparent(
                            EF_SPN_SHORT_CPHS, obtainMessage(EVENT_GET_SPN_DONE));
                    mRecordsToLoad++;

                    mSpnState = GetSpnFsmState.READ_SPN_SHORT_CPHS;
                }
                break;
            case READ_SPN_SHORT_CPHS:
                if (ar != null && ar.exception == null) {
                    data = (byte[]) ar.result;
                    mSpn = IccUtils.adnStringFieldToString(data, 0, data.length);

                    if (DBG) log("Load EF_SPN_SHORT_CPHS: " + mSpn);
                    SystemProperties.set(PROPERTY_ICC_OPERATOR_ALPHA, mSpn);
                }else {
                    if (DBG) log("No SPN loaded in either CHPS or 3GPP");
                }

                mSpnState = GetSpnFsmState.IDLE;
                break;
            default:
                mSpnState = GetSpnFsmState.IDLE;
        }
    }

    /**
     * Parse TS 51.011 EF[SPDI] record
     * This record contains the list of numeric network IDs that
     * are treated specially when determining SPN display
     */
    private void
    parseEfSpdi(byte[] data) {
        SimTlv tlv = new SimTlv(data, 0, data.length);

        byte[] plmnEntries = null;

        for ( ; tlv.isValidObject() ; tlv.nextObject()) {
            // Skip SPDI tag, if existant
            if (tlv.getTag() == TAG_SPDI) {
              tlv = new SimTlv(tlv.getData(), 0, tlv.getData().length);
            }
            // There should only be one TAG_SPDI_PLMN_LIST
            if (tlv.getTag() == TAG_SPDI_PLMN_LIST) {
                plmnEntries = tlv.getData();
                break;
            }
        }

        if (plmnEntries == null) {
            return;
        }

        mSpdiNetworks = new ArrayList<String>(plmnEntries.length / 3);

        for (int i = 0 ; i + 2 < plmnEntries.length ; i += 3) {
            String plmnCode;
            plmnCode = IccUtils.bcdToString(plmnEntries, i, 3);

            // Valid operator codes are 5 or 6 digits
            if (plmnCode.length() >= 5) {
                log("EF_SPDI network: " + plmnCode);
                mSpdiNetworks.add(plmnCode);
            }
        }
    }

    /**
     * check to see if Mailbox Number is allocated and activated in CPHS SST
     */
    private boolean isCphsMailboxEnabled() {
        if (mCphsInfo == null)  return false;
        return ((mCphsInfo[1] & CPHS_SST_MBN_MASK) == CPHS_SST_MBN_ENABLED );
    }

    @Override
    protected void log(String s) {
        Rlog.d(LOG_TAG, "[SIMRecords] " + s);
    }

    @Override
    protected void loge(String s) {
        Rlog.e(LOG_TAG, "[SIMRecords] " + s);
    }

    protected void logw(String s, Throwable tr) {
        Rlog.w(LOG_TAG, "[SIMRecords] " + s, tr);
    }

    protected void logv(String s) {
        Rlog.v(LOG_TAG, "[SIMRecords] " + s);
    }

    /**
     * Return true if "Restriction of menu options for manual PLMN selection"
     * bit is set or EF_CSP data is unavailable, return false otherwise.
     */
    @Override
    public boolean isCspPlmnEnabled() {
        return mCspPlmnEnabled;
    }

    /**
     * Parse EF_CSP data and check if
     * "Restriction of menu options for manual PLMN selection" is
     * Enabled/Disabled
     *
     * @param data EF_CSP hex data.
     */
    private void handleEfCspData(byte[] data) {
        // As per spec CPHS4_2.WW6, CPHS B.4.7.1, EF_CSP contains CPHS defined
        // 18 bytes (i.e 9 service groups info) and additional data specific to
        // operator. The valueAddedServicesGroup is not part of standard
        // services. This is operator specific and can be programmed any where.
        // Normally this is programmed as 10th service after the standard
        // services.
        int usedCspGroups = data.length / 2;
        // This is the "Servive Group Number" of "Value Added Services Group".
        byte valueAddedServicesGroup = (byte)0xC0;

        mCspPlmnEnabled = true;
        for (int i = 0; i < usedCspGroups; i++) {
             if (data[2 * i] == valueAddedServicesGroup) {
                 log("[CSP] found ValueAddedServicesGroup, value " + data[(2 * i) + 1]);
                 if ((data[(2 * i) + 1] & 0x80) == 0x80) {
                     // Bit 8 is for
                     // "Restriction of menu options for manual PLMN selection".
                     // Operator Selection menu should be enabled.
                     mCspPlmnEnabled = true;
                 } else {
                     mCspPlmnEnabled = false;
                     // Operator Selection menu should be disabled.
                     // Operator Selection Mode should be set to Automatic.
                     log("[CSP] Set Automatic Network Selection");
                     mNetworkSelectionModeAutomaticRegistrants.notifyRegistrants();
                 }
                 return;
             }
        }

        log("[CSP] Value Added Service Group (0xC0), not found!");
    }

    @Override
    public void dump(FileDescriptor fd, PrintWriter pw, String[] args) {
        pw.println("SIMRecords: " + this);
        pw.println(" extends:");
        super.dump(fd, pw, args);
        pw.println(" mVmConfig=" + mVmConfig);
        pw.println(" mSpnOverride=" + mSpnOverride);
        pw.println(" mCallForwardingEnabled=" + mCallForwardingEnabled);
        pw.println(" mSpnState=" + mSpnState);
        pw.println(" mCphsInfo=" + mCphsInfo);
        pw.println(" mCspPlmnEnabled=" + mCspPlmnEnabled);
        pw.println(" mEfMWIS[]=" + Arrays.toString(mEfMWIS));
        pw.println(" mEfCPHS_MWI[]=" + Arrays.toString(mEfCPHS_MWI));
        pw.println(" mEfCff[]=" + Arrays.toString(mEfCff));
        pw.println(" mEfCfis[]=" + Arrays.toString(mEfCfis));
        pw.println(" mSpnDisplayCondition=" + mSpnDisplayCondition);
        pw.println(" mSpdiNetworks[]=" + mSpdiNetworks);
        pw.println(" mPnnHomeName=" + mPnnHomeName);
        pw.println(" mUsimServiceTable=" + mUsimServiceTable);
        pw.println(" gid1=" + gid1);
        pw.flush();
    }
}<|MERGE_RESOLUTION|>--- conflicted
+++ resolved
@@ -223,20 +223,12 @@
         mMncLength = UNINITIALIZED;
         iccId = null;
         // -1 means no EF_SPN found; treat accordingly.
-<<<<<<< HEAD
         mSpnDisplayCondition = -1;
         mEfMWIS = null;
         mEfCPHS_MWI = null;
         mSpdiNetworks = null;
         mPnnHomeName = null;
-=======
-        spnDisplayCondition = -1;
-        efMWIS = null;
-        efCPHS_MWI = null;
-        spdiNetworks = null;
-        pnnHomeName = null;
-        gid1 = null;
->>>>>>> b21b57c0
+        mGid1 = null;
 
         mAdnCache.reset();
 
@@ -269,7 +261,7 @@
 
     @Override
     public String getGid1() {
-        return gid1;
+        return mGid1;
     }
 
     @Override
@@ -1144,11 +1136,11 @@
 
                 if (ar.exception != null) {
                     loge("Exception in get GID1 " + ar.exception);
-                    gid1 = null;
+                    mGid1 = null;
                     break;
                 }
-                gid1 = IccUtils.bytesToHexString(data);
-                log("GID1: " + gid1);
+                mGid1 = IccUtils.bytesToHexString(data);
+                log("GID1: " + mGid1);
 
                 break;
 
@@ -1423,16 +1415,11 @@
         mFh.loadEFTransparent(EF_INFO_CPHS, obtainMessage(EVENT_GET_INFO_CPHS_DONE));
         mRecordsToLoad++;
 
-<<<<<<< HEAD
         mFh.loadEFTransparent(EF_CSP_CPHS,obtainMessage(EVENT_GET_CSP_CPHS_DONE));
         mRecordsToLoad++;
-=======
-        mFh.loadEFTransparent(EF_CSP_CPHS, obtainMessage(EVENT_GET_CSP_CPHS_DONE));
-        recordsToLoad++;
 
         mFh.loadEFTransparent(EF_GID1, obtainMessage(EVENT_GET_GID1_DONE));
-        recordsToLoad++;
->>>>>>> b21b57c0
+        mRecordsToLoad++;
 
         // XXX should seek instead of examining them all
         if (false) { // XXX
@@ -1756,7 +1743,7 @@
         pw.println(" mSpdiNetworks[]=" + mSpdiNetworks);
         pw.println(" mPnnHomeName=" + mPnnHomeName);
         pw.println(" mUsimServiceTable=" + mUsimServiceTable);
-        pw.println(" gid1=" + gid1);
+        pw.println(" mGid1=" + mGid1);
         pw.flush();
     }
 }